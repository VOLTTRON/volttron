--- conflicted
+++ resolved
@@ -215,11 +215,7 @@
                         publish_point(device_root, k, v)
 
                     # publish the all point
-<<<<<<< HEAD
-                    publish_point(device_root, 'all', [data])
-=======
                     publish_point(device_root, 'all', data)                     
->>>>>>> 32796465
                 else:
                     # dictionary of "all" level containers.
                     all_publish = {}
