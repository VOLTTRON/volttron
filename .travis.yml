--- conflicted
+++ resolved
@@ -9,42 +9,28 @@
  - 3.7
  - 3.8
 
-# environment variables that are global will be used for every job
+# global environment variables will be used for every job
 env:
   global:
   - NUM_PROCESSES=10 
   - CI="travis"
 
-<<<<<<< HEAD
-jobs:
-    include:
-        - os: linux
-          dist: xenial # this is not strictly necessary
-          python: 3.6 # this is not strictly necessary
-        - os: linux
-          dist: bionic
-=======
-# The first job will create three jobs using different versions of Python defined above
+# The first job will create three jobs using different versions of Python defined above.
 # Any job after the first job must explicitly state the Python version;
-# otherwise, TravisCI will only run the first version
+# otherwise, TravisCI will only run the first version.
 jobs:
     include:
         - os: linux
           dist: xenial # Ubuntu 16.04
         - os: linux
           dist: bionic # Ubuntu 18.04
->>>>>>> aa5ac2d3
           python: 3.6
         - os: linux
           dist: bionic
           python: 3.7
-<<<<<<< HEAD
-=======
         - os: linux
           dist: bionic
           python: 3.8
-
->>>>>>> aa5ac2d3
 
 services:
   - docker
