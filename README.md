--- conflicted
+++ resolved
@@ -62,18 +62,12 @@
 use the following command:
 
 ```sh
-<<<<<<< HEAD
-  $ env/bin/python bootstrap.py
-=======
 (volttron) user@machine $ python bootstrap.py
->>>>>>> bb9c48d2
 ```
 
 The bootstrap script creates a virtual Python environment, using virtualenv,
 and installs Volttron as an editable (or developer mode) package using pip.
 
-<<<<<<< HEAD
-=======
 ## Testing
 
 VOLTTRON uses py.test as a framework for executing tests.  py.test is not installed
@@ -90,7 +84,6 @@
 ```
 (volttron) user@machine $ py.test
 ```
->>>>>>> bb9c48d2
 
 ## Configuration
 
