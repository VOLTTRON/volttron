--- conflicted
+++ resolved
@@ -1,8 +1,5 @@
-<<<<<<< HEAD
 # VOLTTRON
-=======
 ![image](docs/source/images/volttron-webimage.jpg)
->>>>>>> 63803eff
 
 Distributed Control System Platform.
 
@@ -66,18 +63,12 @@
 use the following command:
 
 ```sh
-<<<<<<< HEAD
-  $ env/bin/python bootstrap.py
-=======
 (volttron) user@machine $ python bootstrap.py
->>>>>>> 63803eff
 ```
 
 The bootstrap script creates a virtual Python environment, using virtualenv,
 and installs Volttron as an editable (or developer mode) package using pip.
 
-<<<<<<< HEAD
-=======
 ## Testing
 
 VOLTTRON uses py.test as a framework for executing tests.  py.test is not installed
@@ -94,7 +85,6 @@
 ```
 (volttron) user@machine $ py.test
 ```
->>>>>>> 63803eff
 
 ## Configuration
 
