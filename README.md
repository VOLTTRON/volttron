--- conflicted
+++ resolved
@@ -8,10 +8,6 @@
 devices and provides an environment for developing applications which interact
 with that data.
 
-<<<<<<< HEAD
-
-=======
->>>>>>> 997c55c3
 ## Features
 
 -   [Message Bus](https://volttron.readthedocs.io/en/latest/platform-features/message-bus/index.html) allows agents to subscribe to data sources and publish results and messages.
