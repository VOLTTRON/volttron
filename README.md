  

![image](docs/source/images/VOLLTRON_Logo_Black_Horizontal_with_Tagline.png)

Distributed Control System Platform.

|Branch|Status|
|:---:|---|
|Master Branch| ![image](https://travis-ci.org/VOLTTRON/volttron.svg?branch=master)|
|develop| ![image](https://travis-ci.org/VOLTTRON/volttron.svg?branch=develop)|

VOLTTRONTM is an open source platform for distributed sensing and control. The
platform provides services for collecting and storing data from buildings and
devices and provides an environment for developing applications which interact
with that data.

# NOTE: This is an experiment branch to test and collaborate on Message Bus Refactor effort. VOLTTRON message bus now works with both ZeroMQ and RabbitMQ messaging libraries.
## Features

* [Message Bus](https://volttron.readthedocs.io/en/latest/core_services/messagebus/index.html#messagebus-index) allows agents to subcribe to data sources and publish results and messages

* [Driver framework](https://volttron.readthedocs.io/en/latest/core_services/drivers/index.html#volttron-driver-framework) for collecting data from and sending control actions to buildings and devices
* [Historian framework](https://volttron.readthedocs.io/en/latest/core_services/historians/index.html#historian-index) for storing data
* [Agent lifecycle managment](https://volttron.readthedocs.io/en/latest/core_services/control/AgentManagement.html#agentmanagement) in the platform
* [Web UI](https://volttron.readthedocs.io/en/latest/core_services/service_agents/central_management/VOLTTRON-Central.html#volttron-central) for managing deployed instances from a single central instance.

## Background

VOLTTRONTM is written in Python 2.7 and runs on Linux Operating Systems. For
users unfamiliar with those technologies, the following resources are recommended:

https://docs.python.org/2.7/tutorial/
http://ryanstutorials.net/linuxtutorial/

## Installation

 **1. Install needed [prerequisites]**

(https://volttron.readthedocs.io/en/latest/setup/VOLTTRON-Prerequisites.html#volttron-prerequisites).

 On Debian-based systems, these can all be installed with the following command:

 ```sh
    sudo apt-get update
    sudo apt-get install build-essential python-dev openssl libssl-dev libevent-dev git
 ```
 On Redhat or CENTOS systems, these can all be installed with the following command:
 ```sh
   sudo yum update
    sudo yum install make automake gcc gcc-c++ kernel-devel python-devel openssl openssl-devel libevent-devel git
 ```


**2. Install Erlang version 21 packages.**


 For RabbitMQ based VOLTTRON, some of the RabbitMQ specific software packages have to be installed.

  **On Debian based systems:**

  If you are running an Ubuntu system, you can install the RabbitMQ dependencies by running the rabbit dependencies
  script, passing in the approriate distribution as a parameter. Please note,
  distribution parameter will vary according to the distribution used in your system. For example,

    bionic for Ubuntu 18.04
    xenial for Ubuntu 16.04
    xenial for Linux Mint 18.04
    stretch for Debian Stretch
    jessie for Debian Jessie
  
  ``` 
  ~/volttron/scripts/rabbit_dependencies.sh xenial
  ```

  **On Redhat based systems:**

  Easiest way to install Erlang for use with RabbitMQ is to use [Zero dependency
  Erlang RPM](https://github.com/rabbitmq/erlang-rpm). This included only the components required for RabbitMQ.
  Copy the contents of the repo file provided into /etc/yum.repos.d/rabbitmq-erlang.repo and then run yum install erlang. 
  You would need to do both these as root user. Below is a example
  rabbitmq-erlang.repo file for centos 7 and erlang 21.

  
  ```sh
# In /etc/yum.repos.d/rabbitmq-erlang.repo
[rabbitmq-erlang]
name=rabbitmq-erlang
baseurl=https://dl.bintray.com/rabbitmq/rpm/erlang/21/el/7
gpgcheck=1
gpgkey=https://dl.bintray.com/rabbitmq/Keys/rabbitmq-release-signing-key.asc
repo_gpgcheck=0
enabled=1
  ```
 Once you save the repo file, run the following commands
 ```sh
 sudo yum install erlang
 ```
  
  
 Alternatively,
  You can also download and install Erlang from [Erlang Solutions](https://www.erlang-solutions.com/resources/download.html).
  Please include OTP/components - ssl, public_key, asn1, and crypto.
  Also lock version of Erlang using the [yum-plugin-versionlock](https://access.redhat.com/solutions/98873)

**3. Configure hostname**

Make sure that your hostname is correctly configured in /etc/hosts.
See (https://stackoverflow.com/questions/24797947/os-x-and-rabbitmq-error-epmd-error-for-host-xxx-address-cannot-connect-to-ho). If you are testing with VMs make please make sure to provide unique host names for each of the VM you are using. 

Hostname should be resolvable to a valid ip when running on bridged mode. RabbitMQ checks for this during
initial boot. Without this (for example, when running on a VM in NAT mode)
RabbitMQ  start would fail with the error "unable to connect to empd (
port 4369) on <hostname>." Note: RabbitMQ startup error would show up in syslog (/var/log/messages) file
and not in RabbitMQ logs (/var/log/rabbitmq/rabbitmq@hostname.log)


**4. Download VOLTTRON code from experimental branch**

```sh
git clone -b rabbitmq-volttron https://github.com/VOLTTRON/volttron.git
cd volttron
python bootstrap.py --rabbitmq [optional install directory. defaults to
<user_home>/rabbitmq_server]
```

This will build the platform and create a virtual Python environment and
dependencies for RabbitMQ. It also installs RabbitMQ server as the current user.
If an install path is provided, path should exists and be writeable. RabbitMQ
will be installed under <install dir>/rabbitmq_server-3.7.7 Rest of the
documentation refers to the directory <install dir>/rabbitmq_server-3.7.7 as
$RABBITMQ_HOME

You can check if RabbitMQ server is installed by checking it's status. Please
note, RABBITMQ_HOME environment variable can be set in ~/.bashrc. If doing so,
it needs to be set to RabbitMQ installation directory (default path is
<user_home>/rabbitmq_server/rabbitmq_server/rabbitmq_server-3.7.7)

```
echo 'export RABBITMQ_HOME=$HOME/rabbitmq_server/rabbitmq_server-3.7.7'|sudo tee --append ~/.bashrc
source ~/.bashrc
```

```
$RABBITMQ_HOME/sbin/rabbitmqctl status
```

Activate the environment :

```sh
. env/bin/activate
```

**4. Create RabbitMQ setup for VOLTTRON :**
```
vcfg --rabbitmq single [optional path to rabbitmq_config.yml]
```

Refer to examples/configurations/rabbitmq/rabbitmq_config.yml for a sample configuration file.
At a minimum you would need to provide the host name and a unique common-name
(under certificate-data) in the configuration file. Note. common-name must be
unique and the general conventions is to use  <voltttron instance name>-root-ca.

Running the above command without the optional configuration file parameter will
prompt user for all the needed data at the command prompt and use that to
generate a rabbitmq_config.yml file in VOLTTRON_HOME directory.

This scripts creates a new virtual host  and creates SSL certificates needed
for this VOLTTRON instance. These certificates get created under the sub
directory "certificates" in your VOLTTRON home (typically in ~/.volttron). It
then creates the main VIP exchange named "volttron" to route message between
platform and agents and alternate exchange to capture unrouteable messages.

NOTE: We configure RabbitMQ instance for a single volttron_home and
volttron_instance. This script will confirm with the user the volttron_home to
be configured. volttron instance name will be read from volttron_home/config
if available, if not user will be prompted for volttron instance name. To
run the scripts without any prompts, save the volttron instance name in
volttron_home/config file and pass the volttron home directory as command line
argument For example: "vcfg --vhome /home/vdev/.new_vhome --rabbitmq single"
 
Following is the example inputs for "vcfg --rabbitmq single" command. Since no
config file is passed the script prompts for necessary details.

```sh
Your VOLTTRON_HOME currently set to: /home/vdev/new_vhome2

Is this the volttron you are attempting to setup?  [Y]:
Creating rmq config yml
RabbitMQ server home: [/home/vdev/rabbitmq_server/rabbitmq_server-3.7.7]:
Fully qualified domain name of the system: [cs_cbox.pnl.gov]:

Enable SSL Authentication: [Y]:

Please enter the following details for root CA certificates
	Country: [US]:
	State: Washington
	Location: Richland
	Organization: PNNL
	Organization Unit: Volttron-Team
	Common Name: [volttron1-root-ca]:
Do you want to use default values for RabbitMQ home, ports, and virtual host: [Y]: N
Name of the virtual host under which RabbitMQ VOLTTRON will be running: [volttron]:
AMQP port for RabbitMQ: [5672]:
http port for the RabbitMQ management plugin: [15672]:
AMQPS (SSL) port RabbitMQ address: [5671]:
https port for the RabbitMQ management plugin: [15671]:
INFO:rmq_setup.pyc:Starting rabbitmq server
Warning: PID file not written; -detached was passed.
INFO:rmq_setup.pyc:**Started rmq server at /home/vdev/rabbitmq_server/rabbitmq_server-3.7.7
INFO:requests.packages.urllib3.connectionpool:Starting new HTTP connection (1): localhost
INFO:requests.packages.urllib3.connectionpool:Starting new HTTP connection (1): localhost
INFO:requests.packages.urllib3.connectionpool:Starting new HTTP connection (1): localhost
INFO:rmq_setup.pyc:
Checking for CA certificate

INFO:rmq_setup.pyc:
 Root CA (/home/vdev/new_vhome2/certificates/certs/volttron1-root-ca.crt) NOT Found. Creating root ca for volttron instance
Created CA cert
INFO:requests.packages.urllib3.connectionpool:Starting new HTTP connection (1): localhost
INFO:requests.packages.urllib3.connectionpool:Starting new HTTP connection (1): localhost
INFO:rmq_setup.pyc:**Stopped rmq server
Warning: PID file not written; -detached was passed.
INFO:rmq_setup.pyc:**Started rmq server at /home/vdev/rabbitmq_server/rabbitmq_server-3.7.7
INFO:rmq_setup.pyc:

#######################

Setup complete for volttron home /home/vdev/new_vhome2 with instance name=volttron1
Notes:
 - Please set environment variable VOLTTRON_HOME to /home/vdev/new_vhome2 before starting volttron
 - On production environments, restrict write access to
 /home/vdev/new_vhome2/certificates/certs/volttron1-root-ca.crt to only admin user. For example: sudo chown root /home/vdev/new_vhome2/certificates/certs/volttron1-root-ca.crt
 - A new admin user was created with user name: volttron1-admin and password=default_passwd.
   You could change this user's password by logging into https://cs_cbox.pnl.gov:15671/ Please update /home/vdev/new_vhome2/rabbitmq_config.yml if you change password

#######################

```



**5. Test**

We are now ready to start VOLTTRON with RabbitMQ message bus. If we need to revert back to ZeroMQ based VOLTTRON, we
will have to either remove "message-bus" parameter or set it to default "zmq" in $VOLTTRON\_HOME/config.

```sh
volttron -vv -l volttron.log&
```
Next, start an example listener to see it publish and subscribe to the message bus:

```sh
scripts/core/upgrade-listener
```

This script handles several different commands for installing and starting an agent after removing an old copy. This simple agent publishes a heartbeat message and listens to everything on the message bus. Look at the VOLTTRON log to see the activity:

```sh
tail volttron.log
```
Results in:

```sh
2016-10-17 18:17:52,245 (listeneragent-3.2 11367) listener.agent INFO: Peer: 'pubsub', Sender: 'listeneragent-3.2_1'
:, Bus: u'', Topic: 'heartbeat/listeneragent-3.2_1', Headers:
{'Date': '2016-10-18T01:17:52.239724+00:00', 'max_compatible_version': u'', 'min_compatible_version': '3.0'},
Message: {'status': 'GOOD', 'last_updated': '2016-10-18T01:17:47.232972+00:00', 'context': 'hello'}
```

Stop the platform:

```sh
volttron-ctl shutdown --platform
```

## VOLTTRON RabbitMQ control and management utility
Some of the important native RabbitMQ control and management commands are now
integrated with "volttron-ctl" utility. Using volttron-ctl rabbitmq management
utility, we can control and monitor the status of RabbitMQ message bus.

```sh
volttron-ctl rabbitmq --help
usage: volttron-ctl command [OPTIONS] ... rabbitmq [-h] [-c FILE] [--debug]
                                                   [-t SECS]
                                                   [--msgdebug MSGDEBUG]
                                                   [--vip-address ZMQADDR]
                                                   ...
subcommands:

    add-vhost           add a new virtual host
    add-user            Add a new user. User will have admin privileges
                        i.e,configure, read and write
    add-exchange        add a new exchange
    add-queue           add a new queue
    list-vhosts         List virtual hosts
    list-users          List users
    list-user-properties
                        List users
    list-exchanges      add a new user
    list-exchange-properties
                        list exchanges with properties
    list-queues         list all queues
    list-queue-properties
                        list queues with properties
    list-bindings       list all bindings with exchange
    list-federation-parameters
                        list all federation parameters
    list-shovel-parameters
                        list all shovel parameters
    list-policies       list all policies
    remove-vhosts       Remove virtual host/s
    remove-users        Remove virtual user/s
    remove-exchanges    Remove exchange/s
    remove-queues       Remove queue/s
    remove-federation-parameters
                        Remove federation parameter
    remove-shovel-parameters
                        Remove shovel parameter
    remove-policies     Remove policy

```

## Multi-Platform Deployment With RabbitMQ Message bus

In ZeroMQ based VOLTTRON, if multiple instances needed to be connected together
and be able to send or receive messages to/from remote instances we would do it
in few different ways.

1. Write an agent that would connect to remote instance directly and publish/subscribe
to messages or perform RPC communication directly.

2. Use special agents such as forwarder/data puller agents to forward/receive
messages to/from remote instances.
messages to/from remote instances.

3. Configure vip address of all remote instances that an instance has to connect to
in it's $VOLTTRON_HOME/external_discovery.json and let the router module in each instance
manage the connection and take care of the message routing for us.
This is the most seamless way to do multi-platform communication.

RabbitMQ's shovel pluggin can be used to replace connection type 2 described above.
Similarly, RabbitMQ's federation pluggin can be used to replace connection type 3.


**Using Federation Pluggin**

Federation pluggin allows us to send and receive messages to/from remote instances with
few simple connection settings. Once a federation link is established to remote instance,
the messages published on the remote instance become available to local instance as if it
were published on the local instance. Before, we illustrate the steps to setup a federation
link, let us start by defining the concept of upstream and downstream server.

Upstream Server - The node that is publishing some message of interest

DownStream Server - The node that wants to receive messages from the upstream server

A federation link needs to be established from downstream server to the upstream server. The
data flows in single direction from upstream server to downstream server. For bi-directional
data flow we would need to create federation links on both the nodes.


1. Setup two VOLTTRON instances using the above steps.
__***Please note that each instance should have a unique instance name
and should be running on machine/VM that has a unique host name.***__


2. In a multi platform setup that need to communicate with each other with
   RabbitMQ over SSL, each VOLTTRON instance should should trust the ROOT CA of
   the other instance(RabbitMQ root ca)

   a.  Transfer (scp/sftp/similar)
       voltttron_home/certificates/certs/<instance_name>-root-ca.crt to a temporary
       location on the other volttron instance machine. For example, if you have two
       instance v1 and v2, scp v1's v1-root-ca.crt to v2 and
       v2-root-ca.crt to v1.
   
       Note: If using VMs, in order to scp files between VM openssh should be installed and running.

   b. Append the contents of the transferred root ca to the instance's trusted-cas.crt file. Do this on both the instances. Now both     
      the instances <instance_name>-trusted-cas.crt will have two certificates.
   
      For example:
      
      On v1:
      cat /tmp/v2-root-ca.crt >> VOLTTRON_HOME/certificates/certs/v1-trusted-cas.crt
      
      On v2:
      cat /tmp/v1-root-ca.crt >> VOLTTRON_HOME/certificates/certs/v2-trusted-cas.crt

3. Stop volttron, stop rabbitmq server and start volttron on both the
instances. This is required only when you update the root certificate and not
required when you add a new shovel/federation between the same hosts

   ```sh
   ./stop-volttron
   ./stop-rabbitmq
   ./start-volttron
   ```

4. Identify upstream servers (publisher nodes) and downstream servers
(collector nodes). To create a RabbitMQ federation, we have to configure
upstream servers on the downstream server and make the VOLTTRON exchange
"federated".

    a.  On the downstream server (collector node),

        ```
        vcfg --rabbitmq federation [optional path to rabbitmq_federation_config.yml
        containing the details of the upstream hostname, port and vhost.
        Example configuration for federation is available
        in examples/configurations/rabbitmq/rabbitmq_federation_config.yml]
        ```

        If no config file is provided, the script will prompt for
        hostname (or IP address), port, and vhost of each upstream node you
        would like to add. Hostname provided should match the hostname in the
        SSL certificate of the upstream server. For bi-directional data flow,
        we will have to run the same script on both the nodes.

    b.  Create a user in the upstream server(publisher) with
    username=<downstream admin user name> (i.e. (instance-name)-admin) and
    provide it access to the  virtual host of the upstream RabbitMQ server. Run
    the below command in the upstream server

        ```sh
         volttron-ctl rabbitmq add-user <username> <password>
         Do you want to set READ permission  [Y/n]
         Do you want to set WRITE permission  [Y/n]
         Do you want to set CONFIGURE permission  [Y/n]

        ```
5. Test the federation setup.

   a. On the downstream server run a listener agent which subscribes to messages from all platforms
   
     - Open the file examples/ListenerAgent/listener/agent.py. Search for @PubSub.subscribe('pubsub', '') and replace that         line with @PubSub.subscribe('pubsub', 'devices', all_platforms=True)
     - updgrade the listener
     ```sh
        scripts/core/upgrade-listener
     ```   

   b. Install master driver, configure fake device on upstream server and start volttron and master driver. vcfg --agent master_driver command can install master driver and setup a fake device.

   ```sh
   ./stop-volttron
   vcfg --agent master_driver
   ./start-volttron
   vctl start --tag master_driver
   ```

   c. Verify listener agent in downstream VOLTTRON instance is able to receive the messages. downstream volttron instance's volttron.log should display device data scrapped by master driver agent in upstream volttron instance 

6. Open ports and https service if needed
   On Redhat based systems ports used by RabbitMQ (defaults to 5671, 15671 for
   SSL, 5672 and 15672 otherwise) might not be open by default. Please
   contact system administrator to get ports opened on the downstream server.
   Following are commands used on centos 7.

   ```
   sudo firewall-cmd --zone=public --add-port=15671/tcp --permanent
   sudo firewall-cmd --zone=public --add-port=5671/tcp --permanent
   sudo firewall-cmd --reload
   ```

7. How to remove federation link

   a. Using the management web interface

   Log into management web interface using downstream server's admin username.
   Navigate to admin tab and then to federation management page. The status of the
   upstream link will be displayed on the page. Click on the upstream link name and
   delete it.

   b. Using "volttron-ctl" command on the upstream server.
   ```
   vctl rabbitmq list-federation-parameters
   NAME                         URI
   upstream-volttron2-rabbit-2  amqps://rabbit-2:5671/volttron2?cacertfile=/home/nidd494/.volttron1/certificates/certs/volttron1-root-ca.crt&certfile=/home/nidd494/.volttron1/certificates/certs/volttron1-admin.crt&keyfile=/home/nidd494/.volttron1/certificates/private/volttron1-admin.pem&verify=verify_peer&fail_if_no_peer_cert=true&auth_mechanism=external&server_name_indication=rabbit-2
   ```

   Grab the upstream link name and run the below command to remove it.

   ```
   vctl rabbitmq remove-federation-parameters upstream-volttron2-rabbit-2
   ```

**Using Shovel Plugin**

In RabbitMQ based VOLTTRON, forwarder and data puller agents will be replaced by shovels
to send or receive remote pubsub messages.
Shovel behaves like a well written client application that connects to its source
( can be local or remote ) and destination ( can be local or remote instance ),
reads and writes messages, and copes with connection failures. In case of shovel, apart
from configuring the hostname, port and virtual host of the remote instance, we will
also have to provide list of topics that we want to forward to remote instance and associated
publisher agent identities. Shovels can also be used for remote RPC communication in which
case we would have to create shovel in both the instances, one to send the RPC request and
other to send the response back.

*Pubsub Communication*

Following are the steps to create Shovel for multi-platform pubsub communication.

1. Setup two VOLTTRON instances using the steps described in installation section.
Please note that each instance should have a unique instance name.

2. In a multi platform setup that need to communicate with each other with
   RabbitMQ over SSL, each VOLTTRON instance should should trust the ROOT CA of
   the other instance(RabbitMQ root ca)

   a.  Transfer (scp/sftp/similar)
   voltttron_home/certificates/certs/<instance_name>-root-ca.crt to a temporary
   location on the other volttron instance machine. For example, if you have two
   instance v1 and v2, scp v1's v1-root-ca.crt to v2 and
   v2-root-ca.crt to v1.

   b. Append the contents of the transferred root ca to the instance's root ca.
   For example:
   On v1:
   cat /tmp/v2-root-ca.crt >> VOLTTRON_HOME/certificates/v1-root-ca.crt
   On v2:
   cat /tmp/v1-root-ca.crt >> VOLTTRON_HOME/certificates/v2-root-ca.crt

3. Identify the instance that is going to act as the "publisher" instance. Suppose
"v1" instance is the "publisher" instance and "v2" instance is the "subscriber"
instance. Then we need to create a shovel on "v1" to forward messages matching
certain topics to remote instance "v2".

    a.  On the publisher node,

        ```
        vcfg --rabbitmq shovel [optional path to rabbitmq_shovel_config.yml
        containing the details of the remote hostname, port, vhost
        and list of topics to forward. Example configuration for shovel is available
        in examples/configurations/rabbitmq/rabbitmq_shovel_config.yml]
        ```

        For this example, let's set the topic to "devices"

        If no config file is provided, the script will prompt for
        hostname (or IP address), port, vhost and list of topics for each
        remote instance you would like to add. For bi-directional data flow,
        we will have to run the same script on both the nodes.

<<<<<<< HEAD
    b.  Create a user in the subscriber node with username set to publisher instance's
        agent name ( (instance-name)-PublisherAgent ) and allow the shovel access to
        the virtual host of the subscriber node.
=======
    b.  Create a user in the subscriber node with username set to publisher agent's username
        ( for example, v1.platform.driver i.e., <instance_name>.<agent_identity>) and allow
        the shovel access to the virtual host of the subscriber node.
>>>>>>> b2fbf127

        ```sh
        cd $RABBITMQ_HOME
        vctl add-user <username> <password>
        ```

4. Test the shovel setup.

   a. Start VOLTTRON on publisher and subscriber nodes.

   b. On the publisher node, start a master driver agent that publishes messages related to
   a fake device. ( Easiest way is to run volttron-cfg command and follow the steps )

   c. On the subscriber node, run a listener agent which subscribes to messages
   from all platforms (set @PubSub.subscribe('pubsub', 'devices', all_platforms=True)
   instead of @PubSub.subscribe('pubsub', '') )

   d. Verify listener agent in subscriber node is able to receive the messages
   matching "devices" topic.

5. How to remove the shovel setup.

   a. Using the management web interface

   Log into management web interface using publisher instance's admin username.
   Navigate to admin tab and then to shovel management page. The status of the
   shovel will be displayed on the page. Click on the shovel name and delete
   the shovel.

   b. Using "volttron-ctl" command on the publisher node.
   ```
   vctl rabbitmq list-shovel-parameters
   NAME                     SOURCE ADDRESS                                                 DESTINATION ADDRESS                                            BINDING KEY
   shovel-rabbit-3-devices  amqps://rabbit-1:5671/volttron1?cacertfile=/home/nidd494/.volttron1/certificates/certs/volttron1-root-ca.crt&certfile=/home/nidd494/.volttron1/certificates/certs/volttron1-admin.crt&keyfile=/home/nidd494/.volttron1/certificates/private/volttron1-admin.pem&verify=verify_peer&fail_if_no_peer_cert=true&auth_mechanism=external&server_name_indication=rabbit-1  amqps://rabbit-3:5671/volttron3?cacertfile=/home/nidd494/.volttron1/certificates/certs/volttron1-root-ca.crt&certfile=/home/nidd494/.volttron1/certificates/certs/volttron1-admin.crt&keyfile=/home/nidd494/.volttron1/certificates/private/volttron1-admin.pem&verify=verify_peer&fail_if_no_peer_cert=true&auth_mechanism=external&server_name_indication=rabbit-3  __pubsub__.volttron1.devices.#
   ```

   Grab the shovel name and run the below command to remove it.

   ```
   vctl rabbitmq remove-shovel-parameters shovel-rabbit-3-devices
   ```

<<<<<<< HEAD
*RPC Communication*

Following are the steps to create Shovel for multi-platform RPC communication.

1. Setup two VOLTTRON instances using the steps described in installation section.
Please note that each instance should have a unique instance name.

2. In a multi platform setup that need to communicate with each other with
RabbitMQ over SSL, each VOLTTRON instance should should trust the ROOT CA of
the other instance(RabbitMQ root ca)

    a.  Transfer (scp/sftp/similar)
   voltttron_home/certificates/certs/<instance_name>-root-ca.crt to a temporary
   location on the other volttron instance machine. For example, if you have two
   instance v1 and v2, scp v1's v1-root-ca.crt to v2 and
   v2-root-ca.crt to v1.

    b. Append the contents of the transferred root ca to the instance's root ca.
   For example:

   On v1:
   cat /tmp/v2-root-ca.crt >> VOLTTRON_HOME/certificates/v1-root-ca.crt
   On v2:
   cat /tmp/v1-root-ca.crt >> VOLTTRON_HOME/certificates/v2-root-ca.crt


3. Typically RPC communication is 2 way communication so we will to setup shovel in both the VOLTTRON instances. In RPC calls there are two instances of shovel. One serving as the caller (makes RPC request) and the other acting as a callee (replies to RPC request). Identify the instance is the "caller" and which is the "callee." Suppose "v1" instance is the "caller" instance and "v2" instance is the "callee" instance.

   a. On both the caller and callee nodes, shovel instances need to be created. In this example, v1’s shovel would forward the RPC call    request from an agent on v1 to v2 and similarly v2’s shovel will forward the RPC reply from agent on v2 back to v1.


     ```
     vcfg --rabbitmq shovel [optional path to rabbitmq_shovel_config.yml containing the details of the
     **remote** hostname, port, vhost, volttron instance name (so in v1's yml file parameters would point to v2
     and vice versa), and list of agent pair identities (local caller, remote callee). Example configuration for shovel
     is available in examples/configurations/rabbitmq/rabbitmq_shovel_config.yml.]
     
     For this example, let's say that we are using the schedule-example and acutator agents.

     For v1, the agent pair identities would be:
     - [Scheduler, platform.actuator]

     For v2, they would be:
     - [platform.actuator, Scheduler]

     Indicating the flow from local agent to remote agent.
     ```

     If no config file is provided, the script will prompt for hostname (or IP address), port, vhost and
     list of agent pairs for each remote instance you would like to add.


   b. On the caller node create a user with username set to callee instance's agent name ( (instance-name)-RPCCallee ) and allow the      shovel access to the virtual host of the callee node. Similarly, on the callee node, create a user with username set to caller       instance's agent name ( (instance-name)-RPCCaller ) and allow the shovel access to the virtual host of the caller node.

        ```sh
        cd $RABBITMQ_HOME
        vctl add-user <username> <password>
        ```

4. Test the shovel setup 

   a. On caller node:


	   Make necessary changes to RPC methods of  caller agent.

	    For this example, in volttron/examples/SchedulerExample/schedule_example/agent.py:
	    * Search for 'campus/building/unit' in publish_schedule method. Replace with
	    'devices/fake-campus/fake-building/fake-device'
	    * Search for ['campus/building/unit3',start,end] in the use_rpc method, replace with:                 msg = [
			   ['fake-campus/fake-building/fake-device',start,end].
	    * Add: kwargs = {"external_platform": 'v2'} on the line below
	    * On the result = self.vip.rpc.call method below, replace "msg).get(timeout=10)" with:
		  msg, **kwargs).get(timeout=10),
	    * In the second try clause of the use_rpc method:
		* Replace result['result'] with result[0]['result']
		* Add kwargs = {"external_platform": 'v2'} as the first line of the if statement
		* Replace 'campus/building/unit3/some_point' with 'fake-campus/fake-building/fake-device/PowerState'
		* Below 'fake-campus/fake-building/fake-device/PowerState' add: 0,
		* Replace '0.0').get(timeout=10) with **kwargs).get(timeout=10)


   Next, install an example scheduler agent:
   
   ```sh
   #!/bin/bash
   python /home/username/volttron/scripts/install-agent.py -c /home/username/volttron/examples/SchedulerExample/schedule-example.agent -s examples/SchedulerExample --start --force -i Scheduler
   ```

   and start it.


   b. On the callee node:

   Run upgrade script to install actuator agent.

   ```sh
     #!/bin/bash
     python /home/username/volttron/scripts/install-agent.py -s services/core/ActuatorAgent --start --force -i platform.actuator
   ```
    
   Run the upgrade script to install the listener agent.
   
   ```sh
   scripts/core/upgrade-listener
   ```   


   Install master driver, configure fake device on upstream callee and start volttron and master driver.
   vcfg --agent master_driver command can install master driver and setup a fake device.
   
    ```sh
    
    ./stop-volttron
    vcfg --agent master_driver
    ./start-volttron
    vctl start --tag master_driver
    ```

   Start actuator agent and listener agents.

   The output for the callee node with a successful shovel run should look similar to:
   ```sh
   2018-12-19 15:38:00,009 (listeneragent-3.2 13039) listener.agent INFO: Peer: pubsub, Sender: platform.driver:, Bus: , Topic: devices/fake-campus/fake-building/fake-device/all, Headers: {'Date': '2018-12-19T20:38:00.001684+00:00', 'TimeStamp': '2018-12-19T20:38:00.001684+00:00', 'min_compatible_version': '5.0', 'max_compatible_version': u'', 'SynchronizedTimeStamp': '2018-12-19T20:38:00.000000+00:00'}, Message:
    [{'Heartbeat': True, 'PowerState': 0, 'ValveState': 0, 'temperature': 50.0},
     {'Heartbeat': {'type': 'integer', 'tz': 'US/Pacific', 'units': 'On/Off'},
      'PowerState': {'type': 'integer', 'tz': 'US/Pacific', 'units': '1/0'},
      'ValveState': {'type': 'integer', 'tz': 'US/Pacific', 'units': '1/0'},
      'temperature': {'type': 'integer',
                      'tz': 'US/Pacific',
                      'units': 'Fahrenheit'}}]

   ```



5. How to remove the shovel setup.

   a. Using the management web interface

   Log into management web interface using publisher instance's admin username.
   Navigate to admin tab and then to shovel management page. The status of the
   shovel will be displayed on the page. Click on the shovel name and delete
   the shovel.

   b. Using "volttron-ctl" command on the publisher node.
   ```sh
   vctl rabbitmq list-shovel-parameters
   NAME                     SOURCE ADDRESS                                                 DESTINATION ADDRESS                                            BINDING KEY
   shovel-rabbit-3-devices  amqps://rabbit-1:5671/volttron1?cacertfile=/home/nidd494/.volttron1/certificates/certs/volttron1-root-ca.crt&certfile=/home/nidd494/.volttron1/certificates/certs/volttron1-admin.crt&keyfile=/home/nidd494/.volttron1/certificates/private/volttron1-admin.pem&verify=verify_peer&fail_if_no_peer_cert=true&auth_mechanism=external&server_name_indication=rabbit-1  amqps://rabbit-3:5671/volttron3?cacertfile=/home/nidd494/.volttron1/certificates/certs/volttron1-root-ca.crt&certfile=/home/nidd494/.volttron1/certificates/certs/volttron1-admin.crt&keyfile=/home/nidd494/.volttron1/certificates/private/volttron1-admin.pem&verify=verify_peer&fail_if_no_peer_cert=true&auth_mechanism=external&server_name_indication=rabbit-3  __pubsub__.volttron1.devices.#
   ```

   Grab the shovel name and run the below command to remove it.

   ```
   vctl rabbitmq remove-shovel-parameters shovel-rabbit-3-devices
   ```

*DataMover Communication*

The DataMover Historian is used to send data from one instance of VOLTTRON to another, using RPC shovel. Messages are inserted into the backup queue of the remote historian to help ensure that the messages are recorded.

Refer to steps 1-3 in previous section for configuring the RPC shovel instances required for using DataMover. But for step 3a, we are using the SQLHistorian (identity is platform.historian) and DataMover. As such the shovel configuration files for v1 and v2 are as follows:
     
     ```
     For v1, the agent pair identities would be:
     - [platform.historian, data.mover]
=======
Following are the steps to create Shovel for multi-platform RPC communication. Example
configuration can be found in examples/configurations/rabbitmq/rabbitmq_shovel_config.yml. We
shall explain remote RPC communication using DataMover agent as an example but same principle
needs to be applied to any agent that wants to make RPC call to an agent running on remote instance.
DataMover agent running on one instance makes RPC call to platform historian running on remote
instance to store data on remote instance. Platform historian agent returns response back to DataMover
agent. For such a request-response behavior, shovels need to be created on both instances.

1. Please ensure that preliminary steps for multi-platform communication are completed (namely,
steps 1 and 2 described above) .

2. To setup a data mover to send messages from local instance (say v1) to remote instance (say v2)
and back, we would need to setup shovels on both instances.
Example of RabbitMQ shovel configuration on v1
```json
shovel:
  # hostname of remote machine
  rabbit-2:
    port: 5671
    rpc:
      # Remote instance name
      v2:
      # List of pair of agent identities (local caller, remote callee)
      - [data.mover, platform.historian]
    virtual-host: v1
```

This says that DataMover agent on v1 wants to make RPC call to Historian agent on v2.

```
    vcfg --rabbitmq shovel [optional path to rabbitmq_shovel_config.yml
```

Example of RabbitMQ shovel configuration on v2
```json
shovel:
  # hostname of remote machine
  rabbit-1:
    port: 5671
    rpc:
      # Remote instance name
      v1:
      # List of pair of agent identities (local caller, remote callee)
      - [platform.historian, data.mover]
    virtual-host: v2
```
This says that Historian agent on v2 wants to make RPC call to DataMover agent on v1.

a. On v1, run below command to setup a shovel from v1 to v2.
```
vcfg --rabbitmq shovel [optional path to rabbitmq_shovel_config.yml
```
b. Create a user on v2 with username set to remote agent's username
( for example, v1.data.mover i.e., <instance_name>.<agent_identity>) and allow
the shovel access to the virtual host of v2.
```sh
cd $RABBITMQ_HOME
vctl add-user <username> <password>
```
c. On v2, run below command to setup a shovel from v2 to v1
```
vcfg --rabbitmq shovel [optional path to rabbitmq_shovel_config.yml
```
d. Create a user on v1 with username set to remote agent's username
( for example, v2.patform.historian i.e., <instance_name>.<agent_identity>) and allow
the shovel access to the virtual host of the v1.
```sh
cd $RABBITMQ_HOME
vctl add-user <username> <password>
```
3. Start Master driver agent on v1
   ```sh
   ./stop-volttron
   vcfg --agent master_driver
   ./start-volttron
   vctl start --tag master_driver
   ```
4. Install DataMover agent on v1. Contents of the install script can look like below.
   ```sh
    #!/bin/bash
    export CONFIG=$(mktemp /tmp/abc-script.XXXXXX)
    cat > $CONFIG <<EOL
    {
        "destination-vip": "amqp://test2:test2@localhost:5672/test2",
        "destination-serverkey": "1yEUcpIcQTJzpvEwl-7KNCxe_f5rhhoShv9f3A8wdUg",
        "destination-instance-name": "volttron2",
        "destination-message-bus": "rmq"
    }
    EOL
    python scripts/install-agent.py -s services/core/DataMover -c $CONFIG --start --force -i data.mover
    ```
Execute the install script.


5. Start platform historian of your choice on v2. Example shows starting SQLiteHistorian
   ```sh
   ./stop-volttron
   vcfg --agent platform_historian
   ./start-volttron
   vctl start --tag platform_historian
   ```
6. Observe data getting stored in sqlite historian on v2.
>>>>>>> b2fbf127

     For v2, they would be:
     - [data.mover, platform.historian]
     ```

1. Test the shovel / DataMover setup 

   a. On caller node:
   Start SQLHistorian (identiy is platform.historian). Easiest way to accomplish this is to stop VOLTTRON, reconfigure to have RabbitMQ message bus and install platform.historian already installed, and start VOLTTRON again. 
   
   ```sh
   
   vcfg

   Your VOLTTRON_HOME currently set to: /home/vdev/new_vhome2

   Is this the volttron you are attempting to setup?  [Y]: 
   What is the external instance ipv4 address? [tcp://127.0.0.1]: 
   What is the instance port for the vip address? [22916]: 
   What is type of message bus? [zmq]: rmq
   Is this instance a volttron central? [N]: N
   Will this instance be controlled by volttron central? [Y]: N
   Would you like to install a platform historian? [N]: Y
   Configuring /home/kirsten/volttron/services/core/SQLHistorian
   Should agent autostart? [N]: N
   Would you like to install a master driver? [N]: N
   Would you like to install a listener agent? [N]: N
   Finished configuration

   You can now start the volttron instance.

   If you need to change the instance configuration you can edit
   the config file at /home/kirsten/.volttron1/config

   ./start-volttron
   ```
   
   
   Start platform.historian
   
   b. On callee node:
   
      Install master driver, configure fake device on upstream callee and start volttron and master driver. vcfg --agent master_driver command can install master driver and setup a fake device.

   ```sh
   
   ./stop-volttron
   vcfg --agent master_driver
   ./start-volttron
   vctl start --tag master_driver
   ```
   
   Install DataMover agent
   
   ```sh
   
   #!/bin/bash
   export CONFIG=$(mktemp /tmp/abc-script.XXXXXX)
   cat > $CONFIG <<EOL
   {
       "destination-vip": "", 
       "destination-serverkey": "",
       "destination-instance-name": "volttron1",
       "destination-message-bus": "rmq"
   }
   EOL
   python /home/vdev/volttron/scripts/install-agent.py -c $CONFIG -s services/core/DataMover --start --force -i data.mover
   # Finally remove the temporary config file
   rm $CONFIG
   ```
   
   
   and start it. 
   
   
   To confirm that the DataMover agent is working, run the ``tail -f volttron.log`` from the volttron directory to look for output similar to the following.
   
   On the caller:
   
   ```sh
   
   DEBUG: insert called by data.mover with 1 records
   2018-12-28 14:39:45,148 (sqlhistorianagent-3.6.1 13416) volttron.platform.agent.base_historian DEBUG: Beginning publish loop.
   2018-12-28 14:39:45,159 (sqlhistorianagent-3.6.1 13416) volttron.platform.dbutils.sqlitefuncts DEBUG: Managing store - timestamp limit: None  GB size limit: None
   2018-12-28 14:39:45,169 (sqlhistorianagent-3.6.1 13416) volttron.platform.agent.base_historian INFO: Historian processed 13156 total records.
   2018-12-28 14:39:45,169 (sqlhistorianagent-3.6.1 13416) volttron.platform.agent.base_historian DEBUG: Exiting publish loop.

   ```
   On the callee:
   
   ```sh
   
   2018-12-28 17:57:35,001 (master_driveragent-3.2 11848) master_driver.driver DEBUG: fake-campus/fake-building/fake-device next scrape scheduled: 2018-12-28 22:57:40+00:00
   2018-12-28 17:57:35,002 (master_driveragent-3.2 11848) master_driver.driver DEBUG: scraping device: fake-campus/fake-building/fake-device
   2018-12-28 17:57:35,002 (master_driveragent-3.2 11848) master_driver.driver DEBUG: publishing: devices/fake-campus/fake-building/fake-device/all
   2018-12-28 17:57:35,007 (datamoveragent-0.1 17502) datamover.agent DEBUG: In capture data
   2018-12-28 17:57:35,007 (datamoveragent-0.1 17502) datamover.agent DEBUG: message in capture_data [{'Heartbeat': False, 'PowerState': 0, 'temperature': 50.0, 'ValveState': 0}, {'Heartbeat': {'units': 'On/Off', 'type': 'integer', 'tz': 'US/Pacific'}, 'PowerState': {'units': '1/0', 'type': 'integer', 'tz': 'US/Pacific'}, 'temperature': {'units': 'Fahrenheit', 'type': 'integer', 'tz': 'US/Pacific'}, 'ValveState': {'units': '1/0', 'type': 'integer', 'tz': 'US/Pacific'}}]
   2018-12-28 17:57:35,017 (datamoveragent-0.1 17502) volttron.platform.agent.base_historian DEBUG: Beginning publish loop.
   2018-12-28 17:57:35,017 (datamoveragent-0.1 17502) datamover.agent DEBUG: publish_to_historian number of items: 1
   2018-12-28 17:57:35,017 (datamoveragent-0.1 17502) datamover.agent DEBUG: Last timeout: 1546037766.0 current time: 1546037855.0
   2018-12-28 17:57:35,017 (datamoveragent-0.1 17502) datamover.agent DEBUG: Sending to destination historian.
   2018-12-28 17:57:35,037 (datamoveragent-0.1 17502) volttron.platform.agent.base_historian INFO: Historian processed 1905 total records.
   2018-12-28 17:57:35,037 (datamoveragent-0.1 17502) volttron.platform.agent.base_historian DEBUG: Exiting publish loop.
   2018-12-28 17:57:35,013 (master_driveragent-3.2 11848) master_driver.driver DEBUG: finish publishing: devices/fake-campus/fake-building/fake-device/all
   ```
   

5. How to remove the shovel setup.

   a. Using the management web interface

   Log into management web interface using publisher instance's admin username.
   Navigate to admin tab and then to shovel management page. The status of the
   shovel will be displayed on the page. Click on the shovel name and delete
   the shovel.

   b. Using "volttron-ctl" command on the publisher node.
   ```sh
   vctl rabbitmq list-shovel-parameters
   NAME                     SOURCE ADDRESS                                                 DESTINATION ADDRESS                                            BINDING KEY
   shovel-rabbit-3-devices  amqps://rabbit-1:5671/volttron1?cacertfile=/home/nidd494/.volttron1/certificates/certs/volttron1-root-ca.crt&certfile=/home/nidd494/.volttron1/certificates/certs/volttron1-admin.crt&keyfile=/home/nidd494/.volttron1/certificates/private/volttron1-admin.pem&verify=verify_peer&fail_if_no_peer_cert=true&auth_mechanism=external&server_name_indication=rabbit-1  amqps://rabbit-3:5671/volttron3?cacertfile=/home/nidd494/.volttron1/certificates/certs/volttron1-root-ca.crt&certfile=/home/nidd494/.volttron1/certificates/certs/volttron1-admin.crt&keyfile=/home/nidd494/.volttron1/certificates/private/volttron1-admin.pem&verify=verify_peer&fail_if_no_peer_cert=true&auth_mechanism=external&server_name_indication=rabbit-3  __pubsub__.volttron1.devices.#
   ```

   Grab the shovel name and run the below command to remove it.

   ```
   vctl rabbitmq remove-shovel-parameters shovel-rabbit-3-devices
   ```
   
**ZeroMQ Backward Compatibility**

The following steps are to demonstrate how RabbitMQ is backward compatible with ZeroMQ, using the Forward Historian as an example.

1. In order for RabbitMQ and ZeroMQ to communicate with each other, one needs two instances of VOLTTRON_HOME on the same VM. To create a new instance of VOLTTRON_HOME use the command.

   ``export VOLTTRON_HOME=~/.new_volttron_home``

   It is recommended that one uses multiple terminals to keep track of both instances.

2. Start volttron on both instances. Note: since the start-volttron script uses the volttron.log by default, the second instance will need be started manually in the background, using a separate log. For example:

   ``volttron -vv -l volttron-two.log&``

3. Modify the configuration file for both instances. The config file is located at ``$VOLTTRON_HOME/config``

For RabbitMQ, the config file should look similar to:

```sh
[volttron]  
message-bus = rmq  
vip-address = tcp://127.0.0.1:22916  
instance-name = volttron_rmq  
```

The ZeroMQ config file should look similar, with all references to RMQ being replaced with ZMQ, and a slightly different vip-address (e.g. tcp://127.0.0.2:22916).

4. On the instance running ZeroMQ:

   a. Install the Forward Historian agent using an upgrade script similar to:

   ```python
   #!/bin/bash
   export CONFIG=$(mktemp /tmp/abc-script.XXXXXX)
   cat > $CONFIG <<EOL
   {
       "destination-vip": "tcp://127.0.0.1:22916",
       "destination-serverkey": "key"
   }
   EOL
   python /home/username/volttron/scripts/install-agent.py -c $CONFIG -s services/core/ForwardHistorian --start --force -i forward.historian
   # Finally remove the temporary config file
   rm $CONFIG
   ```
   
   Since we are attempting to push date from the local (ZeroMQ in this example) to the remote (RabbitMQ) instance, the we would need the RabbitMQ serverkey, which can be obtained by running ``vctl auth serverkey`` on the RabbitMQ instance. Start the Forward Historian.

   b. Install master driver, configure fake device on upstream server and start volttron and master driver. vcfg --agent master_driver command can install master driver and setup a fake device.

   ```sh
   ./stop-volttron
   vcfg --agent master_driver
   ./start-volttron
   vctl start --tag master_driver
   ```

5. On the instance running RabbitMQ:

   a. On run a listener agent which subscribes to messages from all platforms
   
     - Open the file examples/ListenerAgent/listener/agent.py. Search for @PubSub.subscribe('pubsub', '') and replace that         line with @PubSub.subscribe('pubsub', 'devices', all_platforms=True)
     - updgrade the listener
     ```sh
        scripts/core/upgrade-listener
     ```   
     
   b. Provide the RabbitMQ instance with the public key of the Forward Historian running on ZeroMQ instance. 
   
      Run ``vctl auth public key`` on the ZeroMQ instance. Copy the output and add the public key to the RabbitMQ instance's auth.config file, using the defaults except for the user_id and credentials.
      
      ```sh
      
      vctl auth add
      domain []: 
      address []: 
      user_id []: forward
      capabilities (delimit multiple entries with comma) []: 
      roles (delimit multiple entries with comma) []: 
      groups (delimit multiple entries with comma) []: 
      mechanism [CURVE]: 
      credentials []: key
      comments []: 
      enabled [True]: 
      ```
      
      Once that is completed you should be able to see data similar to below in the log of the volttron instance running RabbitMQ:
      
      ```sh
         2018-12-31 14:48:10,043 (listeneragent-3.2 7175) listener.agent INFO: Peer: pubsub, Sender: forward.historian:, Bus: , Topic: devices/fake-campus/fake-building/fake-device/all, Headers: {'X-Forwarded': True, 'SynchronizedTimeStamp': '2018-12-31T19:48:10.000000+00:00', 'TimeStamp': '2018-12-31T19:48:10.001966+00:00', 'max_compatible_version': u'', 'min_compatible_version': '3.0', 'Date': '2018-12-31T19:48:10.001966+00:00'}, Message: 
   [{'Heartbeat': True, 'PowerState': 0, 'ValveState': 0, 'temperature': 50.0},
    {'Heartbeat': {'type': 'integer', 'tz': 'US/Pacific', 'units': 'On/Off'},
     'PowerState': {'type': 'integer', 'tz': 'US/Pacific', 'units': '1/0'},
     'ValveState': {'type': 'integer', 'tz': 'US/Pacific', 'units': '1/0'},
     'temperature': {'type': 'integer',
                     'tz': 'US/Pacific',
                     'units': 'Fahrenheit'}}]
      ```
      

** RabbitMQ Trouble Shooting **

   1. Check the status of the federation connection.

      ```
      $RABBITMQ_HOME/sbin/rabbitmqctl eval 'rabbit_federation_status:status().'
      ```

      If everything is properly configured, then the status is set to "running".
      If not look for the error status. Some of the typical errors are,

      a. "failed_to_connect_using_provided_uris" - Check if RabbitMQ user is
         created in downstream server node. Refer to step 3 b of federation
         setup

      b. "unknown ca" - Check if the root CAs are copied to all the nodes
         correctly. Refer to step 2 of federation setup

      c. "no_suitable_auth_mechanism" - Check if the AMPQ/S ports are correctly
         configured.

   2. Check the status of the shovel connection.

      ```
      $RABBITMQ_HOME/sbin/rabbitmqctl eval 'rabbit_shovel_status:status().'
      ```

      If everything is properly configured, then the status is set to "running".
      If not look for the error status. Some of the typical errors are,

      i. "failed_to_connect_using_provided_uris" - Check if RabbitMQ user is created
         in subscriber node. Refer to step 3 b of shovel setup

      ii. "unknown ca" - Check if the root CAs are copied to remote servers
           correctly. Refer to step 2 of shovel setup

      iii. "no_suitable_auth_mechanism" - Check if the AMPQ/S ports are correctly
           configured.

   3. Check the RabbitMQ logs for any errors.

       ```
       tail -f <volttron source dir>/rabbitmq.log
       ```


   4. If rabbitmq startup hangs
      
      a. Check for errors in rabbitmq log. There is a rabbitmq.log file in your
      volttron source directory that is a symbolic link to the rabbitmq server
      logs.

      b. Check for errors in syslog (/var/log/syslog or /var/log/messages)
      
      c. If there are no errors in either of the logs, stop rabbitmq and
         starting rabbitmq server in foreground and see if there are any errors
         written on the console. Once you find the error you can kill the
         process by entering Ctl+C, fix the error and start rabbitmq again using
         ./start-rabbitmq from volttron source directory.

         ```
         ./stop-volttron
         ./stop-rabbitmq
         @RABBITMQ_HOME/sbin/rabbitmq-server
         ```

   5. ssl trouble shooting.
      There are few things that are essential for SSL certificates to work
      right.
      
      a. Please use a unique common-name for CA certificate for each volttron
         instance. This is configured under certificate-data in the
         rabbitmq_config.yml or if no yml file is used while configuring a
         volttron single instance (using vcfg --rabbitmq single). Certificate
         generated for agent will automatically get agent's vip identity as the
         certificate's common-name
	 
      b. host name in ssl certificate should match hostname used to access the
      server. For example, if the fully qualified domain name was configured in
      the certificate-data, you should use the fully qualified domain name to
      access rabbitmq's management url.

      c. Check if your system time is correct especially if you are running
      virtual machines. If the system clock is not right, it could lead to
      ssl certificate errors
   
   6. DataMover troubleshooting. 
      a. If output from volttron.log is not as expected check for  ``{'alert_key': 'historian_not_publishing'}`` in the callee node's volttron.log. Most likely cause is the historian is not running properly or credentials between caller and callee nodes was not set properly.  
      
      

## Next Steps
We request you to explore and contribute towards development of VOLTTRON message
bus refactor task. This is an ongoing task and we are working towards completing
the following:
* Integrating Volttron Central to use RabbitMQ message bus with SSL.
* Test scripts for RabbitMQ message bus.
* Scalability tests for large scale VOLTTRON deployment.

## Acquiring Third Party Agent Code
Third party agents are available under volttron-applications repository. In
order to use those agents, add volttron-applications repository in the same
directory that contains volttron source code clone using following command:

```sh
git subtree add –prefix applications https://github.com/VOLTTRON/volttron-applications.git develop –squash
```

## Contribute

How to [contribute](http://volttron.readthedocs.io/en/latest/community_resources/index.html#contributing-back) back:

* Issue Tracker: https://github.com/VOLTTRON/volttron/issues
* Source Code: https://github.com/VOLTTRON/volttron

## Support
There are several options for VOLTTRONTM [support](https://volttron.readthedocs.io/en/latest/community_resources/index.html#volttron-community).

* A VOLTTRONTM office hours telecon takes place every other Friday at 11am Pacific over Skype.
* A mailing list for announcements and reminders
* The VOLTTRONTM contact email for being added to office hours, the mailing list, and for inquiries is: volttron@pnnl.gov
* The preferred method for questions is through stackoverflow since this is easily discoverable by others who may have the same issue. https://stackoverflow.com/questions/tagged/volttron
* GitHub issue tracker for feature requests, bug reports, and following development activities https://github.com/VOLTTRON/volttron/issues

## License
The project is [licensed](TERMS.md) under a modified BSD license.<|MERGE_RESOLUTION|>--- conflicted
+++ resolved
@@ -486,16 +486,15 @@
 
 **Using Shovel Plugin**
 
-In RabbitMQ based VOLTTRON, forwarder and data puller agents will be replaced by shovels
+In RabbitMQ based VOLTTRON, forwarder and data mover agents will be replaced by shovels
 to send or receive remote pubsub messages.
 Shovel behaves like a well written client application that connects to its source
 ( can be local or remote ) and destination ( can be local or remote instance ),
 reads and writes messages, and copes with connection failures. In case of shovel, apart
 from configuring the hostname, port and virtual host of the remote instance, we will
-also have to provide list of topics that we want to forward to remote instance and associated
-publisher agent identities. Shovels can also be used for remote RPC communication in which
-case we would have to create shovel in both the instances, one to send the RPC request and
-other to send the response back.
+also have to provide list of topics that we want to forward to remote instance. Shovels
+can also be used for remote RPC communication in which case we would have to create shovel
+in both the instances, one to send the RPC request and other to send the response back.
 
 *Pubsub Communication*
 
@@ -539,18 +538,12 @@
 
         If no config file is provided, the script will prompt for
         hostname (or IP address), port, vhost and list of topics for each
-        remote instance you would like to add. For bi-directional data flow,
-        we will have to run the same script on both the nodes.
-
-<<<<<<< HEAD
+        remote instance you would like to add. For
+        bi-directional data flow, we will have to run the same script on both the nodes.
+
     b.  Create a user in the subscriber node with username set to publisher instance's
         agent name ( (instance-name)-PublisherAgent ) and allow the shovel access to
         the virtual host of the subscriber node.
-=======
-    b.  Create a user in the subscriber node with username set to publisher agent's username
-        ( for example, v1.platform.driver i.e., <instance_name>.<agent_identity>) and allow
-        the shovel access to the virtual host of the subscriber node.
->>>>>>> b2fbf127
 
         ```sh
         cd $RABBITMQ_HOME
@@ -593,7 +586,6 @@
    vctl rabbitmq remove-shovel-parameters shovel-rabbit-3-devices
    ```
 
-<<<<<<< HEAD
 *RPC Communication*
 
 Following are the steps to create Shovel for multi-platform RPC communication.
@@ -728,50 +720,14 @@
 
    ```
 
-
-
-5. How to remove the shovel setup.
-
-   a. Using the management web interface
-
-   Log into management web interface using publisher instance's admin username.
-   Navigate to admin tab and then to shovel management page. The status of the
-   shovel will be displayed on the page. Click on the shovel name and delete
-   the shovel.
-
-   b. Using "volttron-ctl" command on the publisher node.
-   ```sh
-   vctl rabbitmq list-shovel-parameters
-   NAME                     SOURCE ADDRESS                                                 DESTINATION ADDRESS                                            BINDING KEY
-   shovel-rabbit-3-devices  amqps://rabbit-1:5671/volttron1?cacertfile=/home/nidd494/.volttron1/certificates/certs/volttron1-root-ca.crt&certfile=/home/nidd494/.volttron1/certificates/certs/volttron1-admin.crt&keyfile=/home/nidd494/.volttron1/certificates/private/volttron1-admin.pem&verify=verify_peer&fail_if_no_peer_cert=true&auth_mechanism=external&server_name_indication=rabbit-1  amqps://rabbit-3:5671/volttron3?cacertfile=/home/nidd494/.volttron1/certificates/certs/volttron1-root-ca.crt&certfile=/home/nidd494/.volttron1/certificates/certs/volttron1-admin.crt&keyfile=/home/nidd494/.volttron1/certificates/private/volttron1-admin.pem&verify=verify_peer&fail_if_no_peer_cert=true&auth_mechanism=external&server_name_indication=rabbit-3  __pubsub__.volttron1.devices.#
-   ```
-
-   Grab the shovel name and run the below command to remove it.
-
-   ```
-   vctl rabbitmq remove-shovel-parameters shovel-rabbit-3-devices
-   ```
-
 *DataMover Communication*
 
-The DataMover Historian is used to send data from one instance of VOLTTRON to another, using RPC shovel. Messages are inserted into the backup queue of the remote historian to help ensure that the messages are recorded.
-
-Refer to steps 1-3 in previous section for configuring the RPC shovel instances required for using DataMover. But for step 3a, we are using the SQLHistorian (identity is platform.historian) and DataMover. As such the shovel configuration files for v1 and v2 are as follows:
-     
-     ```
-     For v1, the agent pair identities would be:
-     - [platform.historian, data.mover]
-=======
-Following are the steps to create Shovel for multi-platform RPC communication. Example
-configuration can be found in examples/configurations/rabbitmq/rabbitmq_shovel_config.yml. We
-shall explain remote RPC communication using DataMover agent as an example but same principle
-needs to be applied to any agent that wants to make RPC call to an agent running on remote instance.
-DataMover agent running on one instance makes RPC call to platform historian running on remote
+The DataMover historian running on one instance makes RPC call to platform historian running on remote
 instance to store data on remote instance. Platform historian agent returns response back to DataMover
 agent. For such a request-response behavior, shovels need to be created on both instances.
 
 1. Please ensure that preliminary steps for multi-platform communication are completed (namely,
-steps 1 and 2 described above) .
+steps 1-3 described above) .
 
 2. To setup a data mover to send messages from local instance (say v1) to remote instance (say v2)
 and back, we would need to setup shovels on both instances.
@@ -789,7 +745,7 @@
     virtual-host: v1
 ```
 
-This says that DataMover agent on v1 wants to make RPC call to Historian agent on v2.
+This says that DataMover agent on v1 wants to make RPC call to platform historian on v2.
 
 ```
     vcfg --rabbitmq shovel [optional path to rabbitmq_shovel_config.yml
@@ -808,7 +764,7 @@
       - [platform.historian, data.mover]
     virtual-host: v2
 ```
-This says that Historian agent on v2 wants to make RPC call to DataMover agent on v1.
+This says that Hplatform historian on v2 wants to make RPC call to DataMover agent on v1.
 
 a. On v1, run below command to setup a shovel from v1 to v2.
 ```
@@ -845,8 +801,8 @@
     export CONFIG=$(mktemp /tmp/abc-script.XXXXXX)
     cat > $CONFIG <<EOL
     {
-        "destination-vip": "amqp://test2:test2@localhost:5672/test2",
-        "destination-serverkey": "1yEUcpIcQTJzpvEwl-7KNCxe_f5rhhoShv9f3A8wdUg",
+        "destination-vip": "",
+        "destination-serverkey": "",
         "destination-instance-name": "volttron2",
         "destination-message-bus": "rmq"
     }
@@ -864,153 +820,28 @@
    vctl start --tag platform_historian
    ```
 6. Observe data getting stored in sqlite historian on v2.
->>>>>>> b2fbf127
-
-     For v2, they would be:
-     - [data.mover, platform.historian]
-     ```
-
-1. Test the shovel / DataMover setup 
-
-   a. On caller node:
-   Start SQLHistorian (identiy is platform.historian). Easiest way to accomplish this is to stop VOLTTRON, reconfigure to have RabbitMQ message bus and install platform.historian already installed, and start VOLTTRON again. 
-   
-   ```sh
-   
-   vcfg
-
-   Your VOLTTRON_HOME currently set to: /home/vdev/new_vhome2
-
-   Is this the volttron you are attempting to setup?  [Y]: 
-   What is the external instance ipv4 address? [tcp://127.0.0.1]: 
-   What is the instance port for the vip address? [22916]: 
-   What is type of message bus? [zmq]: rmq
-   Is this instance a volttron central? [N]: N
-   Will this instance be controlled by volttron central? [Y]: N
-   Would you like to install a platform historian? [N]: Y
-   Configuring /home/kirsten/volttron/services/core/SQLHistorian
-   Should agent autostart? [N]: N
-   Would you like to install a master driver? [N]: N
-   Would you like to install a listener agent? [N]: N
-   Finished configuration
-
-   You can now start the volttron instance.
-
-   If you need to change the instance configuration you can edit
-   the config file at /home/kirsten/.volttron1/config
-
-   ./start-volttron
-   ```
-   
-   
-   Start platform.historian
-   
-   b. On callee node:
-   
-      Install master driver, configure fake device on upstream callee and start volttron and master driver. vcfg --agent master_driver command can install master driver and setup a fake device.
-
-   ```sh
-   
-   ./stop-volttron
-   vcfg --agent master_driver
-   ./start-volttron
-   vctl start --tag master_driver
-   ```
-   
-   Install DataMover agent
-   
-   ```sh
-   
-   #!/bin/bash
-   export CONFIG=$(mktemp /tmp/abc-script.XXXXXX)
-   cat > $CONFIG <<EOL
-   {
-       "destination-vip": "", 
-       "destination-serverkey": "",
-       "destination-instance-name": "volttron1",
-       "destination-message-bus": "rmq"
-   }
-   EOL
-   python /home/vdev/volttron/scripts/install-agent.py -c $CONFIG -s services/core/DataMover --start --force -i data.mover
-   # Finally remove the temporary config file
-   rm $CONFIG
-   ```
-   
-   
-   and start it. 
-   
-   
-   To confirm that the DataMover agent is working, run the ``tail -f volttron.log`` from the volttron directory to look for output similar to the following.
-   
-   On the caller:
-   
-   ```sh
-   
-   DEBUG: insert called by data.mover with 1 records
-   2018-12-28 14:39:45,148 (sqlhistorianagent-3.6.1 13416) volttron.platform.agent.base_historian DEBUG: Beginning publish loop.
-   2018-12-28 14:39:45,159 (sqlhistorianagent-3.6.1 13416) volttron.platform.dbutils.sqlitefuncts DEBUG: Managing store - timestamp limit: None  GB size limit: None
-   2018-12-28 14:39:45,169 (sqlhistorianagent-3.6.1 13416) volttron.platform.agent.base_historian INFO: Historian processed 13156 total records.
-   2018-12-28 14:39:45,169 (sqlhistorianagent-3.6.1 13416) volttron.platform.agent.base_historian DEBUG: Exiting publish loop.
-
-   ```
-   On the callee:
-   
-   ```sh
-   
-   2018-12-28 17:57:35,001 (master_driveragent-3.2 11848) master_driver.driver DEBUG: fake-campus/fake-building/fake-device next scrape scheduled: 2018-12-28 22:57:40+00:00
-   2018-12-28 17:57:35,002 (master_driveragent-3.2 11848) master_driver.driver DEBUG: scraping device: fake-campus/fake-building/fake-device
-   2018-12-28 17:57:35,002 (master_driveragent-3.2 11848) master_driver.driver DEBUG: publishing: devices/fake-campus/fake-building/fake-device/all
-   2018-12-28 17:57:35,007 (datamoveragent-0.1 17502) datamover.agent DEBUG: In capture data
-   2018-12-28 17:57:35,007 (datamoveragent-0.1 17502) datamover.agent DEBUG: message in capture_data [{'Heartbeat': False, 'PowerState': 0, 'temperature': 50.0, 'ValveState': 0}, {'Heartbeat': {'units': 'On/Off', 'type': 'integer', 'tz': 'US/Pacific'}, 'PowerState': {'units': '1/0', 'type': 'integer', 'tz': 'US/Pacific'}, 'temperature': {'units': 'Fahrenheit', 'type': 'integer', 'tz': 'US/Pacific'}, 'ValveState': {'units': '1/0', 'type': 'integer', 'tz': 'US/Pacific'}}]
-   2018-12-28 17:57:35,017 (datamoveragent-0.1 17502) volttron.platform.agent.base_historian DEBUG: Beginning publish loop.
-   2018-12-28 17:57:35,017 (datamoveragent-0.1 17502) datamover.agent DEBUG: publish_to_historian number of items: 1
-   2018-12-28 17:57:35,017 (datamoveragent-0.1 17502) datamover.agent DEBUG: Last timeout: 1546037766.0 current time: 1546037855.0
-   2018-12-28 17:57:35,017 (datamoveragent-0.1 17502) datamover.agent DEBUG: Sending to destination historian.
-   2018-12-28 17:57:35,037 (datamoveragent-0.1 17502) volttron.platform.agent.base_historian INFO: Historian processed 1905 total records.
-   2018-12-28 17:57:35,037 (datamoveragent-0.1 17502) volttron.platform.agent.base_historian DEBUG: Exiting publish loop.
-   2018-12-28 17:57:35,013 (master_driveragent-3.2 11848) master_driver.driver DEBUG: finish publishing: devices/fake-campus/fake-building/fake-device/all
-   ```
-   
-
-5. How to remove the shovel setup.
-
-   a. Using the management web interface
-
-   Log into management web interface using publisher instance's admin username.
-   Navigate to admin tab and then to shovel management page. The status of the
-   shovel will be displayed on the page. Click on the shovel name and delete
-   the shovel.
-
-   b. Using "volttron-ctl" command on the publisher node.
-   ```sh
-   vctl rabbitmq list-shovel-parameters
-   NAME                     SOURCE ADDRESS                                                 DESTINATION ADDRESS                                            BINDING KEY
-   shovel-rabbit-3-devices  amqps://rabbit-1:5671/volttron1?cacertfile=/home/nidd494/.volttron1/certificates/certs/volttron1-root-ca.crt&certfile=/home/nidd494/.volttron1/certificates/certs/volttron1-admin.crt&keyfile=/home/nidd494/.volttron1/certificates/private/volttron1-admin.pem&verify=verify_peer&fail_if_no_peer_cert=true&auth_mechanism=external&server_name_indication=rabbit-1  amqps://rabbit-3:5671/volttron3?cacertfile=/home/nidd494/.volttron1/certificates/certs/volttron1-root-ca.crt&certfile=/home/nidd494/.volttron1/certificates/certs/volttron1-admin.crt&keyfile=/home/nidd494/.volttron1/certificates/private/volttron1-admin.pem&verify=verify_peer&fail_if_no_peer_cert=true&auth_mechanism=external&server_name_indication=rabbit-3  __pubsub__.volttron1.devices.#
-   ```
-
-   Grab the shovel name and run the below command to remove it.
-
-   ```
-   vctl rabbitmq remove-shovel-parameters shovel-rabbit-3-devices
-   ```
-   
-**ZeroMQ Backward Compatibility**
-
-The following steps are to demonstrate how RabbitMQ is backward compatible with ZeroMQ, using the Forward Historian as an example.
-
-1. In order for RabbitMQ and ZeroMQ to communicate with each other, one needs two instances of VOLTTRON_HOME on the same VM. To create a new instance of VOLTTRON_HOME use the command.
+   
+**Backward Compatibility With ZeroMQ Message Based VOLTTRON**
+
+RabbitMQ VOLTTRON supports backward compatibility with ZeroMQ based VOLTTRON. RabbitMQ VOLTTRON has a ZeroMQ router running internally to accept incoming ZeroMQ connections and to route ZeroMQ messages coming in/going out of it's instance. There are multiple ways for an instance with a RabbitMQ message bus, and an instance with ZeroMQ message bus to connect with each other. For example, an agent from one instance can directly connect to the remote instance to publish or pull data from it. Another way is through multi-platform communication, where the VOLTTRON platform is responsible for connecting to the remote instance. For more information on multi-platform communication, see https://volttron.readthedocs.io/en/develop/core_services/multiplatform/Multiplatform-Communication.html.
+
+*Agent Connecting Directly to Remote Instance*
+
+The following steps are to demonstrate how RabbitMQ VOLTTRON is backward compatible with ZeroMQ VOLTTRON, using the Forward Historian as an example.
+
+1. In order for RabbitMQ and ZeroMQ VOLTTRONs to communicate with each other, one needs two instances of VOLTTRON_HOME on the same VM. To create a new instance of VOLTTRON_HOME use the command.
 
    ``export VOLTTRON_HOME=~/.new_volttron_home``
 
    It is recommended that one uses multiple terminals to keep track of both instances.
 
-2. Start volttron on both instances. Note: since the start-volttron script uses the volttron.log by default, the second instance will need be started manually in the background, using a separate log. For example:
+2. Start VOLTTRON on both instances. Note: since the start-volttron script uses the volttron.log by default, the second instance will need be started manually in the background, using a separate log. For example:
 
    ``volttron -vv -l volttron-two.log&``
 
 3. Modify the configuration file for both instances. The config file is located at ``$VOLTTRON_HOME/config``
 
-For RabbitMQ, the config file should look similar to:
+For RabbitMQ VOLTTRON, the config file should look similar to:
 
 ```sh
 [volttron]  
@@ -1019,7 +850,7 @@
 instance-name = volttron_rmq  
 ```
 
-The ZeroMQ config file should look similar, with all references to RMQ being replaced with ZMQ, and a slightly different vip-address (e.g. tcp://127.0.0.2:22916).
+The ZeroMQ config file should look similar, with all references to RMQ being replaced with ZMQ, and a different vip-address (e.g. tcp://127.0.0.2:22916).
 
 4. On the instance running ZeroMQ:
 
@@ -1039,7 +870,7 @@
    rm $CONFIG
    ```
    
-   Since we are attempting to push date from the local (ZeroMQ in this example) to the remote (RabbitMQ) instance, the we would need the RabbitMQ serverkey, which can be obtained by running ``vctl auth serverkey`` on the RabbitMQ instance. Start the Forward Historian.
+   Since we are attempting to push data from the local (ZeroMQ in this example) to the remote (RabbitMQ) instance, the we would need the RabbitMQ serverkey, which can be obtained by running ``vctl auth serverkey`` on the RabbitMQ instance. Start the Forward Historian.
 
    b. Install master driver, configure fake device on upstream server and start volttron and master driver. vcfg --agent master_driver command can install master driver and setup a fake device.
 
@@ -1052,7 +883,7 @@
 
 5. On the instance running RabbitMQ:
 
-   a. On run a listener agent which subscribes to messages from all platforms
+   a. Run a listener agent which subscribes to messages from all platforms
    
      - Open the file examples/ListenerAgent/listener/agent.py. Search for @PubSub.subscribe('pubsub', '') and replace that         line with @PubSub.subscribe('pubsub', 'devices', all_platforms=True)
      - updgrade the listener
@@ -1091,7 +922,129 @@
                      'tz': 'US/Pacific',
                      'units': 'Fahrenheit'}}]
       ```
-      
+
+*Multi-Platform Connection*
+
+The below example demonstrates backward compatibility using multi-platform connection method.
+
+1. Refer to steps 1 -3 in the previous section for configuring two VOLTTRON instances (one with RabbitMQ and one with ZeroMQ). For step 3, the VOLTTRON config files need to account for a web-server, which is necessary for multi-platform communication. As such, the config files should look similar to the following: 
+
+   ```sh
+   [volttron]
+   message-bus = rmq
+   vip-address = tcp://127.0.0.1:22916
+   instance-name = volttron_rmq
+   bind-web-address = http://127.0.0.1:8080
+   ```
+
+
+2. Create an external_address.json file in the VOLTTRON_HOME directory for both instances, with the IP address and port of the remote instance(s) it will need to connect to. In this example, the RabbitMQ would have the address of the ZeroMQ instance, and vice versa. Below is an example for one instance:
+
+   ```json
+   [
+      "http://127.0.0.2:8080"
+   ]
+   ```
+
+3. On the instance running ZeroMQ:
+
+   a. Install the DataMover agent using an upgrade script similar to:
+
+  
+   ```python
+   #!/bin/bash
+   export CONFIG=$(mktemp /tmp/abc-script.XXXXXX)
+   cat > $CONFIG <<EOL
+   {
+       "destination-vip": "tcp://127.0.0.1:22916",
+       "destination-serverkey": "rmq server key", 
+       "destination-instance-name": "volttron_rmq",
+       "destination-message-bus": "zmq"
+   }
+   EOL
+   python /home/osboxes/volttron/scripts/install-agent.py -c $CONFIG -s services/core/DataMover --start --force -i data.mover
+   # Finally remove the temporary config file
+   rm $CONFIG
+   ```
+   
+   Replace "rmq server key" with the RabbitMQ server key.
+   
+   In this example the DataMover will be running on the ZeroMQ instance, which means that the destination vip, serverkey, and instance name are configured to the RabbitMQ instance. However, destination-message-bus should be set to zmq. Start DataMover agent.
+   
+   b. Install master driver, configure fake device on upstream server and start volttron and master driver. 'vcfg --agent master_driver' command can install master driver and setup a fake device.
+
+   ```sh
+   ./stop-volttron
+   vcfg --agent master_driver
+   ./start-volttron
+   vctl start --tag master_driver
+   ``` 
+   
+4. On the instance running RabbitMQ:
+
+    a. Start SQLHistorian. Easiest way to accomplish this is to stop VOLTTRON, reconfigure to have RabbitMQ message bus and install platform.historian already installed, and start VOLTTRON again.
+   
+   ```sh
+   
+      ./stop-volttron
+      vcfg --agent platform_historian
+      ./start-volttron
+      vctl start --tag platform_historian
+   
+   ```
+   
+   b.  Run a listener agent which subscribes to messages from all platforms
+   
+     - Open the file examples/ListenerAgent/listener/agent.py. Search for @PubSub.subscribe('pubsub', '') and replace that line with @PubSub.subscribe('pubsub', 'devices', all_platforms=True)
+     - updgrade the listener
+     ```sh
+        scripts/core/upgrade-listener
+     ``` 
+     
+   c. Provide the RabbitMQ instance with the public key of the DataMover running on ZeroMQ instance. 
+   
+      Run ``vctl auth public key`` on the ZeroMQ instance. Copy the output and add the public key to the RabbitMQ instance's auth.config file, using the defaults except for the user_id and credentials.
+      
+      ```sh
+      
+      vctl auth add
+      domain []: 
+      address []: 
+      user_id []: forward
+      capabilities (delimit multiple entries with comma) []: 
+      roles (delimit multiple entries with comma) []: 
+      groups (delimit multiple entries with comma) []: 
+      mechanism [CURVE]: 
+      credentials []: key
+      comments []: 
+      enabled [True]: 
+      ```
+      
+5. Stop VOLTTRON on both instances, and restart using setup mode. 
+   ```sh
+   volttron -vv -l volttron.log --setup-mode&
+   ```
+   
+   If you tail the logs of both instances, there should be a message indicating that starting with setup mode was complete upon success.
+   
+   After a successful start, a new file called external_platform_discovery.json should be located in the $VOLTTRON_HOME directory of both instances. The file will contain the platform discovery information ( ), of all external platforms the respective VOLTTRON instance is aware of. The file will look something like:
+   
+   ```sh
+   {"<platform1 name>": {"vip-address":"tcp://<ip1>:<vip port1>",
+                     "instance-name":"<platform1 nam>",
+                     "serverkey":"<serverkey1>"
+                     },
+    "<platform2 name>": {"vip-address":"tcp://<ip2>:<vip port2>",
+                     "instance-name":"<platform2 name>",
+                     "serverkey":"<serverkey2>"
+                     },
+    "<platform3 name>": {"vip-address":"tcp://<ip3>:<vip port3>",
+                     "instance-name":"<platform3 name>",
+                     "serverkey":"<serverkey3>"
+                     },
+    ......
+   }
+   ```
 
 ** RabbitMQ Trouble Shooting **
 
