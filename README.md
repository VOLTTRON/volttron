![image](docs/source/images/VOLLTRON_Logo_Black_Horizontal_with_Tagline.png)

Distributed Control System Platform.

VOLTTRON™ is an open source platform for distributed sensing and control. The
platform provides services for collecting and storing data from buildings and
devices and provides an environment for developing applications which interact
with that data.

## Features

-   [Message Bus](https://volttron.readthedocs.io/en/latest/core_services/messagebus/index.html#messagebus-index) allows agents to subcribe to data sources and publish results and messages.
-   [Driver framework](https://volttron.readthedocs.io/en/latest/core_services/drivers/index.html#volttron-driver-framework) for collecting data from and sending control actions to buildings and devices.
-   [Historian framework](https://volttron.readthedocs.io/en/latest/core_services/historians/index.html#historian-index) for storing data.
-   [Agent lifecycle managment](https://volttron.readthedocs.io/en/latest/core_services/control/AgentManagement.html#agentmanagement) in the platform
-   [Web UI](https://volttron.readthedocs.io/en/latest/core_services/service_agents/central_management/VOLTTRON-Central.html#volttron-central) for managing deployed instances from a single central instance.

## Background

VOLTTRON is written in Python 3.6+ and runs on Linux Operating Systems. For
users unfamiliar with those technologies, the following resources are recommended:

<<<<<<< HEAD
-   <https://docs.python.org/2.7/tutorial>
-   <http://ryanstutorials.net/linuxtutorial>
=======
https://docs.python.org/3.6/tutorial/
http://ryanstutorials.net/linuxtutorial/
>>>>>>> 8c0a700e

## Installation

### 1. Install prerequisites

(<https://volttron.readthedocs.io/en/latest/setup/VOLTTRON-Prerequisites.html#volttron-prerequisites>).

 On Debian-based systems, these can all be installed with the following command:

<<<<<<< HEAD
```sh
sudo apt-get update
sudo apt-get install build-essential python-dev openssl libssl-dev libevent-dev git
```

 On Redhat or CentOS systems, these can all be installed with the following command:

```sh
sudo yum update
sudo yum install make automake gcc gcc-c++ kernel-devel python-devel openssl openssl-devel libevent-devel git
```
=======
 ```sh
    sudo apt-get update
    sudo apt-get install build-essential python3.6-dev python3.6-venv python3-venv openssl libssl-dev libevent-dev git
 ```
 On Redhat or CENTOS systems, these can all be installed with the following command:
 ```sh
   sudo yum update
   sudo yum install make automake gcc gcc-c++ kernel-devel python3.6-devel pythone3.6-venv openssl openssl-devel libevent-devel git
 ```
>>>>>>> 8c0a700e

### 2. Clone VOLTTRON code

From version 6.0, VOLTTRON supports two message buses - ZMQ and RabbitMQ. 

```sh
git clone https://github.com/VOLTTRON/volttron --branch <branch name>
```

### 3. Setup virtual environment

#### Steps for ZMQ

Run the following command to install all required packages

```sh
cd <volttron clone directory>
python3 bootstrap.py
source env/bin/activate
```

Proceed to step 4. 

#### Steps for RabbitMQ

##### 1. Install Erlang version 21 packages

For RabbitMQ based VOLTTRON, some of the RabbitMQ specific software packages have to be installed.

###### On Debian based systems and CentOS 6/7

If you are running an Debian or CentOS system, you can install the RabbitMQ dependencies by running the rabbit 
  dependencies script, passing in the OS name and approriate distribution as a parameter. The following are supported

-   `debian bionic` (for Ubuntu 18.04)

-   `debian xenial` (for Ubuntu 16.04)

-   `debian xenial` (for Linux Mint 18.04)

-   `debian stretch` (for Debian Stretch)

<<<<<<< HEAD
-   `centos 7` (for CentOS 7)
=======
  Example command
  ```sh
  ./scripts/rabbit_dependencies.sh debian xenial
  ```

  **Alternatively**

  You can download and install Erlang from [Erlang Solutions](https://www.erlang-solutions.com/resources/download.html).
  Please include OTP/components - ssl, public_key, asn1, and crypto.
  Also lock version of Erlang using the [yum-plugin-versionlock](https://access.redhat.com/solutions/98873)

  ##### 2. Configure hostname

  Make sure that your hostname is correctly configured in /etc/hosts.
  See (https://stackoverflow.com/questions/24797947/os-x-and-rabbitmq-error-epmd-error-for-host-xxx-address-cannot-connect-to-ho). If you are testing with VMs make please make sure to provide unique host names for each of the VM you are using. 

  Hostname should be resolvable to a valid ip when running on bridged mode. RabbitMQ checks for this during
  initial boot. Without this (for example, when running on a VM in NAT mode)
  RabbitMQ  start would fail with the error "unable to connect to empd (
  port 4369) on <hostname>." Note: RabbitMQ startup error would show up in syslog (/var/log/messages) file
  and not in RabbitMQ logs (/var/log/rabbitmq/rabbitmq@hostname.log)

  ##### 3. bootstrap

  ```sh
  cd volttron
  python3 bootstrap.py --rabbitmq [optional install directory. defaults to
  <user_home>/rabbitmq_server]
  ```

  This will build the platform and create a virtual Python environment and
  dependencies for RabbitMQ. It also installs RabbitMQ server as the current user.
  If an install path is provided, path should exists and be writeable. RabbitMQ
  will be installed under <install dir>/rabbitmq_server-3.7.7 Rest of the
  documentation refers to the directory <install dir>/rabbitmq_server-3.7.7 as
  $RABBITMQ_HOME

  You can check if RabbitMQ server is installed by checking it's status. Please
  note, RABBITMQ_HOME environment variable can be set in ~/.bashrc. If doing so,
  it needs to be set to RabbitMQ installation directory (default path is
  <user_home>/rabbitmq_server/rabbitmq_server/rabbitmq_server-3.7.7)

  ```
  echo 'export RABBITMQ_HOME=$HOME/rabbitmq_server/rabbitmq_server-3.7.7'|sudo tee --append ~/.bashrc
  source ~/.bashrc
  ```

  ```
  $RABBITMQ_HOME/sbin/rabbitmqctl status
  ```

  ###### 4. Activate the environment

  ```sh
  source env/bin/activate
  ```

  ##### 5. Create RabbitMQ setup for VOLTTRON:
  ```
  vcfg --rabbitmq single [optional path to rabbitmq_config.yml]
  ```

  Refer to examples/configurations/rabbitmq/rabbitmq_config.yml for a sample configuration file.
  At a minimum you would need to provide the host name and a unique common-name
  (under certificate-data) in the configuration file. Note. common-name must be
  unique and the general conventions is to use  <voltttron instance name>-root-ca.

  Running the above command without the optional configuration file parameter will
  prompt user for all the needed data at the command prompt and use that to
  generate a rabbitmq_config.yml file in VOLTTRON_HOME directory.

  This scripts creates a new virtual host  and creates SSL certificates needed
  for this VOLTTRON instance. These certificates get created under the sub
  directory "certificates" in your VOLTTRON home (typically in ~/.volttron). It
  then creates the main VIP exchange named "volttron" to route message between
  platform and agents and alternate exchange to capture unrouteable messages.

  NOTE: We configure RabbitMQ instance for a single volttron_home and
  volttron_instance. This script will confirm with the user the volttron_home to
  be configured. volttron instance name will be read from volttron_home/config
  if available, if not user will be prompted for volttron instance name. To
  run the scripts without any prompts, save the volttron instance name in
  volttron_home/config file and pass the volttron home directory as command line
  argument For example: "vcfg --vhome /home/vdev/.new_vhome --rabbitmq single"

  Following is the example inputs for "vcfg --rabbitmq single" command. Since no
  config file is passed the script prompts for necessary details.

  ```sh
  Your VOLTTRON_HOME currently set to: /home/vdev/new_vhome2

  Is this the volttron you are attempting to setup?  [Y]:
  Creating rmq config yml
  RabbitMQ server home: [/home/vdev/rabbitmq_server/rabbitmq_server-3.7.7]:
  Fully qualified domain name of the system: [cs_cbox.pnl.gov]:

  Enable SSL Authentication: [Y]:

  Please enter the following details for root CA certificates
  Country: [US]:
  State: Washington
  Location: Richland
  Organization: PNNL
  Organization Unit: Volttron-Team
  Common Name: [volttron1-root-ca]:
  Do you want to use default values for RabbitMQ home, ports, and virtual host: [Y]: N
  Name of the virtual host under which RabbitMQ VOLTTRON will be running: [volttron]:
  AMQP port for RabbitMQ: [5672]:
  http port for the RabbitMQ management plugin: [15672]:
  AMQPS (SSL) port RabbitMQ address: [5671]:
  https port for the RabbitMQ management plugin: [15671]:
  INFO:rmq_setup.pyc:Starting rabbitmq server
  Warning: PID file not written; -detached was passed.
  INFO:rmq_setup.pyc:**Started rmq server at /home/vdev/rabbitmq_server/rabbitmq_server-3.7.7
  INFO:requests.packages.urllib3.connectionpool:Starting new HTTP connection (1): localhost
  INFO:requests.packages.urllib3.connectionpool:Starting new HTTP connection (1): localhost
  INFO:requests.packages.urllib3.connectionpool:Starting new HTTP connection (1): localhost
  INFO:rmq_setup.pyc:
  Checking for CA certificate

  INFO:rmq_setup.pyc:
  Root CA (/home/vdev/new_vhome2/certificates/certs/volttron1-root-ca.crt) NOT Found. Creating root ca for volttron instance
  Created CA cert
  INFO:requests.packages.urllib3.connectionpool:Starting new HTTP connection (1): localhost
  INFO:requests.packages.urllib3.connectionpool:Starting new HTTP connection (1): localhost
  INFO:rmq_setup.pyc:**Stopped rmq server
  Warning: PID file not written; -detached was passed.
  INFO:rmq_setup.pyc:**Started rmq server at /home/vdev/rabbitmq_server/rabbitmq_server-3.7.7
  INFO:rmq_setup.pyc:

  #######################

  Setup complete for volttron home /home/vdev/new_vhome2 with instance name=volttron1
  Notes:
  - Please set environment variable VOLTTRON_HOME to /home/vdev/new_vhome2 before starting volttron
  - On production environments, restrict write access to
  /home/vdev/new_vhome2/certificates/certs/volttron1-root-ca.crt to only admin user. For example: sudo chown root /home/vdev/new_vhome2/certificates/certs/volttron1-root-ca.crt
  - A new admin user was created with user name: volttron1-admin and password=default_passwd.
  You could change this user's password by logging into https://cs_cbox.pnl.gov:15671/ Please update /home/vdev/new_vhome2/rabbitmq_config.yml if you change password

  #######################

  ```
>>>>>>> 8c0a700e

-   `centos 6` (for CentOS 6)

    Example command

```sh
./scripts/rabbit_dependencies.sh debian xenial
```

###### Alternatively

You can download and install Erlang from [Erlang Solutions](https://www.erlang-solutions.com/resources/download.html).
Please include OTP/components - ssl, public_key, asn1, and crypto.
Also lock version of Erlang using the [yum-plugin-versionlock](https://access.redhat.com/solutions/98873)

##### 2. Configure hostname

Make sure that your hostname is correctly configured in /etc/hosts.
See (<https://stackoverflow.com/questions/24797947/os-x-and-rabbitmq-error-epmd-error-for-host-xxx-address-cannot-connect-to-ho>). If you are testing with VMs make please make sure to provide unique host names for each of the VM you are using. 

Hostname should be resolvable to a valid ip when running on bridged mode. RabbitMQ checks for this during initial boot. Without this (for example, when running on a VM in NAT mode) 
RabbitMQ  start would fail with the error "unable to connect to empd (
port 4369) on <hostname>." Note: RabbitMQ startup error would show up in syslog (/var/log/messages) file
and not in RabbitMQ logs (/var/log/rabbitmq/rabbitmq@hostname.log)

##### 3. Bootstrap

```sh
cd volttron
python bootstrap.py --rabbitmq [optional install directory. defaults to
<user_home>/rabbitmq_server]
```

This will build the platform and create a virtual Python environment and
dependencies for RabbitMQ. It also installs RabbitMQ server as the current user.
If an install path is provided, path should exists and be writeable. RabbitMQ
will be installed under `<install dir>/rabbitmq_server-3.7.7` Rest of the
documentation refers to the directory `<install dir>/rabbitmq_server-3.7.7` as
`$RABBITMQ_HOME`

You can check if RabbitMQ server is installed by checking it's status. Please
note, the `RABBITMQ_HOME` environment variable can be set in ~/.bashrc. If doing so,
it needs to be set to RabbitMQ installation directory (default path is
`<user_home>/rabbitmq_server/rabbitmq_server/rabbitmq_server-3.7.7`)

```sh
echo 'export RABBITMQ_HOME=$HOME/rabbitmq_server/rabbitmq_server-3.7.7'|sudo tee --append ~/.bashrc
source ~/.bashrc

$RABBITMQ_HOME/sbin/rabbitmqctl status
```

###### 4. Activate the environment

```sh
source env/bin/activate
```

##### 5. Create RabbitMQ setup for VOLTTRON:

```sh
vcfg --rabbitmq single [optional path to rabbitmq_config.yml]
```

Refer to [examples/configurations/rabbitmq/rabbitmq_config.yml](examples/configurations/rabbitmq/rabbitmq_config.yml)
for a sample configuration file.
At a minimum you will need to provide the host name and a unique common-name
(under certificate-data) in the configuration file. Note: common-name must be
unique and the general conventions is to use `<voltttron instance name>-root-ca`.

Running the above command without the optional configuration file parameter will
prompt user for all the needed data at the command prompt and use that to
generate a rabbitmq_config.yml file in the `VOLTTRON_HOME` directory.

This script creates a new virtual host and creates SSL certificates needed
for this VOLTTRON instance. These certificates get created under the subdirectory 
"certificates" in your VOLTTRON home (typically in ~/.volttron). It
then creates the main VIP exchange named "volttron" to route message between
platform and agents and alternate exchange to capture unrouteable messages.

NOTE: We configure RabbitMQ instance for a single volttron_home and
volttron_instance. This script will confirm with the user the volttron_home to
be configured. volttron instance name will be read from volttron_home/config
if available, if not user will be prompted for volttron instance name. To
run the scripts without any prompts, save the volttron instance name in
volttron_home/config file and pass the volttron home directory as command line
argument For example: `vcfg --vhome /home/vdev/.new_vhome --rabbitmq single`

Following is the example inputs for `vcfg --rabbitmq single` command. Since no
config file is passed the script prompts for necessary details.

```sh
Your VOLTTRON_HOME currently set to: /home/vdev/new_vhome2

Is this the volttron you are attempting to setup?  [Y]:
Creating rmq config yml
RabbitMQ server home: [/home/vdev/rabbitmq_server/rabbitmq_server-3.7.7]:
Fully qualified domain name of the system: [cs_cbox.pnl.gov]:

Enable SSL Authentication: [Y]:

Please enter the following details for root CA certificates
Country: [US]:
State: Washington
Location: Richland
Organization: PNNL
Organization Unit: Volttron-Team
Common Name: [volttron1-root-ca]:
Do you want to use default values for RabbitMQ home, ports, and virtual host: [Y]: N
Name of the virtual host under which RabbitMQ VOLTTRON will be running: [volttron]:
AMQP port for RabbitMQ: [5672]:
http port for the RabbitMQ management plugin: [15672]:
AMQPS (SSL) port RabbitMQ address: [5671]:
https port for the RabbitMQ management plugin: [15671]:
INFO:rmq_setup.pyc:Starting rabbitmq server
Warning: PID file not written; -detached was passed.
INFO:rmq_setup.pyc:**Started rmq server at /home/vdev/rabbitmq_server/rabbitmq_server-3.7.7
INFO:requests.packages.urllib3.connectionpool:Starting new HTTP connection (1): localhost
INFO:requests.packages.urllib3.connectionpool:Starting new HTTP connection (1): localhost
INFO:requests.packages.urllib3.connectionpool:Starting new HTTP connection (1): localhost
INFO:rmq_setup.pyc:
Checking for CA certificate

INFO:rmq_setup.pyc:
Root CA (/home/vdev/new_vhome2/certificates/certs/volttron1-root-ca.crt) NOT Found. Creating root ca for volttron instance
Created CA cert
INFO:requests.packages.urllib3.connectionpool:Starting new HTTP connection (1): localhost
INFO:requests.packages.urllib3.connectionpool:Starting new HTTP connection (1): localhost
INFO:rmq_setup.pyc:**Stopped rmq server
Warning: PID file not written; -detached was passed.
INFO:rmq_setup.pyc:**Started rmq server at /home/vdev/rabbitmq_server/rabbitmq_server-3.7.7
INFO:rmq_setup.pyc:

#######################

Setup complete for volttron home /home/vdev/new_vhome2 with instance name=volttron1
Notes:

-   Please set environment variable `VOLTTRON_HOME` to `/home/vdev/new_vhome2` before starting volttron

-   On production environments, restrict write access to
    /home/vdev/new_vhome2/certificates/certs/volttron1-root-ca.crt to only admin user. For example: sudo chown root /home/vdev/new_vhome2/certificates/certs/volttron1-root-ca.crt

-   A new admin user was created with user name: volttron1-admin and password=default_passwd.
    You could change this user's password by logging into <https://cs_cbox.pnl.gov:15671/> Please update /home/vdev/new_vhome2/rabbitmq_config.yml if you change password

#######################
```

### 4. Test

We are now ready to start VOLTTRON instance. If configureds with RabbitMQ message bus a config file would have got generated in `$VOLTTRON\_HOME/config` with the entry message-bus=rmq. If you need to revert back to ZeroMQ based VOLTTRON, you
will have to either remove "message-bus" parameter or set it to default "zmq" in `$VOLTTRON\_HOME/config` and restart the volttron process. The following command starts volttron process in the background

```sh
volttron -vv -l volttron.log &
```

This enters the virtual Python environment and then starts the platform in debug (vv) mode with a log file named volttron.log.

Next, start an example listener to see it publish and subscribe to the message bus:

```sh
scripts/core/upgrade-listener
```

This script handles several different commands for installing and starting an agent after removing an old copy. This simple agent publishes a heartbeat message and listens to everything on the message bus. Look at the VOLTTRON log to see the activity:

```sh
tail volttron.log
```

Results in:

```sh
2016-10-17 18:17:52,245 (listeneragent-3.2 11367) listener.agent INFO: Peer: 'pubsub', Sender: 'listeneragent-3.2_1'
:, Bus: u'', Topic: 'heartbeat/listeneragent-3.2_1', Headers:
{'Date': '2016-10-18T01:17:52.239724+00:00', 'max_compatible_version': u'', 'min_compatible_version': '3.0'},
Message: {'status': 'GOOD', 'last_updated': '2016-10-18T01:17:47.232972+00:00', 'context': 'hello'}
```

Stop the platform:

```sh
volttron-ctl shutdown --platform
```

## Next Steps

There are several [walkthroughs](https://volttron.readthedocs.io/en/latest/devguides/index.html#devguides-index) to explore additional aspects of the platform:

-   [Agent Development Walkthrough](https://volttron.readthedocs.io/en/latest/devguides/agent_development/Agent-Development.html#agent-development)
-   Demonstration of the [management UI](https://volttron.readthedocs.io/en/latest/devguides/walkthroughs/VOLTTRON-Central-Demo.html#volttron-central-demo)
-   RabbitMQ setup with Federation and Shovel plugins
-   Backward compatibility with the RabbitMQ message bus

## Acquiring Third Party Agent Code

Third party agents are available under the volttron-applications repository. In
order to use those agents, clone the volttron-applications repository in the same
directory as the volttron source code:

```sh
cd <parent directory of volttron>
git clone https://github.com/VOLTTRON/volttron-applications.git develop
```

## Contribute

How to [contribute](http://volttron.readthedocs.io/en/latest/community_resources/index.html#contributing-back) back:

-   Issue Tracker: <https://github.com/VOLTTRON/volttron/issues>
-   Source Code: <https://github.com/VOLTTRON/volttron>

## Support

There are several options for VOLTTRONTM [support](https://volttron.readthedocs.io/en/latest/community_resources/index.html#volttron-community).

-   A VOLTTRONTM office hours telecon takes place every other Friday at 11am Pacific over Skype.
-   A mailing list for announcements and reminders
-   The VOLTTRONTM contact email for being added to office hours, the mailing list, and for inquiries is: volttron@pnnl.gov
-   The preferred method for questions is through stackoverflow since this is easily discoverable by others who may have the same issue. <https://stackoverflow.com/questions/tagged/volttron>
-   GitHub issue tracker for feature requests, bug reports, and following development activities <https://github.com/VOLTTRON/volttron/issues>

## License

The project is [licensed](LICENSE.md) under Apache 2.<|MERGE_RESOLUTION|>--- conflicted
+++ resolved
@@ -20,13 +20,9 @@
 VOLTTRON is written in Python 3.6+ and runs on Linux Operating Systems. For
 users unfamiliar with those technologies, the following resources are recommended:
 
-<<<<<<< HEAD
--   <https://docs.python.org/2.7/tutorial>
+-   <https://docs.python.org/3.6/tutorial/>
 -   <http://ryanstutorials.net/linuxtutorial>
-=======
-https://docs.python.org/3.6/tutorial/
-http://ryanstutorials.net/linuxtutorial/
->>>>>>> 8c0a700e
+
 
 ## Installation
 
@@ -36,29 +32,15 @@
 
  On Debian-based systems, these can all be installed with the following command:
 
-<<<<<<< HEAD
 ```sh
 sudo apt-get update
-sudo apt-get install build-essential python-dev openssl libssl-dev libevent-dev git
-```
-
- On Redhat or CentOS systems, these can all be installed with the following command:
-
-```sh
-sudo yum update
-sudo yum install make automake gcc gcc-c++ kernel-devel python-devel openssl openssl-devel libevent-devel git
-```
-=======
- ```sh
-    sudo apt-get update
-    sudo apt-get install build-essential python3.6-dev python3.6-venv python3-venv openssl libssl-dev libevent-dev git
+sudo apt-get install build-essential python3.6-dev python3.6-venv python3-venv openssl libssl-dev libevent-dev git
  ```
  On Redhat or CENTOS systems, these can all be installed with the following command:
- ```sh
-   sudo yum update
-   sudo yum install make automake gcc gcc-c++ kernel-devel python3.6-devel pythone3.6-venv openssl openssl-devel libevent-devel git
+```sh
+sudo yum update
+sudo yum install make automake gcc gcc-c++ kernel-devel python3.6-devel pythone3.6-venv openssl openssl-devel libevent-devel git
  ```
->>>>>>> 8c0a700e
 
 ### 2. Clone VOLTTRON code
 
@@ -101,157 +83,7 @@
 
 -   `debian stretch` (for Debian Stretch)
 
-<<<<<<< HEAD
--   `centos 7` (for CentOS 7)
-=======
-  Example command
-  ```sh
-  ./scripts/rabbit_dependencies.sh debian xenial
-  ```
-
-  **Alternatively**
-
-  You can download and install Erlang from [Erlang Solutions](https://www.erlang-solutions.com/resources/download.html).
-  Please include OTP/components - ssl, public_key, asn1, and crypto.
-  Also lock version of Erlang using the [yum-plugin-versionlock](https://access.redhat.com/solutions/98873)
-
-  ##### 2. Configure hostname
-
-  Make sure that your hostname is correctly configured in /etc/hosts.
-  See (https://stackoverflow.com/questions/24797947/os-x-and-rabbitmq-error-epmd-error-for-host-xxx-address-cannot-connect-to-ho). If you are testing with VMs make please make sure to provide unique host names for each of the VM you are using. 
-
-  Hostname should be resolvable to a valid ip when running on bridged mode. RabbitMQ checks for this during
-  initial boot. Without this (for example, when running on a VM in NAT mode)
-  RabbitMQ  start would fail with the error "unable to connect to empd (
-  port 4369) on <hostname>." Note: RabbitMQ startup error would show up in syslog (/var/log/messages) file
-  and not in RabbitMQ logs (/var/log/rabbitmq/rabbitmq@hostname.log)
-
-  ##### 3. bootstrap
-
-  ```sh
-  cd volttron
-  python3 bootstrap.py --rabbitmq [optional install directory. defaults to
-  <user_home>/rabbitmq_server]
-  ```
-
-  This will build the platform and create a virtual Python environment and
-  dependencies for RabbitMQ. It also installs RabbitMQ server as the current user.
-  If an install path is provided, path should exists and be writeable. RabbitMQ
-  will be installed under <install dir>/rabbitmq_server-3.7.7 Rest of the
-  documentation refers to the directory <install dir>/rabbitmq_server-3.7.7 as
-  $RABBITMQ_HOME
-
-  You can check if RabbitMQ server is installed by checking it's status. Please
-  note, RABBITMQ_HOME environment variable can be set in ~/.bashrc. If doing so,
-  it needs to be set to RabbitMQ installation directory (default path is
-  <user_home>/rabbitmq_server/rabbitmq_server/rabbitmq_server-3.7.7)
-
-  ```
-  echo 'export RABBITMQ_HOME=$HOME/rabbitmq_server/rabbitmq_server-3.7.7'|sudo tee --append ~/.bashrc
-  source ~/.bashrc
-  ```
-
-  ```
-  $RABBITMQ_HOME/sbin/rabbitmqctl status
-  ```
-
-  ###### 4. Activate the environment
-
-  ```sh
-  source env/bin/activate
-  ```
-
-  ##### 5. Create RabbitMQ setup for VOLTTRON:
-  ```
-  vcfg --rabbitmq single [optional path to rabbitmq_config.yml]
-  ```
-
-  Refer to examples/configurations/rabbitmq/rabbitmq_config.yml for a sample configuration file.
-  At a minimum you would need to provide the host name and a unique common-name
-  (under certificate-data) in the configuration file. Note. common-name must be
-  unique and the general conventions is to use  <voltttron instance name>-root-ca.
-
-  Running the above command without the optional configuration file parameter will
-  prompt user for all the needed data at the command prompt and use that to
-  generate a rabbitmq_config.yml file in VOLTTRON_HOME directory.
-
-  This scripts creates a new virtual host  and creates SSL certificates needed
-  for this VOLTTRON instance. These certificates get created under the sub
-  directory "certificates" in your VOLTTRON home (typically in ~/.volttron). It
-  then creates the main VIP exchange named "volttron" to route message between
-  platform and agents and alternate exchange to capture unrouteable messages.
-
-  NOTE: We configure RabbitMQ instance for a single volttron_home and
-  volttron_instance. This script will confirm with the user the volttron_home to
-  be configured. volttron instance name will be read from volttron_home/config
-  if available, if not user will be prompted for volttron instance name. To
-  run the scripts without any prompts, save the volttron instance name in
-  volttron_home/config file and pass the volttron home directory as command line
-  argument For example: "vcfg --vhome /home/vdev/.new_vhome --rabbitmq single"
-
-  Following is the example inputs for "vcfg --rabbitmq single" command. Since no
-  config file is passed the script prompts for necessary details.
-
-  ```sh
-  Your VOLTTRON_HOME currently set to: /home/vdev/new_vhome2
-
-  Is this the volttron you are attempting to setup?  [Y]:
-  Creating rmq config yml
-  RabbitMQ server home: [/home/vdev/rabbitmq_server/rabbitmq_server-3.7.7]:
-  Fully qualified domain name of the system: [cs_cbox.pnl.gov]:
-
-  Enable SSL Authentication: [Y]:
-
-  Please enter the following details for root CA certificates
-  Country: [US]:
-  State: Washington
-  Location: Richland
-  Organization: PNNL
-  Organization Unit: Volttron-Team
-  Common Name: [volttron1-root-ca]:
-  Do you want to use default values for RabbitMQ home, ports, and virtual host: [Y]: N
-  Name of the virtual host under which RabbitMQ VOLTTRON will be running: [volttron]:
-  AMQP port for RabbitMQ: [5672]:
-  http port for the RabbitMQ management plugin: [15672]:
-  AMQPS (SSL) port RabbitMQ address: [5671]:
-  https port for the RabbitMQ management plugin: [15671]:
-  INFO:rmq_setup.pyc:Starting rabbitmq server
-  Warning: PID file not written; -detached was passed.
-  INFO:rmq_setup.pyc:**Started rmq server at /home/vdev/rabbitmq_server/rabbitmq_server-3.7.7
-  INFO:requests.packages.urllib3.connectionpool:Starting new HTTP connection (1): localhost
-  INFO:requests.packages.urllib3.connectionpool:Starting new HTTP connection (1): localhost
-  INFO:requests.packages.urllib3.connectionpool:Starting new HTTP connection (1): localhost
-  INFO:rmq_setup.pyc:
-  Checking for CA certificate
-
-  INFO:rmq_setup.pyc:
-  Root CA (/home/vdev/new_vhome2/certificates/certs/volttron1-root-ca.crt) NOT Found. Creating root ca for volttron instance
-  Created CA cert
-  INFO:requests.packages.urllib3.connectionpool:Starting new HTTP connection (1): localhost
-  INFO:requests.packages.urllib3.connectionpool:Starting new HTTP connection (1): localhost
-  INFO:rmq_setup.pyc:**Stopped rmq server
-  Warning: PID file not written; -detached was passed.
-  INFO:rmq_setup.pyc:**Started rmq server at /home/vdev/rabbitmq_server/rabbitmq_server-3.7.7
-  INFO:rmq_setup.pyc:
-
-  #######################
-
-  Setup complete for volttron home /home/vdev/new_vhome2 with instance name=volttron1
-  Notes:
-  - Please set environment variable VOLTTRON_HOME to /home/vdev/new_vhome2 before starting volttron
-  - On production environments, restrict write access to
-  /home/vdev/new_vhome2/certificates/certs/volttron1-root-ca.crt to only admin user. For example: sudo chown root /home/vdev/new_vhome2/certificates/certs/volttron1-root-ca.crt
-  - A new admin user was created with user name: volttron1-admin and password=default_passwd.
-  You could change this user's password by logging into https://cs_cbox.pnl.gov:15671/ Please update /home/vdev/new_vhome2/rabbitmq_config.yml if you change password
-
-  #######################
-
-  ```
->>>>>>> 8c0a700e
-
--   `centos 6` (for CentOS 6)
-
-    Example command
+Example command
 
 ```sh
 ./scripts/rabbit_dependencies.sh debian xenial
