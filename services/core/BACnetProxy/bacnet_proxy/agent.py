# -*- coding: utf-8 -*- {{{
# vim: set fenc=utf-8 ft=python sw=4 ts=4 sts=4 et:
#
# Copyright 2017, Battelle Memorial Institute.
#
# Licensed under the Apache License, Version 2.0 (the "License");
# you may not use this file except in compliance with the License.
# You may obtain a copy of the License at
#
# http://www.apache.org/licenses/LICENSE-2.0
#
# Unless required by applicable law or agreed to in writing, software
# distributed under the License is distributed on an "AS IS" BASIS,
# WITHOUT WARRANTIES OR CONDITIONS OF ANY KIND, either express or implied.
# See the License for the specific language governing permissions and
# limitations under the License.
#
# This material was prepared as an account of work sponsored by an agency of
# the United States Government. Neither the United States Government nor the
# United States Department of Energy, nor Battelle, nor any of their
# employees, nor any jurisdiction or organization that has cooperated in the
# development of these materials, makes any warranty, express or
# implied, or assumes any legal liability or responsibility for the accuracy,
# completeness, or usefulness or any information, apparatus, product,
# software, or process disclosed, or represents that its use would not infringe
# privately owned rights. Reference herein to any specific commercial product,
# process, or service by trade name, trademark, manufacturer, or otherwise
# does not necessarily constitute or imply its endorsement, recommendation, or
# favoring by the United States Government or any agency thereof, or
# Battelle Memorial Institute. The views and opinions of authors expressed
# herein do not necessarily state or reflect those of the
# United States Government or any agency thereof.
#
# PACIFIC NORTHWEST NATIONAL LABORATORY operated by
# BATTELLE for the UNITED STATES DEPARTMENT OF ENERGY
# under Contract DE-AC05-76RL01830
# }}}

import logging
import sys
import datetime

from volttron.platform.vip.agent import Agent, Core, RPC
from volttron.platform.async import AsyncCall
from volttron.platform.agent import utils
from volttron.platform.messaging import topics, headers

utils.setup_logging()
_log = logging.getLogger(__name__)

bacnet_logger = logging.getLogger("bacpypes")
bacnet_logger.setLevel(logging.WARNING)
__version__ = '0.5'

from collections import defaultdict

from Queue import Queue, Empty

from bacpypes.task import RecurringTask

import bacpypes.core

import threading

# Tweeks to BACpypes to make it play nice with Gevent.
bacpypes.core.enable_sleeping()

from bacpypes.pdu import Address, GlobalBroadcast
from bacpypes.app import BIPSimpleApplication
from bacpypes.service.device import LocalDeviceObject
from bacpypes.object import get_datatype

from bacpypes.apdu import (ReadPropertyRequest,
                           WritePropertyRequest,
                           Error,
                           AbortPDU,
                           RejectPDU,
                           ReadPropertyACK,
                           SimpleAckPDU,
                           ReadPropertyMultipleRequest,
                           ReadPropertyMultipleACK,
                           PropertyReference,
                           ReadAccessSpecification,
                           encode_max_apdu_length_accepted,
                           WhoIsRequest,
                           IAmRequest,
                           ConfirmedRequestSequence,
                           SubscribeCOVRequest,
                           ConfirmedCOVNotificationRequest)
from bacpypes.primitivedata import (Null, Atomic, Enumerated, Integer,
                                    Unsigned, Real)
from bacpypes.constructeddata import Array, Any, Choice
from bacpypes.basetypes import ServicesSupported
from bacpypes.task import TaskManager
from gevent.event import AsyncResult

from volttron.platform.agent.known_identities import PLATFORM_DRIVER

# Make sure the TaskManager singleton exists...
task_manager = TaskManager()

#IO callback
# class IOCB:
#
#     def __init__(self, request, asynccall):
#         # requests and responses
#         self.ioRequest = request
#         self.ioResult = AsyncResult()
#         self.ioCall = asynccall
#
#     def set(self, value):
#         self.ioCall.send(None, self.ioResult.set, value)
#
#     def set_exception(self, exception):
#         self.ioCall.send(None, self.ioResult.set_exception, exception)

<<<<<<< HEAD
class SubscriptionContext:
=======
class SubscriptionContext(object):
>>>>>>> e7e939fe

    def __init__(self, address, point_name, object_type, instance_number, sub_process_ID, lifetime=None):

        self.address = address

        #Arbitrary value which ties COVRequests to a subscription object
        self.subscriberProcessIdentifier = sub_process_ID

        self.point_name = point_name
        self.monitoredObjectIdentifier = (object_type, instance_number)
        self.lifetime = lifetime

class BACnet_application(BIPSimpleApplication, RecurringTask):
<<<<<<< HEAD

=======
>>>>>>> e7e939fe
    def __init__(self, i_am_callback, forward_cov_callback, request_check_interval, *args):
        BIPSimpleApplication.__init__(self, *args)
        RecurringTask.__init__(self, request_check_interval)

        self.i_am_callback = i_am_callback
        self.forward_cov_callback = forward_cov_callback

        self.request_queue = Queue()

        # assigning invoke identifiers
        self.nextInvokeID = 1

        # keep track of requests to line up responses
        self.iocb = {}

        # Tracking mechanism for matching COVNotifications to a COV subscriptionContext object
        self.sub_cov_contexts = {}
        self.cov_sub_process_ID = 1

        self.install_task()

    def process_task(self):
        while True:
            try:
                iocb = self.request_queue.get(False)
            except Empty:
                break

            self.handle_request(iocb)

    def submit_request(self, iocb):
        self.request_queue.put(iocb)

    def get_next_invoke_id(self, addr):
        """Called to get an unused invoke ID."""

        initialID = self.nextInvokeID
        while 1:
            invokeID = self.nextInvokeID
            self.nextInvokeID = (self.nextInvokeID + 1) % 256

            # see if we've checked for them all
            if initialID == self.nextInvokeID:
                raise RuntimeError("no available invoke ID")

            # see if this one is used
            if (addr, invokeID) not in self.iocb:
                break

        return invokeID

    def handle_request(self, iocb):
        apdu = iocb.ioRequest

        if isinstance(apdu, ConfirmedRequestSequence):
            # assign an invoke identifier
            apdu.apduInvokeID = self.get_next_invoke_id(apdu.pduDestination)

            # build a key to reference the IOCB when the response comes back
            invoke_key = (apdu.pduDestination, apdu.apduInvokeID)

            # keep track of the request
            self.iocb[invoke_key] = iocb

        try:
            self.request(apdu)
        except StandardError as e:
            iocb.set_exception(e)

    def _get_iocb_key_for_apdu(self, apdu):
        return (apdu.pduSource, apdu.apduInvokeID)


    def _get_iocb_for_apdu(self, apdu, invoke_key):

        # find the request
        working_iocb = self.iocb.get(invoke_key, None)
        if working_iocb is None:
            _log.error("no matching request for confirmation")
            return None
        del self.iocb[invoke_key]

        if isinstance(apdu, AbortPDU):
            working_iocb.set_exception(RuntimeError(
                "Device communication aborted: " + str(apdu)))
            return None

        elif isinstance(apdu, Error):
            working_iocb.set_exception(RuntimeError(
                "Error during device communication: " + str(apdu)))
            return None
        elif isinstance(apdu, RejectPDU):
            working_iocb.set_exception(
                RuntimeError("Device at {source} rejected the request:"
                             " {reason}".format(
                                 source=apdu.pduSource,
                                 reason=apdu.apduAbortRejectReason)))
            return None
        else:
            return working_iocb

    def _get_value_from_read_property_request(self, apdu, working_iocb):
        # find the datatype
        datatype = get_datatype(apdu.objectIdentifier[0],
                                apdu.propertyIdentifier)
        if not datatype:
            working_iocb.set_exception(TypeError("unknown datatype"))
            return

        # special case for array parts, others are managed by cast_out
        if issubclass(datatype, Array) and (
                apdu.propertyArrayIndex is not None):
            if apdu.propertyArrayIndex == 0:
                value = apdu.propertyValue.cast_out(Unsigned)
            else:
                value = apdu.propertyValue.cast_out(datatype.subtype)
        else:
            value = apdu.propertyValue.cast_out(datatype)
            if issubclass(datatype, Enumerated):
                value = datatype(value).get_long()
        return value

    def _get_value_from_property_value(self, propertyValue,
                                       datatype, working_iocb):
        value = propertyValue.cast_out(datatype)
        if issubclass(datatype, Enumerated):
            value = datatype(value).get_long()

        try:
            if issubclass(datatype, Array) and (
                    issubclass(datatype.subtype, Choice)):
                new_value = []
                for item in value.value[1:]:
                    result = item.dict_contents().values()
                    if result[0] != ():
                        new_value.append(result[0])
                    else:
                        new_value.append(None)
                value = new_value
        except StandardError as e:
            _log.exception(e)
            working_iocb.set_exception(e)
            return
        return value

    def confirmation(self, apdu):
        # return iocb if exists, otherwise sets error and returns
        invoke_key = self._get_iocb_key_for_apdu(apdu)
        working_iocb = self._get_iocb_for_apdu(apdu, invoke_key)
        if not working_iocb:
            return

        if (isinstance(working_iocb.ioRequest, ReadPropertyRequest) and
                isinstance(apdu, ReadPropertyACK)):
            working_iocb.set(
                self._get_value_from_read_property_request(apdu, working_iocb))

        elif (isinstance(working_iocb.ioRequest, WritePropertyRequest) and
              isinstance(apdu, SimpleAckPDU)):
            working_iocb.set(apdu)
            return

        elif (isinstance(working_iocb.ioRequest, SubscribeCOVRequest) and
                isinstance(apdu, SimpleAckPDU)):
<<<<<<< HEAD
=======
            _log.debug("COV subscription established for {} on {}"
                       .format(working_iocb.ioRequest.monitoredObjectIdentifer, working_iocb.ioRequest.pduSource))
>>>>>>> e7e939fe
            working_iocb.set(apdu)
            return
        elif (isinstance(working_iocb.ioRequest, SubscribeCOVRequest) and
              not isinstance(apdu, SimpleAckPDU)):
            _log.error("The SubscribeCOVRequest for {} failed to establish a subscription."
                       .format(SubscribeCOVRequest.monitoredObjectIdentifier))

        elif (isinstance(working_iocb.ioRequest,
                         ReadPropertyMultipleRequest) and
              isinstance(apdu, ReadPropertyMultipleACK)):

            result_dict = {}
            for result in apdu.listOfReadAccessResults:
                # here is the object identifier
                objectIdentifier = result.objectIdentifier

                # now come the property values per object
                for element in result.listOfResults:
                    # get the property and array index
                    propertyIdentifier = element.propertyIdentifier
                    propertyArrayIndex = element.propertyArrayIndex

                    # here is the read result
                    readResult = element.readResult

                    # check for an error
                    if readResult.propertyAccessError is not None:
                        error_obj = readResult.propertyAccessError

                        msg = 'ERROR DURING SCRAPE of {2} (Class: {0} Code: {1})'
                        _log.error(msg.format(error_obj.errorClass,
                                              error_obj.errorCode,
                                              objectIdentifier))

                    else:
                        # here is the value
                        propertyValue = readResult.propertyValue

                        # find the datatype
                        datatype = get_datatype(objectIdentifier[0],
                                                propertyIdentifier)
                        if not datatype:
                            working_iocb.set_exception(
                                TypeError("unknown datatype"))
                            return

                        # special case for array parts, others are managed
                        # by cast_out
                        if issubclass(datatype, Array) and (
                             propertyArrayIndex is not None):
                            if propertyArrayIndex == 0:
                                value = propertyValue.cast_out(Unsigned)
                            else:
                                value = propertyValue.cast_out(datatype.subtype)
                        else:
                            value = self._get_value_from_property_value(
                                propertyValue, datatype, working_iocb)

                        result_dict[objectIdentifier[0], objectIdentifier[1],
                                    propertyIdentifier,
                                    propertyArrayIndex] = value

            working_iocb.set(result_dict)

        else:
            _log.error("For invoke key {key} Unsupported Request Response pair"
                       " Request: {request} Response: {response}".
                       format(key=invoke_key, request=working_iocb.ioRequest,
                              response=apdu))
            working_iocb.set_exception(TypeError('Unsupported Request Type'))

    def indication(self, apdu):
        if isinstance(apdu, IAmRequest):
            device_type, device_instance = apdu.iAmDeviceIdentifier
            if device_type != 'device':
                # Bail without an error.
                return

            _log.debug("Calling IAm callback.")

            self.i_am_callback(str(apdu.pduSource),
                               device_instance,
                               apdu.maxAPDULengthAccepted,
                               str(apdu.segmentationSupported),
                               apdu.vendorID)

        elif isinstance(apdu, ConfirmedCOVNotificationRequest):
            # Handling for ConfirmedCOVNotificationRequests. These requests are sent by the
            # detection object for the point, created when the COV subscription is established
            # (See COV_Detection class in Bacpypes: https://bacpypes.readthedocs.io/en/latest/modules/service/cov.html).
            _log.debug("ConfirmedCOVNotificationRequest received from {}".format(apdu.pduSource))
            point_name = None
            address = None

            result_dict = {}
            for element in apdu.listOfValues:
                property_id = element.propertyIdentifier
                if not property_id == "statusFlags":
                    values = []
                    for tag in element.value.tagList:
                        values.append(tag.app_to_object().value)
                    if len(values) == 1:
                        result_dict[property_id] = values[0]
                    else:
                        result_dict[property_id] = values

            if result_dict:
                context = self.sub_cov_contexts[apdu.subscriberProcessIdentifier]
                point_name = context.point_name
                address = context.address

            if point_name and address:
                self.forward_cov_callback(address, point_name, result_dict)
            else:
                _log.debug("Device {} does not have a subscription context.".format(apdu.monitoredObjectIdentifier))

        # forward it along
        BIPSimpleApplication.indication(self, apdu)

    def do_ConfirmedCOVNotifcationRequest(self, apdu):
        """Handler for ConfirmedCOVNoficationRequests. These requests are sent by the detection object for the point,
        created when the COV subscription is established (See COV_Detection class in Bacpypes:
        https://bacpypes.readthedocs.io/en/latest/modules/service/cov.html)."""
        point_name = None
        for sub in BACnet_application.sub_cov_contexts.itervalues():
            if apdu.monitoredObjectIdentifier == sub.monitoredObjectIdentifier and apdu.pduSource == sub.address:
                point_name = sub.point_name
                break
        if point_name:
            self.forward_cov_callback(apdu.pduDestination, point_name, apdu.listOfValues)
        else:
            _log.debug("Device {} does not have a subscription context.".format(apdu.monitoredObjectIdentifier))

write_debug_str = ("Writing: {target} {type} {instance} {property} (Priority: "
                   "{priority}, Index: {index}): {value}")


def bacnet_proxy_agent(config_path, **kwargs):
    config = utils.load_config(config_path)
    device_address = config["device_address"]
    max_apdu_len = config.get("max_apdu_length", 1024)
    seg_supported = config.get("segmentation_supported", "segmentedBoth")
    obj_id = config.get("object_id", 599)
    obj_name = config.get("object_name", "Volttron BACnet driver")
    ven_id = config.get("vendor_id", 15)
    max_per_request = config.get("default_max_per_request", 1000000)
    request_check_interval = config.get("request_check_interval", 100)

    return BACnetProxyAgent(device_address,
                            max_apdu_len, seg_supported,
                            obj_id, obj_name, ven_id,
                            max_per_request,
                            request_check_interval=request_check_interval,
                            heartbeat_autostart=True,
                            **kwargs)


class BACnetProxyAgent(Agent):
    '''This agent creates a virtual bacnet device that is used by
    the bacnet driver interface to communicate with devices.
    '''
    def __init__(self, device_address,
                 max_apdu_len, seg_supported,
                 obj_id, obj_name, ven_id, max_per_request,
                 request_check_interval=100,
                 **kwargs):
        super(BACnetProxyAgent, self).__init__(**kwargs)

        async_call = AsyncCall()

        # IO callback
        class IOCB:
            def __init__(self, request):
                # requests and responses
                self.ioRequest = request
                self.ioResult = AsyncResult()

            def set(self, value):
                async_call.send(None, self.ioResult.set, value)

            def set_exception(self, exception):
                async_call.send(None, self.ioResult.set_exception, exception)

        self.iocb_class = IOCB
        self._max_per_request = max_per_request

        self.setup_device(async_call, device_address,
                          max_apdu_len, seg_supported,
                          obj_id, obj_name, ven_id,
                          request_check_interval)

    def setup_device(self, async_call, address,
                     max_apdu_len=1024,
                     seg_supported='segmentedBoth',
                     obj_id=599,
                     obj_name='sMap BACnet driver',
                     ven_id=15,
                     request_check_interval=100):

        _log.info('seg_supported '+str(seg_supported))
        _log.info('max_apdu_len '+str(max_apdu_len))
        _log.info('obj_id '+str(obj_id))
        _log.info('obj_name '+str(obj_name))
        _log.info('ven_id '+str(ven_id))

        # Check to see if they gave a valid apdu length.
        if encode_max_apdu_length_accepted(max_apdu_len) is None:
            raise ValueError("Invalid max_apdu_len: {} Valid options are 50, "
                             "128, 206, 480, 1024, and 1476".format(
                                 max_apdu_len))

        this_device = LocalDeviceObject(
            objectName=obj_name,
            objectIdentifier=obj_id,
            maxApduLengthAccepted=max_apdu_len,
            segmentationSupported=seg_supported,
            vendorIdentifier=ven_id,
            )

        # build a bit string that knows about the bit names.
        pss = ServicesSupported()
        pss['whoIs'] = 1
        pss['iAm'] = 1

        # set the property value to be just the bits
        this_device.protocolServicesSupported = pss.value

        def i_am_callback(address, device_id, max_apdu_len,
                          seg_supported, vendor_id):
            async_call.send(None, self.i_am, address, device_id, max_apdu_len,
                            seg_supported, vendor_id)

<<<<<<< HEAD
        def forward_cov_callback(pduSource, point_name, point_values):
            async_call.send(None, self.forward_cov, pduSource, point_name, point_values)
=======
        def forward_cov_callback(point_name, apdu, result_dict):
            async_call.send(None, self.forward_cov, point_name, apdu, result_dict)
>>>>>>> e7e939fe


        #i_am_callback('foo', 'bar', 'baz', 'foobar', 'foobaz')

        self.this_application = BACnet_application(i_am_callback,
                                                   forward_cov_callback,
                                                   request_check_interval,
                                                   this_device,
                                                   address)

        # Having a recurring task makes the spin value kind of irrelevant.
        kwargs = {"spin": 0.1,
                  "sigterm": None,
                  "sigusr1": None}

        server_thread = threading.Thread(target=bacpypes.core.run, kwargs=kwargs)

        # exit the BACnet App thread when the main thread terminates
        server_thread.daemon = True
        server_thread.start()

    def i_am(self, address, device_id, max_apdu_len, seg_supported, vendor_id):
        """Called by the BACnet application when a WhoIs is received.
        Publishes the IAm to the pubsub."""
        _log.debug(("IAm received: Address: {} Device ID: {}"
                   " Max APDU: {} Segmentation: {} Vendor:"
                    " {}").format(address, device_id, max_apdu_len,
                                  seg_supported, vendor_id))

        header = {headers.TIMESTAMP: utils.format_timestamp(
            datetime.datetime.utcnow())}
        value = {"address": address,
                 "device_id": device_id,
                 "max_apdu_length": max_apdu_len,
                 "segmentation_supported": seg_supported,
                 "vendor_id": vendor_id}

        self.vip.pubsub.publish('pubsub', topics.BACNET_I_AM, header,
                                message=value)

<<<<<<< HEAD
    def forward_cov(self, pduSource, point_name, point_values):
        """Called by the BACnet application when a ConfirmedCOVNotification Request is received.
        Publishes the COV to the pubsub through the device's driver agent"""
        self.vip.rpc.call(PLATFORM_DRIVER, 'forward_bacnet_cov_value', pduSource, point_name, point_values)
=======
    def forward_cov(self, address, point_name, result_dict):
        """Called by the BACnet application when a ConfirmedCOVNotification Request is received.
        Publishes the COV to the pubsub through the device's driver agent"""
        self.vip.rpc.call(PLATFORM_DRIVER, 'forward_bacnet_cov_value', address, point_name, result_dict)
>>>>>>> e7e939fe

    @RPC.export
    def who_is(self, low_device_id=None, high_device_id=None,
               target_address=None):
        _log.debug(("Sending WhoIs: low_id: {low} high: {high} address: "
                   "{address}").format(low=low_device_id, high=high_device_id,
                                       address=target_address))
        request = WhoIsRequest()

        if low_device_id is not None:
            request.deviceInstanceRangeLowLimit = low_device_id
        if high_device_id is not None:
            request.deviceInstanceRangeHighLimit = high_device_id

        if target_address is not None:
            request.pduDestination = Address(target_address)
        else:
            request.pduDestination = GlobalBroadcast()

        iocb = self.iocb_class(request)
        self.this_application.submit_request(iocb)

    @RPC.export
    def ping_device(self, target_address, device_id):
        """Ping a device with a whois to potentially setup routing."""
        _log.debug("Pinging "+target_address)
        self.who_is(device_id, device_id, target_address)

    def _cast_value(self, value, datatype):
            if datatype is Integer:
                value = int(value)
            elif datatype is Real:
                value = float(value)
            elif datatype is Unsigned:
                value = int(value)
            return datatype(value)

    @RPC.export
    def write_property(self, target_address, value, object_type,
                       instance_number, property_name, priority=None,
                       index=None):
        """Write to a property."""

        _log.debug(write_debug_str.format(target=target_address,
                                          type=object_type,
                                          instance=instance_number,
                                          property=property_name,
                                          priority=priority,
                                          index=index,
                                          value=value))

        request = WritePropertyRequest(
            objectIdentifier=(object_type, instance_number),
            propertyIdentifier=property_name)

        datatype = get_datatype(object_type, property_name)
        if (value is None or value == 'null'):
            bac_value = Null()
        elif issubclass(datatype, Atomic):
            bac_value = self._cast_value(value, datatype)
        elif issubclass(datatype, Array) and (index is not None):
            if index == 0:
                bac_value = Integer(value)
            elif issubclass(datatype.subtype, Atomic):
                bac_value = datatype.subtype(value)
            elif not isinstance(value, datatype.subtype):
                raise TypeError("invalid result datatype, expecting {}".format(
                    datatype.subtype.__name__,))
        elif not isinstance(value, datatype):
            raise TypeError("invalid result datatype, expecting %s".format(
                datatype.__name__,))

        request.propertyValue = Any()
        request.propertyValue.cast_in(bac_value)

        request.pduDestination = Address(target_address)

        # Optional index
        if index is not None:
            request.propertyArrayIndex = index

        # Optional priority
        if priority is not None:
            request.priority = priority

        iocb = self.iocb_class(request)
        self.this_application.submit_request(iocb)
        result = iocb.ioResult.get(10)
        if isinstance(result, SimpleAckPDU):
            return value
        raise RuntimeError("Failed to set value: " + str(result))

    def read_using_single_request(self, target_address, point_map):
        results = {}

        for point, properties in point_map.iteritems():
            if len(properties) == 3:
                object_type, instance_number, property_name = properties
                property_index = None
            elif len(properties) == 4:
                (object_type, instance_number, property_name,
                 property_index) = properties
            else:
                _log.error(("skipping {} in request to {}: incorrect number of"
                           " parameters").format(point, target_address))
                continue

            try:
                results[point] = self.read_property(
                    target_address, object_type,
                    instance_number, property_name, property_index)
            except Exception as e:
                _log.error("Error reading point {} from {}: {}".format(
                    point, target_address, e))

        return results

    @RPC.export
    def read_property(self, target_address, object_type, instance_number,
                      property_name, property_index=None):
        request = ReadPropertyRequest(
            objectIdentifier=(object_type, instance_number),
            propertyIdentifier=property_name,
            propertyArrayIndex=property_index)
        request.pduDestination = Address(target_address)
        iocb = self.iocb_class(request)
        self.this_application.submit_request(iocb)
        bacnet_results = iocb.ioResult.get(10)
        return bacnet_results

    def _get_access_spec(self, obj_data, properties):
        count = 0
        obj_type, obj_inst = obj_data
        prop_ref_list = []
        for prop, prop_index in properties:
            prop_ref = PropertyReference(propertyIdentifier=prop)
            if prop_index is not None:
                prop_ref.propertyArrayIndex = prop_index
            prop_ref_list.append(prop_ref)
            count += 1
        return (ReadAccessSpecification(
            objectIdentifier=(obj_type, obj_inst),
            listOfPropertyReferences=prop_ref_list), count)

    def _get_object_properties(self, point_map, target_address):
        # This will be used to get the results mapped
        # back on the the names
        reverse_point_map = {}

        # Used to group properties together for the request.
        object_property_map = defaultdict(list)

        for name, properties in point_map.iteritems():
            if len(properties) == 3:
                (object_type, instance_number,
                 property_name) = properties
                property_index = None
            elif len(properties) == 4:
                (object_type, instance_number, property_name,
                 property_index) = properties
            else:
                _log.error("skipping {} in request to {}: incorrect number of "
                           "parameters".format(name, target_address))
                continue
            object_property_map[object_type, instance_number].append(
                (property_name, property_index))

            reverse_point_map[object_type, instance_number, property_name,
                              property_index] = name

        return (object_property_map, reverse_point_map)

    @RPC.export
    def read_properties(self, target_address, point_map, max_per_request=None,
                        use_read_multiple=True):
        """Read a set of points and return the results"""

        if not use_read_multiple:
            return self.read_using_single_request(target_address, point_map)

        # Set max_per_request really high if not set.
        if max_per_request is None:
            max_per_request = self._max_per_request

        _log.debug("Reading {count} points on {target}, max per"
                   " scrape: {max}".format(count=len(point_map),
                                           target=target_address,
                                           max=max_per_request))
        # process point map and populate object_property_map and
        # reverse_point_map
        (object_property_map, reverse_point_map) = self._get_object_properties(
            point_map, target_address)

        result_dict = {}
        finished = False

        while not finished:
            read_access_spec_list = []
            count = 0
            for _ in xrange(max_per_request):
                try:
                    obj_data, properties = object_property_map.popitem()
                except KeyError:
                    finished = True
                    break
                (spec_list, spec_count) = self._get_access_spec(
                    obj_data, properties)
                count += spec_count
                read_access_spec_list.append(spec_list)

            if read_access_spec_list:
                _log.debug(("Requesting {count} properties from "
                           "{target}").format(count=count,
                                              target=target_address))
                request = ReadPropertyMultipleRequest(
                    listOfReadAccessSpecs=read_access_spec_list)
                request.pduDestination = Address(target_address)

                iocb = self.iocb_class(request)
                self.this_application.submit_request(iocb)
                bacnet_results = iocb.ioResult.get(10)

                _log.debug(("Received read response from {target} count: "
                            "{count}").format(count=count,
                                              target=target_address))

                for prop_tuple, value in bacnet_results.iteritems():
                    name = reverse_point_map[prop_tuple]
                    result_dict[name] = value

        return result_dict

    # Called by the BACnet interface to establish a COV subscription with a BACnet device
    @RPC.export
<<<<<<< HEAD
    def generate_COV_sub(self, target_address, point_name, object_type, instance_number, lifetime=None):

        subscription = SubscriptionContext(target_address, point_name, object_type, instance_number,
                                           self.this_application.cov_sub_process_ID, lifetime)
        self.this_application.sub_cov_contexts[self.this_application.cov_sub_process_ID] = subscription
        self.this_application.cov_sub_process_ID += 1
        cov_request = SubscribeCOVRequest(
            subscriberProcessIdentifier=subscription.subscriberProcessIdentifier,
            monitoredObjectIdentifier=subscription.monitoredObjectIdentifier,
            issueConfirmedNotifications=True
        )
        cov_request.pduDestination = subscription.address
        iocb = self.iocb_class(cov_request)
        self.this_application.submit_request(iocb)
=======
    def create_COV_subscription(self, target_address, point_name, object_type, instance_number, lifetime=None):
        # TODO check that the device supports cov
        subscription = None
        for sub in self.this_application.sub_cov_contexts:
            check_sub = self.this_application.sub_cov_contexts[sub]
            if check_sub.point_name == point_name and \
                    check_sub.monitoredObjectIdentifier == (object_type, instance_number):
                subscription = check_sub
        if not subscription:
            subscription = SubscriptionContext(target_address, point_name, object_type, instance_number,
                                               self.this_application.cov_sub_process_ID, lifetime)
            self.this_application.sub_cov_contexts[self.this_application.cov_sub_process_ID] = subscription
            self.this_application.cov_sub_process_ID += 1
        cov_request = SubscribeCOVRequest(
             subscriberProcessIdentifier=subscription.subscriberProcessIdentifier,
             monitoredObjectIdentifier=subscription.monitoredObjectIdentifier,
             issueConfirmedNotifications=True,
             lifetime=subscription.lifetime
        )
        cov_request.pduDestination = Address(subscription.address)
        iocb = self.iocb_class(cov_request)
        self.this_application.submit_request(iocb)
        _log.debug("COV subscription sent to device {} for {}".format(target_address, point_name))

>>>>>>> e7e939fe

def main(argv=sys.argv):
    '''Main method called to start the agent.'''
    utils.vip_main(bacnet_proxy_agent, identity="platform.bacnet_proxy",
                   version=__version__)


if __name__ == '__main__':
    # Entry point for script
    try:
        sys.exit(main())
    except KeyboardInterrupt:
        pass<|MERGE_RESOLUTION|>--- conflicted
+++ resolved
@@ -114,11 +114,7 @@
 #     def set_exception(self, exception):
 #         self.ioCall.send(None, self.ioResult.set_exception, exception)
 
-<<<<<<< HEAD
-class SubscriptionContext:
-=======
 class SubscriptionContext(object):
->>>>>>> e7e939fe
 
     def __init__(self, address, point_name, object_type, instance_number, sub_process_ID, lifetime=None):
 
@@ -132,10 +128,6 @@
         self.lifetime = lifetime
 
 class BACnet_application(BIPSimpleApplication, RecurringTask):
-<<<<<<< HEAD
-
-=======
->>>>>>> e7e939fe
     def __init__(self, i_am_callback, forward_cov_callback, request_check_interval, *args):
         BIPSimpleApplication.__init__(self, *args)
         RecurringTask.__init__(self, request_check_interval)
@@ -300,11 +292,8 @@
 
         elif (isinstance(working_iocb.ioRequest, SubscribeCOVRequest) and
                 isinstance(apdu, SimpleAckPDU)):
-<<<<<<< HEAD
-=======
             _log.debug("COV subscription established for {} on {}"
                        .format(working_iocb.ioRequest.monitoredObjectIdentifer, working_iocb.ioRequest.pduSource))
->>>>>>> e7e939fe
             working_iocb.set(apdu)
             return
         elif (isinstance(working_iocb.ioRequest, SubscribeCOVRequest) and
@@ -424,19 +413,6 @@
         # forward it along
         BIPSimpleApplication.indication(self, apdu)
 
-    def do_ConfirmedCOVNotifcationRequest(self, apdu):
-        """Handler for ConfirmedCOVNoficationRequests. These requests are sent by the detection object for the point,
-        created when the COV subscription is established (See COV_Detection class in Bacpypes:
-        https://bacpypes.readthedocs.io/en/latest/modules/service/cov.html)."""
-        point_name = None
-        for sub in BACnet_application.sub_cov_contexts.itervalues():
-            if apdu.monitoredObjectIdentifier == sub.monitoredObjectIdentifier and apdu.pduSource == sub.address:
-                point_name = sub.point_name
-                break
-        if point_name:
-            self.forward_cov_callback(apdu.pduDestination, point_name, apdu.listOfValues)
-        else:
-            _log.debug("Device {} does not have a subscription context.".format(apdu.monitoredObjectIdentifier))
 
 write_debug_str = ("Writing: {target} {type} {instance} {property} (Priority: "
                    "{priority}, Index: {index}): {value}")
@@ -537,13 +513,8 @@
             async_call.send(None, self.i_am, address, device_id, max_apdu_len,
                             seg_supported, vendor_id)
 
-<<<<<<< HEAD
-        def forward_cov_callback(pduSource, point_name, point_values):
-            async_call.send(None, self.forward_cov, pduSource, point_name, point_values)
-=======
         def forward_cov_callback(point_name, apdu, result_dict):
             async_call.send(None, self.forward_cov, point_name, apdu, result_dict)
->>>>>>> e7e939fe
 
 
         #i_am_callback('foo', 'bar', 'baz', 'foobar', 'foobaz')
@@ -584,17 +555,10 @@
         self.vip.pubsub.publish('pubsub', topics.BACNET_I_AM, header,
                                 message=value)
 
-<<<<<<< HEAD
-    def forward_cov(self, pduSource, point_name, point_values):
-        """Called by the BACnet application when a ConfirmedCOVNotification Request is received.
-        Publishes the COV to the pubsub through the device's driver agent"""
-        self.vip.rpc.call(PLATFORM_DRIVER, 'forward_bacnet_cov_value', pduSource, point_name, point_values)
-=======
     def forward_cov(self, address, point_name, result_dict):
         """Called by the BACnet application when a ConfirmedCOVNotification Request is received.
         Publishes the COV to the pubsub through the device's driver agent"""
         self.vip.rpc.call(PLATFORM_DRIVER, 'forward_bacnet_cov_value', address, point_name, result_dict)
->>>>>>> e7e939fe
 
     @RPC.export
     def who_is(self, low_device_id=None, high_device_id=None,
@@ -829,22 +793,6 @@
 
     # Called by the BACnet interface to establish a COV subscription with a BACnet device
     @RPC.export
-<<<<<<< HEAD
-    def generate_COV_sub(self, target_address, point_name, object_type, instance_number, lifetime=None):
-
-        subscription = SubscriptionContext(target_address, point_name, object_type, instance_number,
-                                           self.this_application.cov_sub_process_ID, lifetime)
-        self.this_application.sub_cov_contexts[self.this_application.cov_sub_process_ID] = subscription
-        self.this_application.cov_sub_process_ID += 1
-        cov_request = SubscribeCOVRequest(
-            subscriberProcessIdentifier=subscription.subscriberProcessIdentifier,
-            monitoredObjectIdentifier=subscription.monitoredObjectIdentifier,
-            issueConfirmedNotifications=True
-        )
-        cov_request.pduDestination = subscription.address
-        iocb = self.iocb_class(cov_request)
-        self.this_application.submit_request(iocb)
-=======
     def create_COV_subscription(self, target_address, point_name, object_type, instance_number, lifetime=None):
         # TODO check that the device supports cov
         subscription = None
@@ -869,7 +817,6 @@
         self.this_application.submit_request(iocb)
         _log.debug("COV subscription sent to device {} for {}".format(target_address, point_name))
 
->>>>>>> e7e939fe
 
 def main(argv=sys.argv):
     '''Main method called to start the agent.'''
