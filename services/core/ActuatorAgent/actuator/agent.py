# -*- coding: utf-8 -*- {{{
# vim: set fenc=utf-8 ft=python sw=4 ts=4 sts=4 et:

# Copyright (c) 2016, Battelle Memorial Institute
# All rights reserved.
#
# Redistribution and use in source and binary forms, with or without
# modification, are permitted provided that the following conditions
# are met:
#
# 1. Redistributions of source code must retain the above copyright
#    notice, this list of conditions and the following disclaimer.
# 2. Redistributions in binary form must reproduce the above copyright
#    notice, this list of conditions and the following disclaimer in
#    the documentation and/or other materials provided with the
#    distribution.
#
# THIS SOFTWARE IS PROVIDED BY THE COPYRIGHT HOLDERS AND CONTRIBUTORS
# "AS IS" AND ANY EXPRESS OR IMPLIED WARRANTIES, INCLUDING, BUT NOT
# LIMITED TO, THE IMPLIED WARRANTIES OF MERCHANTABILITY AND FITNESS FOR
# A PARTICULAR PURPOSE ARE DISCLAIMED. IN NO EVENT SHALL THE COPYRIGHT
# OWNER OR CONTRIBUTORS BE LIABLE FOR ANY DIRECT, INDIRECT, INCIDENTAL,
# SPECIAL, EXEMPLARY, OR CONSEQUENTIAL DAMAGES (INCLUDING, BUT NOT
# LIMITED TO, PROCUREMENT OF SUBSTITUTE GOODS OR SERVICES; LOSS OF USE,
# DATA, OR PROFITS; OR BUSINESS INTERRUPTION) HOWEVER CAUSED AND ON ANY
# THEORY OF LIABILITY, WHETHER IN CONTRACT, STRICT LIABILITY, OR TORT
# (INCLUDING NEGLIGENCE OR OTHERWISE) ARISING IN ANY WAY OUT OF THE USE
# OF THIS SOFTWARE, EVEN IF ADVISED OF THE POSSIBILITY OF SUCH DAMAGE.
#
# The views and conclusions contained in the software and documentation
# are those of the authors and should not be interpreted as representing
# official policies, either expressed or implied, of the FreeBSD
# Project.
#
# This material was prepared as an account of work sponsored by an
# agency of the United States Government.  Neither the United States
# Government nor the United States Department of Energy, nor Battelle,
# nor any of their employees, nor any jurisdiction or organization that
# has cooperated in the development of these materials, makes any
# warranty, express or implied, or assumes any legal liability or
# responsibility for the accuracy, completeness, or usefulness or any
# information, apparatus, product, software, or process disclosed, or
# represents that its use would not infringe privately owned rights.
#
# Reference herein to any specific commercial product, process, or
# service by trade name, trademark, manufacturer, or otherwise does not
# necessarily constitute or imply its endorsement, recommendation, or
# favoring by the United States Government or any agency thereof, or
# Battelle Memorial Institute. The views and opinions of authors
# expressed herein do not necessarily state or reflect those of the
# United States Government or any agency thereof.
#
# PACIFIC NORTHWEST NATIONAL LABORATORY
# operated by BATTELLE for the UNITED STATES DEPARTMENT OF ENERGY
# under Contract DE-AC05-76RL01830

# }}}

"""
.. _actuator-agent:

The Actuator Agent is used to manage write access to devices. Other agents
may request scheduled times, called Tasks, to interact with one or more
devices.

Agents may interact with the ActuatorAgent via either PUB/SUB or RPC, 
but it is recommended agents use RPC to interact with the ActuatorAgent.

The PUB/SUB interface remains primarily for VOLTTRON 2.0 agents. 

The Actuator Agent also triggers the heart beat on devices whose 
drivers are configured to do so. 

ActuatorAgent Configuration
===========================

    "schedule_publish_interval"
        Interval between published schedule announcements
        in seconds. Defaults to 30. See `Schedule State Publishes`_.
    "preempt_grace_time"
        Minimum time given to Tasks which have been preempted to clean up in
         seconds. Defaults to 60.
    "schedule_state_file"
        File used to save and restore Task states if the ActuatorAgent
         restarts for any reason. File will be
        created if it does not exist when it is needed.
    "heartbeat_interval"
        How often to send a heartbeat signal to all devices in seconds.
        Defaults to 60.
        

Sample configuration file
-------------------------

.. code-block:: python

    {
        "schedule_publish_interval": 30,
        "schedule_state_file": "actuator_state.pickle"
    }

Workflow
========

Agents interact with the Actuator Agent following these basic steps:

- Schedule one or more blocks of time with one or more devices. This is
called a Task.
- If needed wait until a block of time starts.
- Set one or more values on the reserved devices.
- Cancel the schedule when finished.

Scheduling a New Task
=====================

:py:meth:`RPC interface <ActuatorAgent.request_new_schedule>` 
:py:meth:`PUB/SUB interface <ActuatorAgent.handle_schedule_request>` 

Creating a Task requires four things:

- The requester of the Task. This is the Agent's ID.
- A name for the Task.
- The Task's priority.
- A list of devices and time ranges for each device.


Task Priority
---------------

There are three valid prioirity levels:

    "HIGH"
        This Task cannot be preempted under any circumstance. 
        This Task may preempt other conflicting preemptable Tasks.
    "LOW"
        This Task cannot be preempted **once it has started**. 
        A Task is considered started once the earliest time slot on any 
        device has been reached. This Task may not preempt other Tasks.
    "LOW_PREEMPT"
        This Task may be preempted at any time. 
        If the Task is preempted once it has begun running any current 
        time slots will be given a grace period (configurable in the 
        ActuatorAgent configuration file, defaults to 60 seconds) before 
        being revoked. This Task may not preempt other Tasks.
        
Whenever a Task is preempted the Actuator Agent will publish a message to 
``devices/actuators/schedule/result`` indicating that the Task has
been cancelled due to being preempted. See `Preemption Publishes`_

Even when using the RPC interface agents which schedule low priority tasks
may need to subscribe to ``devices/actuators/schedule/result`` to learn when
its Tasks are canceled due to preemption.

Device Schedule
----------------

The device schedule is a list of block of time for each device.

Both the RPC and PUB/SUB interface accept schedules in the following
format:

.. code-block:: python

    [
        ["campus/building/device1", #First time slot.
         "2013-12-06 16:00:00",     #Start of time slot.
         "2013-12-06 16:20:00"],    #End of time slot.
        ["campus/building/device1", #Second time slot.
         "2013-12-06 18:00:00",     #Start of time slot.
         "2013-12-06 18:20:00"],    #End of time slot.
        ["campus/building/device2", #Third time slot.
         "2013-12-06 16:00:00",     #Start of time slot.
         "2013-12-06 16:20:00"],    #End of time slot.
        #etc...
    ]
    
.. note:: 

    Points on Task Scheduling
    
    -  Task id and requester id (agentid) should be a non empty value of
       type string
    -  A Task schedule must have at least one time slot.
    -  The start and end times are parsed with `dateutil's date/time
       parser <http://labix.org/python-dateutil#head
       -c0e81a473b647dfa787dc11e8c69557ec2c3ecd2>`__.
       **The default string representation of a python datetime object will
       parse without issue.**
    -  Two Tasks are considered conflicted if at least one time slot on a
       device from one task overlaps the time slot of the other on the same
       device.
    -  The end time of one time slot can be the same as the start time of
       another time slot for the same device. This will not be considered a
       conflict. For example, time\_slot1(device0, time1, **time2**) and
       time\_slot2(device0,\ **time2**, time3) are not considered a conflict
    -  A request must not conflict with itself.
    
New Task Response
-----------------

Both the RPC and PUB/SUB interface respond to requests with the result
in the following format:

.. code-block:: python

    {
        'result': <'SUCCESS', 'FAILURE'>,
        'info': <Failure reason string, if any>,
        'data': <Data about the failure or cancellation, if any>
    }
    
The PUB/SUB interface will respond to requests on the
``devices/actuators/schedule/result`` topic.

The PUB/SUB interface responses will have the following header:

.. code-block:: python

    {
        'type': 'NEW_SCHEDULE'
        'requesterID': <VIP Identity of requesting agent>,
        'taskID': <Task ID from the request>
    }
    
Failure Reasons
***************

In many cases the ActuatorAgent will try to give good feedback as to why
a request failed. The type of failure will populate "info" item as a 
string.


Some of these errors only apply to the PUB/SUB interface.

General Failures
^^^^^^^^^^^^^^^^

"INVALID_REQUEST_TYPE"
    Request type was not "NEW_SCHEDULE" or "CANCEL_SCHEDULE".
"MISSING_TASK_ID"
    Failed to supply a taskID.
"MISSING_AGENT_ID"
    AgentID not supplied.

Task Schedule Failures
^^^^^^^^^^^^^^^^^^^^^^

"TASK_ID_ALREADY_EXISTS "
    The supplied taskID already belongs to an existing task.
"MISSING_PRIORITY"
    Failed to supply a priority for a Task schedule request.
"INVALID_PRIORITY"
    Priority not one of "HIGH", "LOW", or "LOW_PREEMPT".
"MALFORMED_REQUEST_EMPTY"
    Request list is missing or empty.
"REQUEST_CONFLICTS_WITH_SELF"
    Requested time slots on the same device overlap.
"MALFORMED_REQUEST"
    Reported when the request parser raises an unhandled exception. 
    The exception name and info are appended to this info string.
"CONFLICTS_WITH_EXISTING_SCHEDULES"
    This schedule conflict with an existing schedules that it cannot 
    preempt. The data item for the results will contain info about 
    the conflicts in this form:

    .. code-block:: python
    
        {
            '<agentID1>': 
            {
                '<taskID1>':
                [
                    ["campus/building/device1", 
                     "2013-12-06 16:00:00",     
                     "2013-12-06 16:20:00"],
                    ["campus/building/device1", 
                     "2013-12-06 18:00:00",     
                     "2013-12-06 18:20:00"]     
                ]
                '<taskID2>':[...]
            }
            '<agentID2>': {...}
        }

Device Interaction
==================

Getting values
--------------

:py:meth:`RPC interface <ActuatorAgent.get_point>` 
:py:meth:`PUB/SUB interface <ActuatorAgent.handle_get>` 

While a device driver for a device will periodically broadcast 
the state of a device you may want an up to the moment value for 
point on a device.

As of VOLTTRON 3.5 it is no longer required to have the device 
scheduled before you can use this interface.

Setting Values
--------------

:py:meth:`RPC interface <ActuatorAgent.set_point>` 
:py:meth:`PUB/SUB interface <ActuatorAgent.handle_set>` 

Failure to schedule the device first will result in an error.

Errors Setting Values
*********************

If there is an error the RPC interface will raise an exception 
and the PUB/SUB interface will publish to 

    ``devices/actuators/error/<full device path>/<actuation point>``

The headder of the publish will take this form: 

.. code-block:: python

    {
        'requesterID': <VIP Identity of requesting agent>
    }
    
and a message body in this form:

.. code-block:: python

    {
        'type': <Class name of the exception raised by the request>
        'value': <Specific info about the error>
    }
    
Common Error Types
******************

    ``LockError``
        Raised when a request is made when we do not have permission to 
        use a device. (Forgot to schedule, preempted and we did not handle 
        the preemption message correctly, ran out of time in time slot, etc...)
    ``ValueError``
        Message missing (PUB/SUB only) or is the wrong data type. 

Most other error types involve problems with communication between the
VOLTTRON device drivers and the device itself.   

Reverting Values and Devices to a Default State
-----------------------------------------------

As of VOLTTRON 3.5 device drivers are now required to support
reverting to a default state. The exact mechanism used to 
accomplish this is driver specific.

Failure to schedule the device first will result in a ``LockError``.

:py:meth:`RPC revert value interface <ActuatorAgent.revert_point>`
:py:meth:`PUB/SUB revert value interface <ActuatorAgent.handle_revert_point>`

:py:meth:`RPC revert device interface <ActuatorAgent.revert_device>`
:py:meth:`PUB/SUB revert device interface <ActuatorAgent.handle_revert_device>`
        
Canceling a Task
================

:py:meth:`RPC interface <ActuatorAgent.request_cancel_schedule>` 
:py:meth:`PUB/SUB interface <ActuatorAgent.handle_schedule_request>` 

Cancelling a Task requires two things:

- The original requester of the Task. The agent's VIP identity
  automatically replaces provided parameters.
- The name of the Task.

Cancel Task Response
--------------------

Both the RPC and PUB/SUB interface respond to requests with the result
in the following format:
            
.. code-block:: python

    {
        'result': <'SUCCESS', 'FAILURE'>,
        'info': <Failure reason, if any>,
        'data': {}
    }

.. note:: 
    There are some things to be aware of when canceling a schedule:
    
        - The taskID must match the original value from the
        original request header.
        - After a Tasks time has passed there is no need to cancel it. Doing
        so will result in a "TASK_ID_DOES_NOT_EXIST" error.
        

If an attempt cancel a schedule fails than the "info" item will have any of the
following values:

    "TASK_ID_DOES_NOT_EXIST"
        Trying to cancel a Task which does not exist. This error can also
        occur when trying to cancel a finished Task.
    "AGENT_ID_TASK_ID_MISMATCH"
        A different agent ID is being used when trying to cancel a Task.

    
Preemption Publishes
====================

If a Task is preempted it will publish the following to the 
``devices/actuators/schedule/result`` topic:

.. code-block:: python

    {
        'result': 'PREEMPTED',
        'info': None,
        'data': {
                    'agentID': <Agent ID of preempting task>,
                    'taskID': <Task ID of preempting task>
                }
    }
    
Along with the following header:

.. code-block:: python

    {
        'type': 'CANCEL_SCHEDULE',
        'requesterID': <VIP id associated with the preempted Task>,
        'taskID': <Task ID of the preempted Task>
    }
    
.. note::

    Remember that if your "LOW_PREEMPT" Task has already started and 
    is preempted you have a grace period to do any clean up before
    losing access to the device.
 
Schedule State Publishes
========================

Periodically the ActuatorAgent will publish the state of all currently
reserved devices. The first publish for a device will happen exactly
when the reserved block of time for a device starts.

For each device the ActuatorAgent will publish to an associated topic:

    ``devices/actuators/schedule/announce/<full device path>``

With the following header:

.. code-block:: python

    {
        'requesterID': <VIP identity of Agent with access>,
        'taskID': <Task associated with the time slot>
        'window': <Seconds remaining in the time slot>
    }

The frequency of the updates is configurable with the
"schedule_publish_interval" setting in the configuration.
"""

__docformat__ = 'reStructuredText'

import collections
import datetime
import logging
import sys

from actuator.scheduler import ScheduleManager

from tzlocal import get_localzone
from volttron.platform.agent import utils
from volttron.platform.jsonrpc import RemoteError
from volttron.platform.messaging import topics
from volttron.platform.messaging.utils import normtopic
from volttron.platform.vip.agent import Agent, Core, RPC, Unreachable, compat

VALUE_RESPONSE_PREFIX = topics.ACTUATOR_VALUE()
REVERT_POINT_RESPONSE_PREFIX = topics.ACTUATOR_REVERTED_POINT()
REVERT_DEVICE_RESPONSE_PREFIX = topics.ACTUATOR_REVERTED_DEVICE()
ERROR_RESPONSE_PREFIX = topics.ACTUATOR_ERROR()

WRITE_ATTEMPT_PREFIX = topics.ACTUATOR_WRITE()

SCHEDULE_ACTION_NEW = 'NEW_SCHEDULE'
SCHEDULE_ACTION_CANCEL = 'CANCEL_SCHEDULE'

SCHEDULE_RESPONSE_SUCCESS = 'SUCCESS'
SCHEDULE_RESPONSE_FAILURE = 'FAILURE'

SCHEDULE_CANCEL_PREEMPTED = 'PREEMPTED'

ACTUATOR_COLLECTION = 'actuators'

_log = logging.getLogger(__name__)
utils.setup_logging()
__version__ = "0.5"


class LockError(StandardError):
    """Error raised when the user does not have a device scheuled
    and tries to use methods that require exclusive access."""
    pass


def actuator_agent(config_path, **kwargs):
    """Parses the Actuator Agent configuration and returns an instance of 
    the agent created using that configuation.
    
    :param config_path: Path to a configuation file. 
    
    :type config_path: str
    :returns: Actuator Agent
    :rtype: ActuatorAgent
    """
    try:
        config = utils.load_config(config_path)
    except StandardError:
        config = {}

    if not config:
        _log.info("Using Actuator Agent defaults for starting configuration.")

    heartbeat_interval = int(config.get('heartbeat_interval', 60))
    schedule_publish_interval = int(
        config.get('schedule_publish_interval', 60))
    preempt_grace_time = config.get('preempt_grace_time', 60)
    driver_vip_identity = config.get('driver_vip_identity', 'platform.driver')

    return ActuatorAgent(heartbeat_interval, schedule_publish_interval,
                         preempt_grace_time,
                         driver_vip_identity, **kwargs)


class ActuatorAgent(Agent):
    """
    The Actuator Agent regulates control of devices by other agents. Agents
    request a schedule and then issue commands to the device through
    this agent.
    
    The Actuator Agent also sends out the signal to drivers to trigger
    a device heartbeat.
    
    :param heartbeat_interval: Interval in seonds to send out a heartbeat 
        to devices. 
    :param schedule_publish_interval: Interval in seonds to publish the
        currently active schedules. 
    :param schedule_state_file: Name of the file to save the current schedule
        state to. This file is updated every time a schedule changes. 
    :param preempt_grace_time: Time in seconds after a schedule is preemted
        before it is actually cancelled. 
    :param driver_vip_identity: VIP identity of the Master Driver Agent. 

    :type heartbeat_interval: float
    :type schedule_publish_interval: float
    :type preempt_grace_time: float
    :type driver_vip_identity: str
    """

    def __init__(self, heartbeat_interval=60, schedule_publish_interval=60,
                 preempt_grace_time=60,
                 driver_vip_identity='platform.driver', **kwargs):

        super(ActuatorAgent, self).__init__(**kwargs)
        _log.debug("vip_identity: " + self.core.identity)

        self._update_event = None
        self._device_states = {}

        self.schedule_state_file = "_schedule_state"
        self.heartbeat_greenlet = None
        self.heartbeat_interval = heartbeat_interval
        self._schedule_manager = None
        self.schedule_publish_interval = schedule_publish_interval
        self.subscriptions_setup = False

        self.default_config = {"heartbeat_interval": heartbeat_interval,
                              "schedule_publish_interval": schedule_publish_interval,
                              "preempt_grace_time": preempt_grace_time,
                              "driver_vip_identity": driver_vip_identity}


        self.vip.config.set_default("config", self.default_config)
        self.vip.config.subscribe(self.configure, actions=["NEW", "UPDATE"], pattern="config")

    def configure(self, config_name, action, contents):
        config = self.default_config.copy()
        config.update(contents)

        _log.debug("Configuring Actuator Agent")

        try:
            driver_vip_identity = str(config["driver_vip_identity"])
            schedule_publish_interval = float(config["schedule_publish_interval"])

            heartbeat_interval = float(config["heartbeat_interval"])
            preempt_grace_time = float(config["preempt_grace_time"])
        except ValueError as e:
            _log.error("ERROR PROCESSING CONFIGURATION: {}".format(e))
            #TODO: set a health status for the agent
            return

        self.driver_vip_identity = driver_vip_identity
        self.schedule_publish_interval = schedule_publish_interval

        _log.debug("MasterDriver VIP IDENTITY: {}".format(self.driver_vip_identity))
        _log.debug("Schedule publish interval: {}".format(self.schedule_publish_interval))

        #Only restart the heartbeat if it changes.
        if (self.heartbeat_interval != heartbeat_interval or
                    action == "NEW" or
                    self.heartbeat_greenlet is None):
            if self.heartbeat_greenlet is not None:
                self.heartbeat_greenlet.kill()

            self.heartbeat_interval = heartbeat_interval

            self.heartbeat_greenlet = self.core.periodic(self.heartbeat_interval, self._heart_beat)

        _log.debug("Heartbeat interval: {}".format(self.heartbeat_interval))
        _log.debug("Preemption grace period: {}".format(preempt_grace_time))

        if self._schedule_manager is None:
            try:
                state_string = self.vip.config.get(self.schedule_state_file)
            except KeyError:
                state_string = None
            self._setup_schedule(preempt_grace_time, state_string)
        else:
            self._schedule_manager.set_grace_period(preempt_grace_time)


        if not self.subscriptions_setup and self._schedule_manager is not None:
            #Do this after the scheduler is setup.
            self.vip.pubsub.subscribe(peer='pubsub',
                                      prefix=topics.ACTUATOR_GET(),
                                      callback=self.handle_get)

            self.vip.pubsub.subscribe(peer='pubsub',
                                      prefix=topics.ACTUATOR_SET(),
                                      callback=self.handle_set)

            self.vip.pubsub.subscribe(peer='pubsub',
                                      prefix=topics.ACTUATOR_SCHEDULE_REQUEST(),
                                      callback=self.handle_schedule_request)

            self.vip.pubsub.subscribe(peer='pubsub',
                                      prefix=topics.ACTUATOR_REVERT_POINT(),
                                      callback=self.handle_revert_point)

            self.vip.pubsub.subscribe(peer='pubsub',
                                      prefix=topics.ACTUATOR_REVERT_DEVICE(),
                                      callback=self.handle_revert_device)

            self.subscriptions_setup = True


    def _heart_beat(self):
        _log.debug("sending heartbeat")
        try:
            self.vip.rpc.call(self.driver_vip_identity, 'heart_beat').get(
                timeout=5.0)
        except Unreachable:
            _log.warning("Master driver is not running")
        except Exception as e:
            _log.warning(''.join([e.__class__.__name__, '(', e.message, ')']))


    def _schedule_save_callback(self, state_file_contents):
        _log.debug("Saving schedule state")
        self.vip.config.set(self.schedule_state_file, state_file_contents)


    def _setup_schedule(self, preempt_grace_time, initial_state=None):
        now = utils.get_aware_utc_now()
        self._schedule_manager = ScheduleManager(
            preempt_grace_time,
            now=now,
            save_state_callback=self._schedule_save_callback,
            initial_state_string=initial_state)

        self._update_device_state_and_schedule(now)

    def _update_device_state_and_schedule(self, now):
        _log.debug("_update_device_state_and_schedule")
        # Sanity check now.
        # This is specifically for when this is running in a VM that gets
        # suspended and then resumed.
        # If we don't make this check a resumed VM will publish one event
        # per minute of
        # time the VM was suspended for. 
        test_now = utils.get_aware_utc_now()
        if test_now - now > datetime.timedelta(minutes=3):
            now = test_now
        _log.debug("In _update_device_state_and_schedule: now is {}".format(
            now))
        self._device_states = self._schedule_manager.get_schedule_state(now)
        _log.debug("device states is {}".format(
            self._device_states))
        schedule_next_event_time = self._schedule_manager.get_next_event_time(
            now)
        _log.debug("schedule_next_event_time is {}".format(
            schedule_next_event_time))
        new_update_event_time = self._get_ajusted_next_event_time(
            now,
            schedule_next_event_time)
        _log.debug("new_update_event_time is {}".format(
            new_update_event_time))
        for device, state in self._device_states.iteritems():
            _log.debug("device, state -  {}, {}".format(device, state))
            header = self._get_headers(state.agent_id,
                                       time=utils.format_timestamp(now),
                                       task_id=state.task_id)
            header['window'] = state.time_remaining
            topic = topics.ACTUATOR_SCHEDULE_ANNOUNCE_RAW.replace('{device}',
                                                                  device)
            self.vip.pubsub.publish('pubsub', topic, headers=header)

        if self._update_event is not None:
            # This won't hurt anything if we are canceling ourselves.
            self._update_event.cancel()
        self._update_event = self.core.schedule(new_update_event_time,
                                                self._update_schedule_state,
                                                new_update_event_time)

    def _get_ajusted_next_event_time(self, now, next_event_time):
        _log.debug("_get_adjusted_next_event_time")
        latest_next = now + datetime.timedelta(
            seconds=self.schedule_publish_interval)
        # Round to the next second to fix timer goofyness in agent timers.
        # TODO: Improved scheduler should no longer require this.
        if latest_next.microsecond:
            latest_next = latest_next.replace(
                microsecond=0) + datetime.timedelta(seconds=1)
        if next_event_time is None or latest_next < next_event_time:
            return latest_next
        return next_event_time

    def _update_schedule_state(self, now):
        self._update_device_state_and_schedule(now)

    def _handle_remote_error(self, ex, point, headers):
        try:
            exc_type = ex.exc_info['exc_type']
            exc_args = ex.exc_info['exc_args']
        except KeyError:
            exc_type = "RemoteError"
            exc_args = ex.message
        error = {'type': exc_type, 'value': str(exc_args)}
        self._push_result_topic_pair(ERROR_RESPONSE_PREFIX,
                                     point, headers, error)

        _log.debug('Actuator Agent Error: ' + str(error))

    def _handle_standard_error(self, ex, point, headers):
        error = {'type': ex.__class__.__name__, 'value': str(ex)}
        self._push_result_topic_pair(ERROR_RESPONSE_PREFIX,
                                     point, headers, error)
        _log.debug('Actuator Agent Error: ' + str(error))

    def handle_get(self, peer, sender, bus, topic, headers, message):
        """
        Requests up to date value of a point.
        
        To request a value publish a message to the following topic:

        ``devices/actuators/get/<device path>/<actuation point>``
        
        with the fallowing header:
        
        .. code-block:: python
        
            {
                'requesterID': <Ignored, VIP Identity used internally>
            }
        
        The ActuatorAgent will reply on the **value** topic 
        for the actuator:

        ``devices/actuators/value/<full device path>/<actuation point>``
        
        with the message set to the value the point.
        
        """
        point = topic.replace(topics.ACTUATOR_GET() + '/', '', 1)
        requester = sender
        headers = self._get_headers(requester)
        try:
            value = self.get_point(point)
            self._push_result_topic_pair(VALUE_RESPONSE_PREFIX,
                                         point, headers, value)
        except RemoteError as ex:
            self._handle_remote_error(ex, point, headers)
        except StandardError as ex:
            self._handle_standard_error(ex, point, headers)

    def handle_set(self, peer, sender, bus, topic, headers, message):
        """
        Set the value of a point.
        
        To set a value publish a message to the following topic:

        ``devices/actuators/set/<device path>/<actuation point>``
        
        with the fallowing header:
        
        .. code-block:: python
        
            {
                'requesterID': <Ignored, VIP Identity used internally>
            }
        
        The ActuatorAgent will reply on the **value** topic 
        for the actuator:

        ``devices/actuators/value/<full device path>/<actuation point>``
        
        with the message set to the value the point.
        
        Errors will be published on 
        
        ``devices/actuators/error/<full device path>/<actuation point>``
        
        with the same header as the request.
        
        """
        if sender == 'pubsub.compat':
            message = compat.unpack_legacy_message(headers, message)

        point = topic.replace(topics.ACTUATOR_SET() + '/', '', 1)
        requester = sender
        headers = self._get_headers(requester)
        if not message:
            error = {'type': 'ValueError', 'value': 'missing argument'}
            _log.debug('ValueError: ' + str(error))
            self._push_result_topic_pair(ERROR_RESPONSE_PREFIX,
                                         point, headers, error)
            return

        try:
            self._set_point(requester, point, message)
        except RemoteError as ex:
            self._handle_remote_error(ex, point, headers)
        except StandardError as ex:
            self._handle_standard_error(ex, point, headers)

    @RPC.export
    def get_point(self, topic, **kwargs):
        """
        RPC method
        
        Gets up to date value of a specific point on a device. 
        Does not require the device be scheduled. 
        
        :param topic: The topic of the point to grab in the 
                      format <device topic>/<point name>
        :param \*\*kwargs: Any driver specific parameters
        :type topic: str
        :returns: point value
        :rtype: any base python type"""
        topic = topic.strip('/')
        _log.debug('handle_get: {topic}'.format(topic=topic))
        path, point_name = topic.rsplit('/', 1)
        return self.vip.rpc.call(self.driver_vip_identity, 'get_point', path,
                                 point_name, **kwargs).get()

    @RPC.export
    def set_point(self, requester_id, topic, value, **kwargs):
        """RPC method
        
        Sets the value of a specific point on a device. 
        Requires the device be scheduled by the calling agent.
        
        :param requester_id: Ignored, VIP Identity used internally
        :param topic: The topic of the point to set in the 
                      format <device topic>/<point name>
        :param value: Value to set point to.
        :param \*\*kwargs: Any driver specific parameters
        :type topic: str
        :type requester_id: str
        :type value: any basic python type
        :returns: value point was actually set to. Usually invalid values 
                cause an error but some drivers (MODBUS) will return a
                different
                value with what the value was actually set to.
        :rtype: any base python type
        
        .. warning:: Calling without previously scheduling a device and not
        within
                     the time allotted will raise a LockError"""

        rpc_peer = bytes(self.vip.rpc.context.vip_message.peer)
        return self._set_point(rpc_peer, topic, value, **kwargs)

    def _set_point(self, sender, topic, value, **kwargs):
        topic = topic.strip('/')
        _log.debug('handle_set: {topic},{sender}, {value}'.
                   format(topic=topic, sender=sender, value=value))

        path, point_name = topic.rsplit('/', 1)

        if not isinstance(sender, str):
            raise TypeError("Agent id must be a nonempty string")

        if self._check_lock(path, sender):
            result = self.vip.rpc.call(self.driver_vip_identity, 'set_point',
                                       path, point_name, value, **kwargs).get()

            headers = self._get_headers(sender)
            self._push_result_topic_pair(WRITE_ATTEMPT_PREFIX,
                                         topic, headers, value)
            self._push_result_topic_pair(VALUE_RESPONSE_PREFIX,
                                         topic, headers, result)
        else:
            raise LockError(
                "caller ({}) does not have this lock".format(sender))

        return result

    @RPC.export
    def set_multiple_points(self, requester_id, topics_values, **kwargs):
        """RPC method

        Set multiple points on multiple devices. Makes a single
        RPC call to the master driver per device.

        :param requester_id: Ignored, VIP Identity used internally
        :param topics_values: List of (topic, value) tuples
        :param \*\*kwargs: Any driver specific parameters

        :returns: Dictionary of points to exceptions raised.
                  If all points were set successfully an empty
                  dictionary will be returned.

        .. warning:: calling without previously scheduling *all* devices
                     and not within the time allotted will raise a LockError
        """
        requester_id = bytes(self.vip.rpc.context.vip_message.peer)
        devices = collections.defaultdict(list)
        for topic, value in topics_values:
            topic = topic.strip('/')
            device, point_name = topic.rsplit('/', 1)
            devices[device].append((point_name, value))

        for device in devices:
            if not self._check_lock(device, requester_id):
                raise LockError("caller ({}) does not lock for device {}".format(requester_id, device))

        results = {}
        for device, point_names_values in devices.iteritems():
            r = self.vip.rpc.call(self.driver_vip_identity,
                                  'set_multiple_points',
                                  device,
                                  point_names_values,
                                  **kwargs).get()
            results.update(r)

        return results
    
    def handle_revert_point(self, peer, sender, bus, topic, headers, message):
        """
        Revert the value of a point.
        
        To revert a value publish a message to the following topic:

        ``actuators/revert/point/<device path>/<actuation point>``
        
        with the fallowing header:
        
        .. code-block:: python
        
            {
                'requesterID': <Ignored, VIP Identity used internally>
            }
        
        The ActuatorAgent will reply on

        ``devices/actuators/reverted/point/<full device path>/<actuation
        point>``
        
        This is to indicate that a point was reverted.
        
        Errors will be published on 
        
        ``devices/actuators/error/<full device path>/<actuation point>``
        
        with the same header as the request.
        """
        point = topic.replace(topics.ACTUATOR_REVERT_POINT() + '/', '', 1)
        requester = sender
        headers = self._get_headers(requester)

        try:
            self._revert_point(requester, point)
        except RemoteError as ex:
            self._handle_remote_error(ex, point, headers)
        except StandardError as ex:
            self._handle_standard_error(ex, point, headers)

    def handle_revert_device(self, peer, sender, bus, topic, headers, message):
        """
        Revert all the writable values on a device.
        
        To revert a device publish a message to the following topic:

        ``devices/actuators/revert/device/<device path>``
        
        with the fallowing header:
        
        .. code-block:: python
        
            {
                'requesterID': <Ignored, VIP Identity used internally>
            }
        
        The ActuatorAgent will reply on the **value** topic 
        for the actuator:

        ``devices/actuators/reverted/device/<full device path>``
        
        to indicate that a point was reverted.
        
        Errors will be published on 
        
        ``devices/actuators/error/<full device path>/<actuation point>``
        
        with the same header as the request.
        """
        point = topic.replace(topics.ACTUATOR_REVERT_DEVICE() + '/', '', 1)
        requester = sender
        headers = self._get_headers(requester)

        try:
            self._revert_device(requester, point)
        except RemoteError as ex:
            self._handle_remote_error(ex, point, headers)
        except StandardError as ex:
            self._handle_standard_error(ex, point, headers)

    @RPC.export
    def revert_point(self, requester_id, topic, **kwargs):
        """
        RPC method
        
        Reverts the value of a specific point on a device to a default state. 
        Requires the device be scheduled by the calling agent.
        
        :param requester_id: Ignored, VIP Identity used internally
        :param topic: The topic of the point to revert in the 
                      format <device topic>/<point name>
        :param \*\*kwargs: Any driver specific parameters
        :type topic: str
        :type requester_id: str
        
        .. warning:: Calling without previously scheduling a device and not
        within
                     the time allotted will raise a LockError"""

        rpc_peer = bytes(self.vip.rpc.context.vip_message.peer)
        return self._revert_point(rpc_peer, topic, **kwargs)

    def _revert_point(self, sender, topic, **kwargs):
        topic = topic.strip('/')
        _log.debug('handle_revert: {topic},{sender}'.
                   format(topic=topic, sender=sender))

        path, point_name = topic.rsplit('/', 1)

        if self._check_lock(path, sender):
            self.vip.rpc.call(self.driver_vip_identity, 'revert_point', path,
                              point_name, **kwargs).get()

            headers = self._get_headers(sender)
            self._push_result_topic_pair(REVERT_POINT_RESPONSE_PREFIX,
                                         topic, headers, None)
        else:
            raise LockError("caller does not have this lock")

    @RPC.export
    def revert_device(self, requester_id, topic, **kwargs):
        """
        RPC method
        
        Reverts all points on a device to a default state. 
        Requires the device be scheduled by the calling agent.
        
        :param requester_id: Ignored, VIP Identity used internally
        :param topic: The topic of the device to revert
        :param \*\*kwargs: Any driver specific parameters
        :type topic: str
        :type requester_id: str
        
        .. warning:: Calling without previously scheduling a device and not
        within
                     the time allotted will raise a LockError"""
        rpc_peer = bytes(self.vip.rpc.context.vip_message.peer)
        return self._revert_device(rpc_peer, topic, **kwargs)

    def _revert_device(self, sender, topic, **kwargs):
        topic = topic.strip('/')
        _log.debug('handle_revert: {topic},{sender}'.
                   format(topic=topic, sender=sender))

        path = topic

        if self._check_lock(path, sender):
            self.vip.rpc.call(self.driver_vip_identity, 'revert_device', path,
                              **kwargs).get()

            headers = self._get_headers(sender)
            self._push_result_topic_pair(REVERT_DEVICE_RESPONSE_PREFIX,
                                         topic, headers, None)
        else:
            raise LockError("caller does not have this lock")

    def _check_lock(self, device, requester):
        _log.debug('_check_lock: {device}, {requester}'.format(
            device=device,
            requester=requester))
        device = device.strip('/')
        if device in self._device_states:
            device_state = self._device_states[device]
            return device_state.agent_id == requester
        return False

    def handle_schedule_request(self, peer, sender, bus, topic, headers,
                                message):
        """        
        Schedule request pub/sub handler
        
        An agent can request a task schedule by publishing to the
        ``devices/actuators/schedule/request`` topic with the following header:
        
        .. code-block:: python
        
            {
                'type': 'NEW_SCHEDULE',
                'requesterID': <Ignored, VIP Identity used internally>,
                'taskID': <unique task ID>, #The desired task ID for this
                task. It must be unique among all other scheduled tasks.
                'priority': <task priority>, #The desired task priority,
                must be 'HIGH', 'LOW', or 'LOW_PREEMPT'
            }
            
        The message must describe the blocks of time using the format
        described in `Device Schedule`_.
            
        A task may be canceled by publishing to the
        ``devices/actuators/schedule/request`` topic with the following header:
        
        .. code-block:: python
        
            {
                'type': 'CANCEL_SCHEDULE',
                'requesterID': <Ignored, VIP Identity used internally>,
                'taskID': <unique task ID>, #The task ID for the canceled Task.
            }
            
        requesterID
            The name of the requesting agent. Automatically replaced with VIP id.
        taskID
            The desired task ID for this task. It must be unique among all
            other scheduled tasks.
        priority
            The desired task priority, must be 'HIGH', 'LOW', or 'LOW_PREEMPT'
            
        No message is requires to cancel a schedule.
            
        """
        if sender == 'pubsub.compat':
            message = compat.unpack_legacy_message(headers, message)

        request_type = headers.get('type')
        _log.debug('handle_schedule_request: {topic}, {headers}, {message}'.
                   format(topic=topic, headers=str(headers),
                          message=str(message)))

        requester_id = sender
        task_id = headers.get('taskID')
        priority = headers.get('priority')

        if request_type == SCHEDULE_ACTION_NEW:
            try:
                if len(message) == 1:
                    requests = message[0]
                else:
                    requests = message

                self._request_new_schedule(requester_id, task_id, priority,
                                           requests)
            except StandardError as ex:
                return self._handle_unknown_schedule_error(ex, headers,
                                                           message)

        elif request_type == SCHEDULE_ACTION_CANCEL:
            try:
                self._request_cancel_schedule(requester_id, task_id)
            except StandardError as ex:
                return self._handle_unknown_schedule_error(ex, headers,
                                                           message)
        else:
            _log.debug('handle-schedule_request, invalid request type')
            self.vip.pubsub.publish('pubsub',
                                    topics.ACTUATOR_SCHEDULE_RESULT(), headers,
                                    {'result': SCHEDULE_RESPONSE_FAILURE,
                                     'data': {},
                                     'info': 'INVALID_REQUEST_TYPE'})

    @RPC.export
    def request_new_schedule(self, requester_id, task_id, priority, requests):
        """
        RPC method
        
<<<<<<< HEAD
        Requests one or more blocks on time on one or more device.
=======
        @RPC.export
        def set_point(self, requester_id, topic, value):  
            topic = topic.strip('/')
            _log.debug('handle_set: {topic},{requester_id}, {value}'.
                       format(topic=topic, requester_id=requester_id, value=value))
            
            path, point_name = topic.rsplit('/', 1)
            
            headers = self.get_headers(requester_id)
            
            if self.check_lock(path, requester_id):
                result = self.vip.rpc.call(driver_vip_identity, 'set_point', path, point_name, value).get()
        
                headers = self.get_headers(requester_id)
                self.push_result_topic_pair(WRITE_ATTEMPT_PREFIX,
                                            topic, headers, value)
                self.push_result_topic_pair(VALUE_RESPONSE_PREFIX,
                                            topic, headers, result)
            else:
                raise LockError("caller does not have this lock")
                
            return result

        def check_lock(self, device, requester):
            _log.debug('check_lock: {device}, {requester}'.format(device=device, 
                                                                  requester=requester))
            device = device.strip('/')
            if device in self._device_states:
                device_state = self._device_states[device]
                return device_state.agent_id == requester
            return False


        def handle_schedule_request(self, peer, sender, bus, topic, headers, message):
            request_type = headers.get('type')
            _log.debug('handle_schedule_request: {topic}, {headers}, {message}'.
                       format(topic=topic, headers=str(headers), message=str(message)))
            
            requester_id = headers.get('requesterID')
            task_id = headers.get('taskID')
            priority = headers.get('priority')
                   
            if request_type == SCHEDULE_ACTION_NEW:
                try:
                    if len(message) == 1:
                        requests = message[0]
                    else:
                        requests = message
                
                    self.request_new_schedule(requester_id, task_id, priority, requests)
                except StandardError as ex:
                    _log.error('bad request: {request}, {error}'.format(request=requests, error=str(ex)))
                    self.vip.pubsub.publish('pubsub', topics.ACTUATOR_SCHEDULE_RESULT(), headers,
                                            {'result':SCHEDULE_RESPONSE_FAILURE, 
                                             'data': {},
                                             'info': 'INVALID_REQUEST_TYPE'})
                    
            elif request_type == SCHEDULE_ACTION_CANCEL:
                try:
                    self.request_cancel_schedule(requester_id, task_id)
                except StandardError as ex:
                    _log.error('bad request: {request}, {error}'.format(request=requests, error=str(ex)))
                    self.vip.pubsub.publish('pubsub', topics.ACTUATOR_SCHEDULE_RESULT(), headers,
                                            {'result':SCHEDULE_RESPONSE_FAILURE, 
                                             'data': {},
                                             'info': 'INVALID_REQUEST_TYPE'})
                
            else:
                _log.debug('handle-schedule_request, invalid request type')
                self.vip.pubsub.publish('pubsub', topics.ACTUATOR_SCHEDULE_RESULT(), headers,
                                        {'result':SCHEDULE_RESPONSE_FAILURE, 
                                         'data': {},
                                         'info': 'INVALID_REQUEST_TYPE'})
            
>>>>>>> 5cc71e99
        
        :param requester_id: Ignored, VIP Identity used internally
        :param task_id: Task name.
        :param priority: Priority of the task. Must be either "HIGH", "LOW",
        or "LOW_PREEMPT"
        :param requests: A list of time slot requests in the format
        described in `Device Schedule`_.
        
        :type requester_id: str
        :type task_id: str
        :type priority: str
        :returns: Request result
        :rtype: dict       
        
        :Return Values:
        
            The return values are described in `New Task Response`_.
        """
        rpc_peer = bytes(self.vip.rpc.context.vip_message.peer)
        return self._request_new_schedule(rpc_peer, task_id, priority, requests)

    def _request_new_schedule(self, sender, task_id, priority, requests):
        now = utils.get_aware_utc_now()

        topic = topics.ACTUATOR_SCHEDULE_RESULT()
        headers = self._get_headers(sender, task_id=task_id)
        headers['type'] = SCHEDULE_ACTION_NEW
        local_tz = get_localzone()
        try:
            if requests and isinstance(requests[0], basestring):
                requests = [requests]

            tmp_requests = requests
            requests = []
            for r in tmp_requests:
                device, start, end = r

                device = device.strip('/')
                start = utils.parse_timestamp_string(start)
                end = utils.parse_timestamp_string(end)

                if start.tzinfo is None:
                    start = local_tz.localize(start)
                if end.tzinfo is None:
                    end = local_tz.localize(end)

                requests.append([device, start, end])

        except StandardError as ex:
            return self._handle_unknown_schedule_error(ex, headers, requests)

        _log.debug("Got new schedule request: {}, {}, {}, {}".
                   format(sender, task_id, priority, requests))

        result = self._schedule_manager.request_slots(sender, task_id,
                                                      requests, priority, now)
        success = SCHEDULE_RESPONSE_SUCCESS if result.success else \
            SCHEDULE_RESPONSE_FAILURE

        # Dealing with success and other first world problems.
        if result.success:
            self._update_device_state_and_schedule(now)
            for preempted_task in result.data:
                preempt_headers = self._get_headers(preempted_task[0],
                                                    task_id=preempted_task[1])
                preempt_headers['type'] = SCHEDULE_ACTION_CANCEL
                self.vip.pubsub.publish('pubsub', topic,
                                        headers=preempt_headers,
                                        message={
                                            'result':
                                                SCHEDULE_CANCEL_PREEMPTED,
                                            'info': '',
                                            'data': {'agentID': sender,
                                                     'taskID': task_id}})

        # If we are successful we do something else with the real result data
        data = result.data if not result.success else {}

        results = {'result': success,
                   'data': data,
                   'info': result.info_string}
        self.vip.pubsub.publish('pubsub', topic, headers=headers,
                                message=results)

        return results

    def _handle_unknown_schedule_error(self, ex, headers, message):
        _log.error(
            'bad request: {header}, {request}, {error}'.format(header=headers,
                                                               request=message,
                                                               error=str(ex)))
        results = {'result': "FAILURE",
                   'data': {},
                   'info': 'MALFORMED_REQUEST: ' + ex.__class__.__name__ +
                           ': ' + str(
                       ex)}
        self.vip.pubsub.publish('pubsub', topics.ACTUATOR_SCHEDULE_RESULT(),
                                headers=headers, message=results)
        return results

    @RPC.export
    def request_cancel_schedule(self, requester_id, task_id):
        """RPC method
        
        Requests the cancelation of the specified task id.
        
        :param requester_id: Ignored, VIP Identity used internally
        :param task_id: Task name.
        
        :type requester_id: str
        :type task_id: str
        :returns: Request result
        :rtype: dict
        
        :Return Values: 

        The return values are described in `Cancel Task Response`_.
        
        """
        rpc_peer = bytes(self.vip.rpc.context.vip_message.peer)
        return self._request_cancel_schedule(rpc_peer, task_id)

    def _request_cancel_schedule(self, sender, task_id):
        now = utils.get_aware_utc_now()
        headers = self._get_headers(sender, task_id=task_id)
        headers['type'] = SCHEDULE_ACTION_CANCEL

        result = self._schedule_manager.cancel_task(sender, task_id, now)
        success = SCHEDULE_RESPONSE_SUCCESS if result.success else \
            SCHEDULE_RESPONSE_FAILURE

        topic = topics.ACTUATOR_SCHEDULE_RESULT()
        message = {'result': success,
                   'info': result.info_string,
                   'data': {}}
        self.vip.pubsub.publish('pubsub', topic,
                                headers=headers,
                                message=message)

        if result.success:
            self._update_device_state_and_schedule(now)

        return message

    def _get_headers(self, requester, time=None, task_id=None):
        headers = {}
        if time is not None:
            headers['time'] = time
        else:
            utcnow = utils.get_aware_utc_now()
            headers = {'time': utils.format_timestamp(utcnow)}
        if requester is not None:
            headers['requesterID'] = requester
        if task_id is not None:
            headers['taskID'] = task_id
        return headers

    def _push_result_topic_pair(self, prefix, point, headers, value):
        topic = normtopic('/'.join([prefix, point]))
        self.vip.pubsub.publish('pubsub', topic, headers, message=value)


def main():
    """Main method called to start the agent."""
    utils.vip_main(actuator_agent, identity='platform.actuator')


if __name__ == '__main__':
    # Entry point for script
    try:
        sys.exit(main())
    except KeyboardInterrupt:
        pass<|MERGE_RESOLUTION|>--- conflicted
+++ resolved
@@ -1,7 +1,7 @@
 # -*- coding: utf-8 -*- {{{
 # vim: set fenc=utf-8 ft=python sw=4 ts=4 sts=4 et:
 
-# Copyright (c) 2016, Battelle Memorial Institute
+# Copyright (c) 2015, Battelle Memorial Institute
 # All rights reserved.
 #
 # Redistribution and use in source and binary forms, with or without
@@ -54,433 +54,24 @@
 # operated by BATTELLE for the UNITED STATES DEPARTMENT OF ENERGY
 # under Contract DE-AC05-76RL01830
 
-# }}}
-
-"""
-.. _actuator-agent:
-
-The Actuator Agent is used to manage write access to devices. Other agents
-may request scheduled times, called Tasks, to interact with one or more
-devices.
-
-Agents may interact with the ActuatorAgent via either PUB/SUB or RPC, 
-but it is recommended agents use RPC to interact with the ActuatorAgent.
-
-The PUB/SUB interface remains primarily for VOLTTRON 2.0 agents. 
-
-The Actuator Agent also triggers the heart beat on devices whose 
-drivers are configured to do so. 
-
-ActuatorAgent Configuration
-===========================
-
-    "schedule_publish_interval"
-        Interval between published schedule announcements
-        in seconds. Defaults to 30. See `Schedule State Publishes`_.
-    "preempt_grace_time"
-        Minimum time given to Tasks which have been preempted to clean up in
-         seconds. Defaults to 60.
-    "schedule_state_file"
-        File used to save and restore Task states if the ActuatorAgent
-         restarts for any reason. File will be
-        created if it does not exist when it is needed.
-    "heartbeat_interval"
-        How often to send a heartbeat signal to all devices in seconds.
-        Defaults to 60.
-        
-
-Sample configuration file
--------------------------
-
-.. code-block:: python
-
-    {
-        "schedule_publish_interval": 30,
-        "schedule_state_file": "actuator_state.pickle"
-    }
-
-Workflow
-========
-
-Agents interact with the Actuator Agent following these basic steps:
-
-- Schedule one or more blocks of time with one or more devices. This is
-called a Task.
-- If needed wait until a block of time starts.
-- Set one or more values on the reserved devices.
-- Cancel the schedule when finished.
-
-Scheduling a New Task
-=====================
-
-:py:meth:`RPC interface <ActuatorAgent.request_new_schedule>` 
-:py:meth:`PUB/SUB interface <ActuatorAgent.handle_schedule_request>` 
-
-Creating a Task requires four things:
-
-- The requester of the Task. This is the Agent's ID.
-- A name for the Task.
-- The Task's priority.
-- A list of devices and time ranges for each device.
-
-
-Task Priority
----------------
-
-There are three valid prioirity levels:
-
-    "HIGH"
-        This Task cannot be preempted under any circumstance. 
-        This Task may preempt other conflicting preemptable Tasks.
-    "LOW"
-        This Task cannot be preempted **once it has started**. 
-        A Task is considered started once the earliest time slot on any 
-        device has been reached. This Task may not preempt other Tasks.
-    "LOW_PREEMPT"
-        This Task may be preempted at any time. 
-        If the Task is preempted once it has begun running any current 
-        time slots will be given a grace period (configurable in the 
-        ActuatorAgent configuration file, defaults to 60 seconds) before 
-        being revoked. This Task may not preempt other Tasks.
-        
-Whenever a Task is preempted the Actuator Agent will publish a message to 
-``devices/actuators/schedule/result`` indicating that the Task has
-been cancelled due to being preempted. See `Preemption Publishes`_
-
-Even when using the RPC interface agents which schedule low priority tasks
-may need to subscribe to ``devices/actuators/schedule/result`` to learn when
-its Tasks are canceled due to preemption.
-
-Device Schedule
-----------------
-
-The device schedule is a list of block of time for each device.
-
-Both the RPC and PUB/SUB interface accept schedules in the following
-format:
-
-.. code-block:: python
-
-    [
-        ["campus/building/device1", #First time slot.
-         "2013-12-06 16:00:00",     #Start of time slot.
-         "2013-12-06 16:20:00"],    #End of time slot.
-        ["campus/building/device1", #Second time slot.
-         "2013-12-06 18:00:00",     #Start of time slot.
-         "2013-12-06 18:20:00"],    #End of time slot.
-        ["campus/building/device2", #Third time slot.
-         "2013-12-06 16:00:00",     #Start of time slot.
-         "2013-12-06 16:20:00"],    #End of time slot.
-        #etc...
-    ]
-    
-.. note:: 
-
-    Points on Task Scheduling
-    
-    -  Task id and requester id (agentid) should be a non empty value of
-       type string
-    -  A Task schedule must have at least one time slot.
-    -  The start and end times are parsed with `dateutil's date/time
-       parser <http://labix.org/python-dateutil#head
-       -c0e81a473b647dfa787dc11e8c69557ec2c3ecd2>`__.
-       **The default string representation of a python datetime object will
-       parse without issue.**
-    -  Two Tasks are considered conflicted if at least one time slot on a
-       device from one task overlaps the time slot of the other on the same
-       device.
-    -  The end time of one time slot can be the same as the start time of
-       another time slot for the same device. This will not be considered a
-       conflict. For example, time\_slot1(device0, time1, **time2**) and
-       time\_slot2(device0,\ **time2**, time3) are not considered a conflict
-    -  A request must not conflict with itself.
-    
-New Task Response
------------------
-
-Both the RPC and PUB/SUB interface respond to requests with the result
-in the following format:
-
-.. code-block:: python
-
-    {
-        'result': <'SUCCESS', 'FAILURE'>,
-        'info': <Failure reason string, if any>,
-        'data': <Data about the failure or cancellation, if any>
-    }
-    
-The PUB/SUB interface will respond to requests on the
-``devices/actuators/schedule/result`` topic.
-
-The PUB/SUB interface responses will have the following header:
-
-.. code-block:: python
-
-    {
-        'type': 'NEW_SCHEDULE'
-        'requesterID': <VIP Identity of requesting agent>,
-        'taskID': <Task ID from the request>
-    }
-    
-Failure Reasons
-***************
-
-In many cases the ActuatorAgent will try to give good feedback as to why
-a request failed. The type of failure will populate "info" item as a 
-string.
-
-
-Some of these errors only apply to the PUB/SUB interface.
-
-General Failures
-^^^^^^^^^^^^^^^^
-
-"INVALID_REQUEST_TYPE"
-    Request type was not "NEW_SCHEDULE" or "CANCEL_SCHEDULE".
-"MISSING_TASK_ID"
-    Failed to supply a taskID.
-"MISSING_AGENT_ID"
-    AgentID not supplied.
-
-Task Schedule Failures
-^^^^^^^^^^^^^^^^^^^^^^
-
-"TASK_ID_ALREADY_EXISTS "
-    The supplied taskID already belongs to an existing task.
-"MISSING_PRIORITY"
-    Failed to supply a priority for a Task schedule request.
-"INVALID_PRIORITY"
-    Priority not one of "HIGH", "LOW", or "LOW_PREEMPT".
-"MALFORMED_REQUEST_EMPTY"
-    Request list is missing or empty.
-"REQUEST_CONFLICTS_WITH_SELF"
-    Requested time slots on the same device overlap.
-"MALFORMED_REQUEST"
-    Reported when the request parser raises an unhandled exception. 
-    The exception name and info are appended to this info string.
-"CONFLICTS_WITH_EXISTING_SCHEDULES"
-    This schedule conflict with an existing schedules that it cannot 
-    preempt. The data item for the results will contain info about 
-    the conflicts in this form:
-
-    .. code-block:: python
-    
-        {
-            '<agentID1>': 
-            {
-                '<taskID1>':
-                [
-                    ["campus/building/device1", 
-                     "2013-12-06 16:00:00",     
-                     "2013-12-06 16:20:00"],
-                    ["campus/building/device1", 
-                     "2013-12-06 18:00:00",     
-                     "2013-12-06 18:20:00"]     
-                ]
-                '<taskID2>':[...]
-            }
-            '<agentID2>': {...}
-        }
-
-Device Interaction
-==================
-
-Getting values
---------------
-
-:py:meth:`RPC interface <ActuatorAgent.get_point>` 
-:py:meth:`PUB/SUB interface <ActuatorAgent.handle_get>` 
-
-While a device driver for a device will periodically broadcast 
-the state of a device you may want an up to the moment value for 
-point on a device.
-
-As of VOLTTRON 3.5 it is no longer required to have the device 
-scheduled before you can use this interface.
-
-Setting Values
---------------
-
-:py:meth:`RPC interface <ActuatorAgent.set_point>` 
-:py:meth:`PUB/SUB interface <ActuatorAgent.handle_set>` 
-
-Failure to schedule the device first will result in an error.
-
-Errors Setting Values
-*********************
-
-If there is an error the RPC interface will raise an exception 
-and the PUB/SUB interface will publish to 
-
-    ``devices/actuators/error/<full device path>/<actuation point>``
-
-The headder of the publish will take this form: 
-
-.. code-block:: python
-
-    {
-        'requesterID': <VIP Identity of requesting agent>
-    }
-    
-and a message body in this form:
-
-.. code-block:: python
-
-    {
-        'type': <Class name of the exception raised by the request>
-        'value': <Specific info about the error>
-    }
-    
-Common Error Types
-******************
-
-    ``LockError``
-        Raised when a request is made when we do not have permission to 
-        use a device. (Forgot to schedule, preempted and we did not handle 
-        the preemption message correctly, ran out of time in time slot, etc...)
-    ``ValueError``
-        Message missing (PUB/SUB only) or is the wrong data type. 
-
-Most other error types involve problems with communication between the
-VOLTTRON device drivers and the device itself.   
-
-Reverting Values and Devices to a Default State
------------------------------------------------
-
-As of VOLTTRON 3.5 device drivers are now required to support
-reverting to a default state. The exact mechanism used to 
-accomplish this is driver specific.
-
-Failure to schedule the device first will result in a ``LockError``.
-
-:py:meth:`RPC revert value interface <ActuatorAgent.revert_point>`
-:py:meth:`PUB/SUB revert value interface <ActuatorAgent.handle_revert_point>`
-
-:py:meth:`RPC revert device interface <ActuatorAgent.revert_device>`
-:py:meth:`PUB/SUB revert device interface <ActuatorAgent.handle_revert_device>`
-        
-Canceling a Task
-================
-
-:py:meth:`RPC interface <ActuatorAgent.request_cancel_schedule>` 
-:py:meth:`PUB/SUB interface <ActuatorAgent.handle_schedule_request>` 
-
-Cancelling a Task requires two things:
-
-- The original requester of the Task. The agent's VIP identity
-  automatically replaces provided parameters.
-- The name of the Task.
-
-Cancel Task Response
---------------------
-
-Both the RPC and PUB/SUB interface respond to requests with the result
-in the following format:
-            
-.. code-block:: python
-
-    {
-        'result': <'SUCCESS', 'FAILURE'>,
-        'info': <Failure reason, if any>,
-        'data': {}
-    }
-
-.. note:: 
-    There are some things to be aware of when canceling a schedule:
-    
-        - The taskID must match the original value from the
-        original request header.
-        - After a Tasks time has passed there is no need to cancel it. Doing
-        so will result in a "TASK_ID_DOES_NOT_EXIST" error.
-        
-
-If an attempt cancel a schedule fails than the "info" item will have any of the
-following values:
-
-    "TASK_ID_DOES_NOT_EXIST"
-        Trying to cancel a Task which does not exist. This error can also
-        occur when trying to cancel a finished Task.
-    "AGENT_ID_TASK_ID_MISMATCH"
-        A different agent ID is being used when trying to cancel a Task.
-
-    
-Preemption Publishes
-====================
-
-If a Task is preempted it will publish the following to the 
-``devices/actuators/schedule/result`` topic:
-
-.. code-block:: python
-
-    {
-        'result': 'PREEMPTED',
-        'info': None,
-        'data': {
-                    'agentID': <Agent ID of preempting task>,
-                    'taskID': <Task ID of preempting task>
-                }
-    }
-    
-Along with the following header:
-
-.. code-block:: python
-
-    {
-        'type': 'CANCEL_SCHEDULE',
-        'requesterID': <VIP id associated with the preempted Task>,
-        'taskID': <Task ID of the preempted Task>
-    }
-    
-.. note::
-
-    Remember that if your "LOW_PREEMPT" Task has already started and 
-    is preempted you have a grace period to do any clean up before
-    losing access to the device.
- 
-Schedule State Publishes
-========================
-
-Periodically the ActuatorAgent will publish the state of all currently
-reserved devices. The first publish for a device will happen exactly
-when the reserved block of time for a device starts.
-
-For each device the ActuatorAgent will publish to an associated topic:
-
-    ``devices/actuators/schedule/announce/<full device path>``
-
-With the following header:
-
-.. code-block:: python
-
-    {
-        'requesterID': <VIP identity of Agent with access>,
-        'taskID': <Task associated with the time slot>
-        'window': <Seconds remaining in the time slot>
-    }
-
-The frequency of the updates is configurable with the
-"schedule_publish_interval" setting in the configuration.
-"""
-
-__docformat__ = 'reStructuredText'
-
-import collections
+#}}}
+
+
 import datetime
+import sys
+import time
 import logging
-import sys
-
+
+from volttron.platform.vip.agent import Agent, Core, RPC
+from volttron.platform.messaging import topics
+from volttron.platform.agent import utils
+from volttron.platform.messaging.utils import normtopic
+from volttron.platform.agent.sched import EventWithTime
 from actuator.scheduler import ScheduleManager
 
-from tzlocal import get_localzone
-from volttron.platform.agent import utils
-from volttron.platform.jsonrpc import RemoteError
-from volttron.platform.messaging import topics
-from volttron.platform.messaging.utils import normtopic
-from volttron.platform.vip.agent import Agent, Core, RPC, Unreachable, compat
+from dateutil.parser import parse 
 
 VALUE_RESPONSE_PREFIX = topics.ACTUATOR_VALUE()
-REVERT_POINT_RESPONSE_PREFIX = topics.ACTUATOR_REVERTED_POINT()
-REVERT_DEVICE_RESPONSE_PREFIX = topics.ACTUATOR_REVERTED_DEVICE()
 ERROR_RESPONSE_PREFIX = topics.ACTUATOR_ERROR()
 
 WRITE_ATTEMPT_PREFIX = topics.ACTUATOR_WRITE()
@@ -495,728 +86,161 @@
 
 ACTUATOR_COLLECTION = 'actuators'
 
+
+utils.setup_logging()
 _log = logging.getLogger(__name__)
-utils.setup_logging()
-__version__ = "0.5"
-
 
 class LockError(StandardError):
-    """Error raised when the user does not have a device scheuled
-    and tries to use methods that require exclusive access."""
     pass
 
 
 def actuator_agent(config_path, **kwargs):
-    """Parses the Actuator Agent configuration and returns an instance of 
-    the agent created using that configuation.
+    config = utils.load_config(config_path)
+    schedule_publish_interval = int(config.get('schedule_publish_interval', 60))
+    schedule_state_file = config.get('schedule_state_file')
+    preempt_grace_time = config.get('preempt_grace_time', 60)
+    driver_vip_identity=config.get('driver_vip_identity', 'platform.driver')
+    vip_identity = config.get('vip_identity', 'platform.actuator')
+    #This agent needs to be named platform.actuator. Pop the uuid id off the kwargs
+    kwargs.pop('identity', None)
     
-    :param config_path: Path to a configuation file. 
-    
-    :type config_path: str
-    :returns: Actuator Agent
-    :rtype: ActuatorAgent
-    """
-    try:
-        config = utils.load_config(config_path)
-    except StandardError:
-        config = {}
-
-    if not config:
-        _log.info("Using Actuator Agent defaults for starting configuration.")
-
-    heartbeat_interval = int(config.get('heartbeat_interval', 60))
-    schedule_publish_interval = int(
-        config.get('schedule_publish_interval', 60))
-    preempt_grace_time = config.get('preempt_grace_time', 60)
-    driver_vip_identity = config.get('driver_vip_identity', 'platform.driver')
-
-    return ActuatorAgent(heartbeat_interval, schedule_publish_interval,
-                         preempt_grace_time,
-                         driver_vip_identity, **kwargs)
-
-
-class ActuatorAgent(Agent):
-    """
-    The Actuator Agent regulates control of devices by other agents. Agents
-    request a schedule and then issue commands to the device through
-    this agent.
-    
-    The Actuator Agent also sends out the signal to drivers to trigger
-    a device heartbeat.
-    
-    :param heartbeat_interval: Interval in seonds to send out a heartbeat 
-        to devices. 
-    :param schedule_publish_interval: Interval in seonds to publish the
-        currently active schedules. 
-    :param schedule_state_file: Name of the file to save the current schedule
-        state to. This file is updated every time a schedule changes. 
-    :param preempt_grace_time: Time in seconds after a schedule is preemted
-        before it is actually cancelled. 
-    :param driver_vip_identity: VIP identity of the Master Driver Agent. 
-
-    :type heartbeat_interval: float
-    :type schedule_publish_interval: float
-    :type preempt_grace_time: float
-    :type driver_vip_identity: str
-    """
-
-    def __init__(self, heartbeat_interval=60, schedule_publish_interval=60,
-                 preempt_grace_time=60,
-                 driver_vip_identity='platform.driver', **kwargs):
-
-        super(ActuatorAgent, self).__init__(**kwargs)
-        _log.debug("vip_identity: " + self.core.identity)
-
-        self._update_event = None
-        self._device_states = {}
-
-        self.schedule_state_file = "_schedule_state"
-        self.heartbeat_greenlet = None
-        self.heartbeat_interval = heartbeat_interval
-        self._schedule_manager = None
-        self.schedule_publish_interval = schedule_publish_interval
-        self.subscriptions_setup = False
-
-        self.default_config = {"heartbeat_interval": heartbeat_interval,
-                              "schedule_publish_interval": schedule_publish_interval,
-                              "preempt_grace_time": preempt_grace_time,
-                              "driver_vip_identity": driver_vip_identity}
-
-
-        self.vip.config.set_default("config", self.default_config)
-        self.vip.config.subscribe(self.configure, actions=["NEW", "UPDATE"], pattern="config")
-
-    def configure(self, config_name, action, contents):
-        config = self.default_config.copy()
-        config.update(contents)
-
-        _log.debug("Configuring Actuator Agent")
-
-        try:
-            driver_vip_identity = str(config["driver_vip_identity"])
-            schedule_publish_interval = float(config["schedule_publish_interval"])
-
-            heartbeat_interval = float(config["heartbeat_interval"])
-            preempt_grace_time = float(config["preempt_grace_time"])
-        except ValueError as e:
-            _log.error("ERROR PROCESSING CONFIGURATION: {}".format(e))
-            #TODO: set a health status for the agent
-            return
-
-        self.driver_vip_identity = driver_vip_identity
-        self.schedule_publish_interval = schedule_publish_interval
-
-        _log.debug("MasterDriver VIP IDENTITY: {}".format(self.driver_vip_identity))
-        _log.debug("Schedule publish interval: {}".format(self.schedule_publish_interval))
-
-        #Only restart the heartbeat if it changes.
-        if (self.heartbeat_interval != heartbeat_interval or
-                    action == "NEW" or
-                    self.heartbeat_greenlet is None):
-            if self.heartbeat_greenlet is not None:
-                self.heartbeat_greenlet.kill()
-
-            self.heartbeat_interval = heartbeat_interval
-
-            self.heartbeat_greenlet = self.core.periodic(self.heartbeat_interval, self._heart_beat)
-
-        _log.debug("Heartbeat interval: {}".format(self.heartbeat_interval))
-        _log.debug("Preemption grace period: {}".format(preempt_grace_time))
-
-        if self._schedule_manager is None:
-            try:
-                state_string = self.vip.config.get(self.schedule_state_file)
-            except KeyError:
-                state_string = None
-            self._setup_schedule(preempt_grace_time, state_string)
-        else:
-            self._schedule_manager.set_grace_period(preempt_grace_time)
-
-
-        if not self.subscriptions_setup and self._schedule_manager is not None:
-            #Do this after the scheduler is setup.
+    class ActuatorAgent(Agent):
+        '''Agent to listen for requests to talk to the sMAP driver.'''
+
+        def __init__(self, **kwargs):
+            super(ActuatorAgent, self).__init__(**kwargs)
+            _log.debug("vip_identity: "+vip_identity)
+            
+            self._update_event = None
+            self._device_states = {}
+                    
+        @RPC.export
+        def heart_beat(self):
+            _log.debug("sending heartbeat")
+            self.vip.rpc.call(driver_vip_identity, 'heart_beat')
+        
+        @Core.receiver('onstart')
+        def on_start(self, sender, **kwargs):
+            self.setup_schedule()
             self.vip.pubsub.subscribe(peer='pubsub',
-                                      prefix=topics.ACTUATOR_GET(),
+                                      prefix=topics.ACTUATOR_GET(), 
                                       callback=self.handle_get)
 
             self.vip.pubsub.subscribe(peer='pubsub',
                                       prefix=topics.ACTUATOR_SET(),
                                       callback=self.handle_set)
-
+            
             self.vip.pubsub.subscribe(peer='pubsub',
-                                      prefix=topics.ACTUATOR_SCHEDULE_REQUEST(),
+                                      prefix=topics.ACTUATOR_SCHEDULE_REQUEST(), 
                                       callback=self.handle_schedule_request)
-
-            self.vip.pubsub.subscribe(peer='pubsub',
-                                      prefix=topics.ACTUATOR_REVERT_POINT(),
-                                      callback=self.handle_revert_point)
-
-            self.vip.pubsub.subscribe(peer='pubsub',
-                                      prefix=topics.ACTUATOR_REVERT_DEVICE(),
-                                      callback=self.handle_revert_device)
-
-            self.subscriptions_setup = True
-
-
-    def _heart_beat(self):
-        _log.debug("sending heartbeat")
-        try:
-            self.vip.rpc.call(self.driver_vip_identity, 'heart_beat').get(
-                timeout=5.0)
-        except Unreachable:
-            _log.warning("Master driver is not running")
-        except Exception as e:
-            _log.warning(''.join([e.__class__.__name__, '(', e.message, ')']))
-
-
-    def _schedule_save_callback(self, state_file_contents):
-        _log.debug("Saving schedule state")
-        self.vip.config.set(self.schedule_state_file, state_file_contents)
-
-
-    def _setup_schedule(self, preempt_grace_time, initial_state=None):
-        now = utils.get_aware_utc_now()
-        self._schedule_manager = ScheduleManager(
-            preempt_grace_time,
-            now=now,
-            save_state_callback=self._schedule_save_callback,
-            initial_state_string=initial_state)
-
-        self._update_device_state_and_schedule(now)
-
-    def _update_device_state_and_schedule(self, now):
-        _log.debug("_update_device_state_and_schedule")
-        # Sanity check now.
-        # This is specifically for when this is running in a VM that gets
-        # suspended and then resumed.
-        # If we don't make this check a resumed VM will publish one event
-        # per minute of
-        # time the VM was suspended for. 
-        test_now = utils.get_aware_utc_now()
-        if test_now - now > datetime.timedelta(minutes=3):
-            now = test_now
-        _log.debug("In _update_device_state_and_schedule: now is {}".format(
-            now))
-        self._device_states = self._schedule_manager.get_schedule_state(now)
-        _log.debug("device states is {}".format(
-            self._device_states))
-        schedule_next_event_time = self._schedule_manager.get_next_event_time(
-            now)
-        _log.debug("schedule_next_event_time is {}".format(
-            schedule_next_event_time))
-        new_update_event_time = self._get_ajusted_next_event_time(
-            now,
-            schedule_next_event_time)
-        _log.debug("new_update_event_time is {}".format(
-            new_update_event_time))
-        for device, state in self._device_states.iteritems():
-            _log.debug("device, state -  {}, {}".format(device, state))
-            header = self._get_headers(state.agent_id,
-                                       time=utils.format_timestamp(now),
-                                       task_id=state.task_id)
-            header['window'] = state.time_remaining
-            topic = topics.ACTUATOR_SCHEDULE_ANNOUNCE_RAW.replace('{device}',
-                                                                  device)
-            self.vip.pubsub.publish('pubsub', topic, headers=header)
-
-        if self._update_event is not None:
-            # This won't hurt anything if we are canceling ourselves.
-            self._update_event.cancel()
-        self._update_event = self.core.schedule(new_update_event_time,
-                                                self._update_schedule_state,
-                                                new_update_event_time)
-
-    def _get_ajusted_next_event_time(self, now, next_event_time):
-        _log.debug("_get_adjusted_next_event_time")
-        latest_next = now + datetime.timedelta(
-            seconds=self.schedule_publish_interval)
-        # Round to the next second to fix timer goofyness in agent timers.
-        # TODO: Improved scheduler should no longer require this.
-        if latest_next.microsecond:
-            latest_next = latest_next.replace(
-                microsecond=0) + datetime.timedelta(seconds=1)
-        if next_event_time is None or latest_next < next_event_time:
-            return latest_next
-        return next_event_time
-
-    def _update_schedule_state(self, now):
-        self._update_device_state_and_schedule(now)
-
-    def _handle_remote_error(self, ex, point, headers):
-        try:
-            exc_type = ex.exc_info['exc_type']
-            exc_args = ex.exc_info['exc_args']
-        except KeyError:
-            exc_type = "RemoteError"
-            exc_args = ex.message
-        error = {'type': exc_type, 'value': str(exc_args)}
-        self._push_result_topic_pair(ERROR_RESPONSE_PREFIX,
-                                     point, headers, error)
-
-        _log.debug('Actuator Agent Error: ' + str(error))
-
-    def _handle_standard_error(self, ex, point, headers):
-        error = {'type': ex.__class__.__name__, 'value': str(ex)}
-        self._push_result_topic_pair(ERROR_RESPONSE_PREFIX,
-                                     point, headers, error)
-        _log.debug('Actuator Agent Error: ' + str(error))
-
-    def handle_get(self, peer, sender, bus, topic, headers, message):
-        """
-        Requests up to date value of a point.
-        
-        To request a value publish a message to the following topic:
-
-        ``devices/actuators/get/<device path>/<actuation point>``
-        
-        with the fallowing header:
-        
-        .. code-block:: python
-        
-            {
-                'requesterID': <Ignored, VIP Identity used internally>
-            }
-        
-        The ActuatorAgent will reply on the **value** topic 
-        for the actuator:
-
-        ``devices/actuators/value/<full device path>/<actuation point>``
-        
-        with the message set to the value the point.
-        
-        """
-        point = topic.replace(topics.ACTUATOR_GET() + '/', '', 1)
-        requester = sender
-        headers = self._get_headers(requester)
-        try:
-            value = self.get_point(point)
-            self._push_result_topic_pair(VALUE_RESPONSE_PREFIX,
-                                         point, headers, value)
-        except RemoteError as ex:
-            self._handle_remote_error(ex, point, headers)
-        except StandardError as ex:
-            self._handle_standard_error(ex, point, headers)
-
-    def handle_set(self, peer, sender, bus, topic, headers, message):
-        """
-        Set the value of a point.
-        
-        To set a value publish a message to the following topic:
-
-        ``devices/actuators/set/<device path>/<actuation point>``
-        
-        with the fallowing header:
-        
-        .. code-block:: python
-        
-            {
-                'requesterID': <Ignored, VIP Identity used internally>
-            }
-        
-        The ActuatorAgent will reply on the **value** topic 
-        for the actuator:
-
-        ``devices/actuators/value/<full device path>/<actuation point>``
-        
-        with the message set to the value the point.
-        
-        Errors will be published on 
-        
-        ``devices/actuators/error/<full device path>/<actuation point>``
-        
-        with the same header as the request.
-        
-        """
-        if sender == 'pubsub.compat':
-            message = compat.unpack_legacy_message(headers, message)
-
-        point = topic.replace(topics.ACTUATOR_SET() + '/', '', 1)
-        requester = sender
-        headers = self._get_headers(requester)
-        if not message:
-            error = {'type': 'ValueError', 'value': 'missing argument'}
-            _log.debug('ValueError: ' + str(error))
-            self._push_result_topic_pair(ERROR_RESPONSE_PREFIX,
-                                         point, headers, error)
-            return
-
-        try:
-            self._set_point(requester, point, message)
-        except RemoteError as ex:
-            self._handle_remote_error(ex, point, headers)
-        except StandardError as ex:
-            self._handle_standard_error(ex, point, headers)
-
-    @RPC.export
-    def get_point(self, topic, **kwargs):
-        """
-        RPC method
-        
-        Gets up to date value of a specific point on a device. 
-        Does not require the device be scheduled. 
-        
-        :param topic: The topic of the point to grab in the 
-                      format <device topic>/<point name>
-        :param \*\*kwargs: Any driver specific parameters
-        :type topic: str
-        :returns: point value
-        :rtype: any base python type"""
-        topic = topic.strip('/')
-        _log.debug('handle_get: {topic}'.format(topic=topic))
-        path, point_name = topic.rsplit('/', 1)
-        return self.vip.rpc.call(self.driver_vip_identity, 'get_point', path,
-                                 point_name, **kwargs).get()
-
-    @RPC.export
-    def set_point(self, requester_id, topic, value, **kwargs):
-        """RPC method
-        
-        Sets the value of a specific point on a device. 
-        Requires the device be scheduled by the calling agent.
-        
-        :param requester_id: Ignored, VIP Identity used internally
-        :param topic: The topic of the point to set in the 
-                      format <device topic>/<point name>
-        :param value: Value to set point to.
-        :param \*\*kwargs: Any driver specific parameters
-        :type topic: str
-        :type requester_id: str
-        :type value: any basic python type
-        :returns: value point was actually set to. Usually invalid values 
-                cause an error but some drivers (MODBUS) will return a
-                different
-                value with what the value was actually set to.
-        :rtype: any base python type
-        
-        .. warning:: Calling without previously scheduling a device and not
-        within
-                     the time allotted will raise a LockError"""
-
-        rpc_peer = bytes(self.vip.rpc.context.vip_message.peer)
-        return self._set_point(rpc_peer, topic, value, **kwargs)
-
-    def _set_point(self, sender, topic, value, **kwargs):
-        topic = topic.strip('/')
-        _log.debug('handle_set: {topic},{sender}, {value}'.
-                   format(topic=topic, sender=sender, value=value))
-
-        path, point_name = topic.rsplit('/', 1)
-
-        if not isinstance(sender, str):
-            raise TypeError("Agent id must be a nonempty string")
-
-        if self._check_lock(path, sender):
-            result = self.vip.rpc.call(self.driver_vip_identity, 'set_point',
-                                       path, point_name, value, **kwargs).get()
-
-            headers = self._get_headers(sender)
-            self._push_result_topic_pair(WRITE_ATTEMPT_PREFIX,
-                                         topic, headers, value)
-            self._push_result_topic_pair(VALUE_RESPONSE_PREFIX,
-                                         topic, headers, result)
-        else:
-            raise LockError(
-                "caller ({}) does not have this lock".format(sender))
-
-        return result
-
-    @RPC.export
-    def set_multiple_points(self, requester_id, topics_values, **kwargs):
-        """RPC method
-
-        Set multiple points on multiple devices. Makes a single
-        RPC call to the master driver per device.
-
-        :param requester_id: Ignored, VIP Identity used internally
-        :param topics_values: List of (topic, value) tuples
-        :param \*\*kwargs: Any driver specific parameters
-
-        :returns: Dictionary of points to exceptions raised.
-                  If all points were set successfully an empty
-                  dictionary will be returned.
-
-        .. warning:: calling without previously scheduling *all* devices
-                     and not within the time allotted will raise a LockError
-        """
-        requester_id = bytes(self.vip.rpc.context.vip_message.peer)
-        devices = collections.defaultdict(list)
-        for topic, value in topics_values:
+            
+        
+        def setup_schedule(self):
+            now = datetime.datetime.now()
+            self._schedule_manager = ScheduleManager(preempt_grace_time, now=now,
+                                                     state_file_name=schedule_state_file)
+            
+            self.update_device_state_and_schedule(now)
+            
+        def update_device_state_and_schedule(self, now):
+            _log.debug("update_device_state_and schedule")
+            #Sanity check now.
+            #This is specifically for when this is running in a VM that gets suspeded and then resumed.
+            #If we don't make this check a resumed VM will publish one event per minute of 
+            # time the VM was suspended for. 
+            test_now = datetime.datetime.now()
+            if test_now - now > datetime.timedelta(minutes=3):
+                now = test_now
+            
+            self._device_states = self._schedule_manager.get_schedule_state(now)
+            schedule_next_event_time = self._schedule_manager.get_next_event_time(now)
+            new_update_event_time = self._get_ajusted_next_event_time(now, schedule_next_event_time)
+            
+            for device, state in self._device_states.iteritems():
+                header = self.get_headers(state.agent_id, time=str(now), task_id=state.task_id)
+                header['window'] = state.time_remaining
+                topic = topics.ACTUATOR_SCHEDULE_ANNOUNCE_RAW.replace('{device}', device)
+                self.vip.pubsub.publish('pubsub', topic, headers=header)
+                
+            if self._update_event is not None:
+                #This won't hurt anything if we are canceling ourselves.
+                self._update_event.cancel()
+            self._update_event = self.core.schedule(new_update_event_time, 
+                                                    self._update_schedule_state,
+                                                    new_update_event_time)  
+            
+            
+        def _get_ajusted_next_event_time(self, now, next_event_time):
+            _log.debug("_get_adjusted_next_event_time")
+            latest_next = now + datetime.timedelta(seconds=schedule_publish_interval)
+            #Round to the next second to fix timer goofyness in agent timers.
+            if latest_next.microsecond:
+                latest_next = latest_next.replace(microsecond=0) + datetime.timedelta(seconds=1)
+            if next_event_time is None or latest_next < next_event_time:
+                return latest_next
+            return next_event_time
+        
+            
+        def _update_schedule_state(self, now):            
+            self.update_device_state_and_schedule(now)
+                            
+
+        def handle_get(self, peer, sender, bus, topic, headers, message):
+            point = topic.replace(topics.ACTUATOR_GET()+'/', '', 1)
+            requester = headers.get('requesterID')
+            headers = self.get_headers(requester)
+            try:
+                value = self.get_point(point)
+                self.push_result_topic_pair(VALUE_RESPONSE_PREFIX,
+                                            point, headers, value)
+            except StandardError as ex:
+                error = {'type': ex.__class__.__name__, 'value': str(ex)}
+                self.push_result_topic_pair(ERROR_RESPONSE_PREFIX,
+                                            point, headers, error)
+
+
+        def handle_set(self, peer, sender, bus, topic, headers, message):
+            point = topic.replace(topics.ACTUATOR_SET()+'/', '', 1)
+            requester = headers.get('requesterID')
+            headers = self.get_headers(requester)
+            if not message:
+                error = {'type': 'ValueError', 'value': 'missing argument'}
+                _log.debug('ValueError: '+str(error))
+                self.push_result_topic_pair(ERROR_RESPONSE_PREFIX,
+                                            point, headers, error)
+                return
+            else:
+                try:
+                    message = message[0]
+                    if isinstance(message, bool):
+                        message = int(message)
+                except ValueError as ex:
+                    # Could be ValueError of JSONDecodeError depending
+                    # on if simplesjson was used.  JSONDecodeError
+                    # inherits from ValueError
+                    _log.debug('ValueError: '+message)
+                    error = {'type': 'ValueError', 'value': str(ex)}
+                    self.push_result_topic_pair(ERROR_RESPONSE_PREFIX,
+                                                point, headers, error)
+                    return
+            
+            try:
+                self.set_point(requester, point, message)
+            except StandardError as ex:
+                
+                error = {'type': ex.__class__.__name__, 'value': str(ex)}
+                self.push_result_topic_pair(ERROR_RESPONSE_PREFIX,
+                                            point, headers, error)
+                _log.debug('Actuator Agent Error: '+str(error))
+                
+                
+        @RPC.export        
+        def get_point(self, topic):
             topic = topic.strip('/')
-            device, point_name = topic.rsplit('/', 1)
-            devices[device].append((point_name, value))
-
-        for device in devices:
-            if not self._check_lock(device, requester_id):
-                raise LockError("caller ({}) does not lock for device {}".format(requester_id, device))
-
-        results = {}
-        for device, point_names_values in devices.iteritems():
-            r = self.vip.rpc.call(self.driver_vip_identity,
-                                  'set_multiple_points',
-                                  device,
-                                  point_names_values,
-                                  **kwargs).get()
-            results.update(r)
-
-        return results
-    
-    def handle_revert_point(self, peer, sender, bus, topic, headers, message):
-        """
-        Revert the value of a point.
-        
-        To revert a value publish a message to the following topic:
-
-        ``actuators/revert/point/<device path>/<actuation point>``
-        
-        with the fallowing header:
-        
-        .. code-block:: python
-        
-            {
-                'requesterID': <Ignored, VIP Identity used internally>
-            }
-        
-        The ActuatorAgent will reply on
-
-        ``devices/actuators/reverted/point/<full device path>/<actuation
-        point>``
-        
-        This is to indicate that a point was reverted.
-        
-        Errors will be published on 
-        
-        ``devices/actuators/error/<full device path>/<actuation point>``
-        
-        with the same header as the request.
-        """
-        point = topic.replace(topics.ACTUATOR_REVERT_POINT() + '/', '', 1)
-        requester = sender
-        headers = self._get_headers(requester)
-
-        try:
-            self._revert_point(requester, point)
-        except RemoteError as ex:
-            self._handle_remote_error(ex, point, headers)
-        except StandardError as ex:
-            self._handle_standard_error(ex, point, headers)
-
-    def handle_revert_device(self, peer, sender, bus, topic, headers, message):
-        """
-        Revert all the writable values on a device.
-        
-        To revert a device publish a message to the following topic:
-
-        ``devices/actuators/revert/device/<device path>``
-        
-        with the fallowing header:
-        
-        .. code-block:: python
-        
-            {
-                'requesterID': <Ignored, VIP Identity used internally>
-            }
-        
-        The ActuatorAgent will reply on the **value** topic 
-        for the actuator:
-
-        ``devices/actuators/reverted/device/<full device path>``
-        
-        to indicate that a point was reverted.
-        
-        Errors will be published on 
-        
-        ``devices/actuators/error/<full device path>/<actuation point>``
-        
-        with the same header as the request.
-        """
-        point = topic.replace(topics.ACTUATOR_REVERT_DEVICE() + '/', '', 1)
-        requester = sender
-        headers = self._get_headers(requester)
-
-        try:
-            self._revert_device(requester, point)
-        except RemoteError as ex:
-            self._handle_remote_error(ex, point, headers)
-        except StandardError as ex:
-            self._handle_standard_error(ex, point, headers)
-
-    @RPC.export
-    def revert_point(self, requester_id, topic, **kwargs):
-        """
-        RPC method
-        
-        Reverts the value of a specific point on a device to a default state. 
-        Requires the device be scheduled by the calling agent.
-        
-        :param requester_id: Ignored, VIP Identity used internally
-        :param topic: The topic of the point to revert in the 
-                      format <device topic>/<point name>
-        :param \*\*kwargs: Any driver specific parameters
-        :type topic: str
-        :type requester_id: str
-        
-        .. warning:: Calling without previously scheduling a device and not
-        within
-                     the time allotted will raise a LockError"""
-
-        rpc_peer = bytes(self.vip.rpc.context.vip_message.peer)
-        return self._revert_point(rpc_peer, topic, **kwargs)
-
-    def _revert_point(self, sender, topic, **kwargs):
-        topic = topic.strip('/')
-        _log.debug('handle_revert: {topic},{sender}'.
-                   format(topic=topic, sender=sender))
-
-        path, point_name = topic.rsplit('/', 1)
-
-        if self._check_lock(path, sender):
-            self.vip.rpc.call(self.driver_vip_identity, 'revert_point', path,
-                              point_name, **kwargs).get()
-
-            headers = self._get_headers(sender)
-            self._push_result_topic_pair(REVERT_POINT_RESPONSE_PREFIX,
-                                         topic, headers, None)
-        else:
-            raise LockError("caller does not have this lock")
-
-    @RPC.export
-    def revert_device(self, requester_id, topic, **kwargs):
-        """
-        RPC method
-        
-        Reverts all points on a device to a default state. 
-        Requires the device be scheduled by the calling agent.
-        
-        :param requester_id: Ignored, VIP Identity used internally
-        :param topic: The topic of the device to revert
-        :param \*\*kwargs: Any driver specific parameters
-        :type topic: str
-        :type requester_id: str
-        
-        .. warning:: Calling without previously scheduling a device and not
-        within
-                     the time allotted will raise a LockError"""
-        rpc_peer = bytes(self.vip.rpc.context.vip_message.peer)
-        return self._revert_device(rpc_peer, topic, **kwargs)
-
-    def _revert_device(self, sender, topic, **kwargs):
-        topic = topic.strip('/')
-        _log.debug('handle_revert: {topic},{sender}'.
-                   format(topic=topic, sender=sender))
-
-        path = topic
-
-        if self._check_lock(path, sender):
-            self.vip.rpc.call(self.driver_vip_identity, 'revert_device', path,
-                              **kwargs).get()
-
-            headers = self._get_headers(sender)
-            self._push_result_topic_pair(REVERT_DEVICE_RESPONSE_PREFIX,
-                                         topic, headers, None)
-        else:
-            raise LockError("caller does not have this lock")
-
-    def _check_lock(self, device, requester):
-        _log.debug('_check_lock: {device}, {requester}'.format(
-            device=device,
-            requester=requester))
-        device = device.strip('/')
-        if device in self._device_states:
-            device_state = self._device_states[device]
-            return device_state.agent_id == requester
-        return False
-
-    def handle_schedule_request(self, peer, sender, bus, topic, headers,
-                                message):
-        """        
-        Schedule request pub/sub handler
-        
-        An agent can request a task schedule by publishing to the
-        ``devices/actuators/schedule/request`` topic with the following header:
-        
-        .. code-block:: python
-        
-            {
-                'type': 'NEW_SCHEDULE',
-                'requesterID': <Ignored, VIP Identity used internally>,
-                'taskID': <unique task ID>, #The desired task ID for this
-                task. It must be unique among all other scheduled tasks.
-                'priority': <task priority>, #The desired task priority,
-                must be 'HIGH', 'LOW', or 'LOW_PREEMPT'
-            }
-            
-        The message must describe the blocks of time using the format
-        described in `Device Schedule`_.
-            
-        A task may be canceled by publishing to the
-        ``devices/actuators/schedule/request`` topic with the following header:
-        
-        .. code-block:: python
-        
-            {
-                'type': 'CANCEL_SCHEDULE',
-                'requesterID': <Ignored, VIP Identity used internally>,
-                'taskID': <unique task ID>, #The task ID for the canceled Task.
-            }
-            
-        requesterID
-            The name of the requesting agent. Automatically replaced with VIP id.
-        taskID
-            The desired task ID for this task. It must be unique among all
-            other scheduled tasks.
-        priority
-            The desired task priority, must be 'HIGH', 'LOW', or 'LOW_PREEMPT'
-            
-        No message is requires to cancel a schedule.
-            
-        """
-        if sender == 'pubsub.compat':
-            message = compat.unpack_legacy_message(headers, message)
-
-        request_type = headers.get('type')
-        _log.debug('handle_schedule_request: {topic}, {headers}, {message}'.
-                   format(topic=topic, headers=str(headers),
-                          message=str(message)))
-
-        requester_id = sender
-        task_id = headers.get('taskID')
-        priority = headers.get('priority')
-
-        if request_type == SCHEDULE_ACTION_NEW:
-            try:
-                if len(message) == 1:
-                    requests = message[0]
-                else:
-                    requests = message
-
-                self._request_new_schedule(requester_id, task_id, priority,
-                                           requests)
-            except StandardError as ex:
-                return self._handle_unknown_schedule_error(ex, headers,
-                                                           message)
-
-        elif request_type == SCHEDULE_ACTION_CANCEL:
-            try:
-                self._request_cancel_schedule(requester_id, task_id)
-            except StandardError as ex:
-                return self._handle_unknown_schedule_error(ex, headers,
-                                                           message)
-        else:
-            _log.debug('handle-schedule_request, invalid request type')
-            self.vip.pubsub.publish('pubsub',
-                                    topics.ACTUATOR_SCHEDULE_RESULT(), headers,
-                                    {'result': SCHEDULE_RESPONSE_FAILURE,
-                                     'data': {},
-                                     'info': 'INVALID_REQUEST_TYPE'})
-
-    @RPC.export
-    def request_new_schedule(self, requester_id, task_id, priority, requests):
-        """
-        RPC method
-        
-<<<<<<< HEAD
-        Requests one or more blocks on time on one or more device.
-=======
+            _log.debug('handle_get: {topic}'.format(topic=topic))
+            path, point_name = topic.rsplit('/', 1)
+            return self.vip.rpc.call(driver_vip_identity, 'get_point', path, point_name).get()
+        
         @RPC.export
         def set_point(self, requester_id, topic, value):  
             topic = topic.strip('/')
@@ -1291,172 +315,93 @@
                                          'data': {},
                                          'info': 'INVALID_REQUEST_TYPE'})
             
->>>>>>> 5cc71e99
-        
-        :param requester_id: Ignored, VIP Identity used internally
-        :param task_id: Task name.
-        :param priority: Priority of the task. Must be either "HIGH", "LOW",
-        or "LOW_PREEMPT"
-        :param requests: A list of time slot requests in the format
-        described in `Device Schedule`_.
-        
-        :type requester_id: str
-        :type task_id: str
-        :type priority: str
-        :returns: Request result
-        :rtype: dict       
-        
-        :Return Values:
-        
-            The return values are described in `New Task Response`_.
-        """
-        rpc_peer = bytes(self.vip.rpc.context.vip_message.peer)
-        return self._request_new_schedule(rpc_peer, task_id, priority, requests)
-
-    def _request_new_schedule(self, sender, task_id, priority, requests):
-        now = utils.get_aware_utc_now()
-
-        topic = topics.ACTUATOR_SCHEDULE_RESULT()
-        headers = self._get_headers(sender, task_id=task_id)
-        headers['type'] = SCHEDULE_ACTION_NEW
-        local_tz = get_localzone()
-        try:
-            if requests and isinstance(requests[0], basestring):
+        
+        @RPC.export    
+        def request_new_schedule(self, requester_id, task_id, priority, requests):
+            now = datetime.datetime.now()
+            
+            if isinstance(requests[0], basestring):
                 requests = [requests]
-
-            tmp_requests = requests
-            requests = []
-            for r in tmp_requests:
-                device, start, end = r
-
-                device = device.strip('/')
-                start = utils.parse_timestamp_string(start)
-                end = utils.parse_timestamp_string(end)
-
-                if start.tzinfo is None:
-                    start = local_tz.localize(start)
-                if end.tzinfo is None:
-                    end = local_tz.localize(end)
-
-                requests.append([device, start, end])
-
-        except StandardError as ex:
-            return self._handle_unknown_schedule_error(ex, headers, requests)
-
-        _log.debug("Got new schedule request: {}, {}, {}, {}".
-                   format(sender, task_id, priority, requests))
-
-        result = self._schedule_manager.request_slots(sender, task_id,
-                                                      requests, priority, now)
-        success = SCHEDULE_RESPONSE_SUCCESS if result.success else \
-            SCHEDULE_RESPONSE_FAILURE
-
-        # Dealing with success and other first world problems.
-        if result.success:
-            self._update_device_state_and_schedule(now)
-            for preempted_task in result.data:
-                preempt_headers = self._get_headers(preempted_task[0],
-                                                    task_id=preempted_task[1])
-                preempt_headers['type'] = SCHEDULE_ACTION_CANCEL
-                self.vip.pubsub.publish('pubsub', topic,
-                                        headers=preempt_headers,
-                                        message={
-                                            'result':
-                                                SCHEDULE_CANCEL_PREEMPTED,
-                                            'info': '',
-                                            'data': {'agentID': sender,
-                                                     'taskID': task_id}})
-
-        # If we are successful we do something else with the real result data
-        data = result.data if not result.success else {}
-
-        results = {'result': success,
-                   'data': data,
-                   'info': result.info_string}
-        self.vip.pubsub.publish('pubsub', topic, headers=headers,
-                                message=results)
-
-        return results
-
-    def _handle_unknown_schedule_error(self, ex, headers, message):
-        _log.error(
-            'bad request: {header}, {request}, {error}'.format(header=headers,
-                                                               request=message,
-                                                               error=str(ex)))
-        results = {'result': "FAILURE",
-                   'data': {},
-                   'info': 'MALFORMED_REQUEST: ' + ex.__class__.__name__ +
-                           ': ' + str(
-                       ex)}
-        self.vip.pubsub.publish('pubsub', topics.ACTUATOR_SCHEDULE_RESULT(),
-                                headers=headers, message=results)
-        return results
-
-    @RPC.export
-    def request_cancel_schedule(self, requester_id, task_id):
-        """RPC method
-        
-        Requests the cancelation of the specified task id.
-        
-        :param requester_id: Ignored, VIP Identity used internally
-        :param task_id: Task name.
-        
-        :type requester_id: str
-        :type task_id: str
-        :returns: Request result
-        :rtype: dict
-        
-        :Return Values: 
-
-        The return values are described in `Cancel Task Response`_.
-        
-        """
-        rpc_peer = bytes(self.vip.rpc.context.vip_message.peer)
-        return self._request_cancel_schedule(rpc_peer, task_id)
-
-    def _request_cancel_schedule(self, sender, task_id):
-        now = utils.get_aware_utc_now()
-        headers = self._get_headers(sender, task_id=task_id)
-        headers['type'] = SCHEDULE_ACTION_CANCEL
-
-        result = self._schedule_manager.cancel_task(sender, task_id, now)
-        success = SCHEDULE_RESPONSE_SUCCESS if result.success else \
-            SCHEDULE_RESPONSE_FAILURE
-
-        topic = topics.ACTUATOR_SCHEDULE_RESULT()
-        message = {'result': success,
-                   'info': result.info_string,
-                   'data': {}}
-        self.vip.pubsub.publish('pubsub', topic,
-                                headers=headers,
-                                message=message)
-
-        if result.success:
-            self._update_device_state_and_schedule(now)
-
-        return message
-
-    def _get_headers(self, requester, time=None, task_id=None):
-        headers = {}
-        if time is not None:
-            headers['time'] = time
-        else:
-            utcnow = utils.get_aware_utc_now()
-            headers = {'time': utils.format_timestamp(utcnow)}
-        if requester is not None:
-            headers['requesterID'] = requester
-        if task_id is not None:
-            headers['taskID'] = task_id
-        return headers
-
-    def _push_result_topic_pair(self, prefix, point, headers, value):
-        topic = normtopic('/'.join([prefix, point]))
-        self.vip.pubsub.publish('pubsub', topic, headers, message=value)
-
-
-def main():
-    """Main method called to start the agent."""
-    utils.vip_main(actuator_agent, identity='platform.actuator')
+            
+            requests = [[r[0].strip('/'),parse(r[1]),parse(r[2])] for r in requests]
+                
+            
+            _log.debug("Got new schedule request: {}, {}, {}, {}".
+                       format(requester_id, task_id, priority, requests))
+            
+            result = self._schedule_manager.request_slots(requester_id, task_id, requests, priority, now)
+            success = SCHEDULE_RESPONSE_SUCCESS if result.success else SCHEDULE_RESPONSE_FAILURE
+            
+            #Dealing with success and other first world problems.
+            if result.success:
+                self.update_device_state_and_schedule(now)
+                for preempted_task in result.data:
+                    topic = topics.ACTUATOR_SCHEDULE_RESULT()
+                    headers = self.get_headers(preempted_task[0], task_id=preempted_task[1])
+                    headers['type'] = SCHEDULE_ACTION_CANCEL
+                    self.vip.pubsub.publish('pubsub', topic, headers=headers, 
+                                            message={'result':SCHEDULE_CANCEL_PREEMPTED,
+                                                     'info': '',
+                                                     'data':{'agentID': requester_id,
+                                                             'taskID': task_id}})
+            
+            #If we are successful we do something else with the real result data
+            data = result.data if not result.success else {}        
+            topic = topics.ACTUATOR_SCHEDULE_RESULT()
+            headers = self.get_headers(requester_id, task_id=task_id)
+            headers['type'] = SCHEDULE_ACTION_NEW
+            results = {'result':success, 
+                       'data': data, 
+                       'info':result.info_string}
+            self.vip.pubsub.publish('pubsub', topic, headers=headers, message=results)
+            
+            return results
+                    
+        @RPC.export 
+        def request_cancel_schedule(self, requester_id, task_id):
+            now = datetime.datetime.now()
+            headers = self.get_headers(requester_id, task_id=task_id)
+            
+            result = self._schedule_manager.cancel_task(requester_id, task_id, now)
+            success = SCHEDULE_RESPONSE_SUCCESS if result.success else SCHEDULE_RESPONSE_FAILURE
+            
+            topic = topics.ACTUATOR_SCHEDULE_RESULT()
+            message = {'result':success,  
+                       'info': result.info_string,
+                       'data':{}}
+            self.vip.pubsub.publish('pubsub', topic, 
+                                    headers=headers, 
+                                    message=message)
+            
+            if result.success:
+                self.update_device_state_and_schedule(now) 
+                
+            return message           
+            
+
+        def get_headers(self, requester, time=None, task_id=None):
+            headers = {}
+            if time is not None:
+                headers['time'] = time
+            else:
+                headers = {'time': str(datetime.datetime.utcnow())}
+            if requester is not None:
+                headers['requesterID'] = requester
+            if task_id is not None:
+                headers['taskID'] = task_id
+            return headers
+
+
+        def push_result_topic_pair(self, prefix, point, headers, *args):
+            topic = normtopic('/'.join([prefix, point]))
+            self.vip.pubsub.publish('pubsub', topic, headers, message = args)
+
+    return ActuatorAgent(identity=vip_identity,**kwargs)
+
+
+def main(argv=sys.argv):
+    '''Main method called to start the agent.'''
+    utils.vip_main(actuator_agent)
 
 
 if __name__ == '__main__':
