--- conflicted
+++ resolved
@@ -127,15 +127,8 @@
     #  \that published to message bus
     def stop_agent():
         print("In teardown method of module")
-<<<<<<< HEAD
-        volttron_instance.stop_agent(actuator_uuid)
-        volttron_instance.stop_agent(master_uuid)
-        volttron_instance.remove_agent(actuator_uuid)
-        volttron_instance.remove_agent(master_uuid)
-=======
         volttron_instance1.stop_agent(actuator_uuid)
         volttron_instance1.stop_agent(master_uuid)
->>>>>>> 28814853
         publish_agent.core.stop()
 
     request.addfinalizer(stop_agent)
