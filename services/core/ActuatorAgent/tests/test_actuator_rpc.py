'''
Copyright (c) 2015, Battelle Memorial Institute
All rights reserved.

Redistribution and use in source and binary forms, with or without
modification, are permitted provided that the following conditions are met: 

1. Redistributions of source code must retain the above copyright notice, this
   list of conditions and the following disclaimer. 
2. Redistributions in binary form must reproduce the above copyright notice,
   this list of conditions and the following disclaimer in the documentation
   and/or other materials provided with the distribution. 

THIS SOFTWARE IS PROVIDED BY THE COPYRIGHT HOLDERS AND CONTRIBUTORS "AS IS" AND
ANY EXPRESS OR IMPLIED WARRANTIES, INCLUDING, BUT NOT LIMITED TO, THE IMPLIED
WARRANTIES OF MERCHANTABILITY AND FITNESS FOR A PARTICULAR PURPOSE ARE
DISCLAIMED. IN NO EVENT SHALL THE COPYRIGHT OWNER OR CONTRIBUTORS BE LIABLE FOR
ANY DIRECT, INDIRECT, INCIDENTAL, SPECIAL, EXEMPLARY, OR CONSEQUENTIAL DAMAGES
(INCLUDING, BUT NOT LIMITED TO, PROCUREMENT OF SUBSTITUTE GOODS OR SERVICES;
LOSS OF USE, DATA, OR PROFITS; OR BUSINESS INTERRUPTION) HOWEVER CAUSED AND
ON ANY THEORY OF LIABILITY, WHETHER IN CONTRACT, STRICT LIABILITY, OR TORT
(INCLUDING NEGLIGENCE OR OTHERWISE) ARISING IN ANY WAY OUT OF THE USE OF THIS
SOFTWARE, EVEN IF ADVISED OF THE POSSIBILITY OF SUCH DAMAGE.

The views and conclusions contained in the software and documentation are those
of the authors and should not be interpreted as representing official policies, 
either expressed or implied, of the FreeBSD Project.
'''

'''
This material was prepared as an account of work sponsored by an 
agency of the United States Government.  Neither the United States 
Government nor the United States Department of Energy, nor Battelle,
nor any of their employees, nor any jurisdiction or organization 
that has cooperated in the development of these materials, makes 
any warranty, express or implied, or assumes any legal liability 
or responsibility for the accuracy, completeness, or usefulness or 
any information, apparatus, product, software, or process disclosed,
or represents that its use would not infringe privately owned rights.

Reference herein to any specific commercial product, process, or 
service by trade name, trademark, manufacturer, or otherwise does 
not necessarily constitute or imply its endorsement, recommendation, 
r favoring by the United States Government or any agency thereof, 
or Battelle Memorial Institute. The views and opinions of authors 
expressed herein do not necessarily state or reflect those of the 
United States Government or any agency thereof.

PACIFIC NORTHWEST NATIONAL LABORATORY
operated by BATTELLE for the UNITED STATES DEPARTMENT OF ENERGY
under Contract DE-AC05-76RL01830
'''

# pytest test cases for Actuator agent
from datetime import datetime, timedelta

import gevent
import gevent.subprocess as subprocess
import pytest
from gevent.subprocess import Popen
from mock import MagicMock
from volttron.platform.jsonrpc import RemoteError
from volttron.platform.messaging import topics

REQUEST_CANCEL_SCHEDULE = 'request_cancel_schedule'
REQUEST_NEW_SCHEDULE = 'request_new_schedule'
PLATFORM_ACTUATOR = 'platform.actuator'
TEST_AGENT = 'test-agent'
PRIORITY_LOW = 'LOW'
SUCCESS = 'SUCCESS'
FAILURE = 'FAILURE'


@pytest.fixture(scope="module")
def publish_agent(request, volttron_instance1):
    # Create master driver config and 2 fake devices each with 6 points
<<<<<<< HEAD
    process = Popen(['python', 'config_builder.py', '--count=4', '--publish-only-depth-all',
                     'fake', 'fake_unit_testing.csv', 'null'], env=volttron_instance1.env, cwd='scripts/scalability-testing',
                    stdout=subprocess.PIPE, stderr=subprocess.PIPE)
=======
    process = Popen(
        ['python', 'config_builder.py', '--count=4', '--publish-only-depth-all',
         'fake', 'fake6.csv', 'null'], env=volttron_instance1.env,
        cwd='scripts/scalability-testing',
        stdout=subprocess.PIPE, stderr=subprocess.PIPE)
>>>>>>> 5207af1b
    result = process.wait()
    print result
    assert result == 0

    # Start the master driver agent which would intern start the fake driver
    #  using the configs created above
    master_uuid = volttron_instance1.install_agent(
        agent_dir="services/core/MasterDriverAgent",
        config_file="scripts/scalability-testing/configs/master-driver.agent",
        start=True)
    print("agent id: ", master_uuid)
    gevent.sleep(2)  # wait for the agent to start and start the devices

    # Start the actuator agent through which publish agent should communicate
    # to fake device. Start the master driver agent which would intern start
    # the fake driver using the configs created above
    actuator_uuid = volttron_instance1.install_agent(
        agent_dir="services/core/ActuatorAgent",
        config_file="services/core/ActuatorAgent/tests/actuator.config",
        start=True)
    print("agent id: ", actuator_uuid)

    # 3: Start a fake agent to publish to message bus
    publish_agent = volttron_instance1.build_agent()

    # 4: add a tear down method to stop sqlhistorian agent and the fake agent
    #  \that published to message bus
    def stop_agent():
        print("In teardown method of module")
        volttron_instance1.stop_agent(actuator_uuid)
        volttron_instance1.stop_agent(master_uuid)
        publish_agent.core.stop()

    request.addfinalizer(stop_agent)
    return publish_agent


@pytest.fixture(scope="function")
def cancel_schedules(request, publish_agent):
    cleanup_parameters = []

    def cleanup():
        for schedule in cleanup_parameters:
            print('Requesting cancel for task:', schedule['taskid'],
                  'from agent:', schedule['agentid'])
            result = publish_agent.vip.rpc.call(
                PLATFORM_ACTUATOR,
                REQUEST_CANCEL_SCHEDULE,
                schedule['agentid'],
                schedule['taskid']).get(timeout=10)
            # sleep so that the message is sent to pubsub before next
            gevent.sleep(1)
            # test monitors callback method calls
            print ("result of cancel ", result)

    request.addfinalizer(cleanup)
    return cleanup_parameters

@pytest.fixture(scope="function")
def revert_devices(request, publish_agent):
    cleanup_parameters = []

    def cleanup():
        for device in cleanup_parameters:
            print('Requesting revert on device:', device['device'], 'from agent:', device['agentid'])
            publish_agent.vip.rpc.call(
                PLATFORM_ACTUATOR,  # Target agent
                'revert_device',  # Method
                device['agentid'],  # Requestor
                device['device']  # Point to revert
            ).get(timeout=10)
            gevent.sleep(
                1)  # sleep so that the message is sent to pubsub before next test monitors callback method calls

    request.addfinalizer(cleanup)
    return cleanup_parameters


@pytest.mark.actuator
def test_schedule_success(publish_agent, cancel_schedules):
    """
    Test responses for successful schedule request
 
    :param publish_agent: fixture invoked to setup all agents necessary and
    returns an instance of Agent object used for publishing
    :param cancel_schedules: fixture used to cancel the schedule at the end of
    test so that other tests can use the same device and time slot
    """
    print ("\n**** test_schedule_success ****")
    # used by cancel_schedules
    agentid = TEST_AGENT
    taskid = 'task_schedule_success'
    cancel_schedules.append({'agentid': agentid, 'taskid': taskid})

    start = str(datetime.now())
    end = str(datetime.now() + timedelta(seconds=1))
    msg = [
        ['fakedriver0', start, end]
    ]
    result = publish_agent.vip.rpc.call(
        PLATFORM_ACTUATOR,
        REQUEST_NEW_SCHEDULE,
        agentid,
        taskid,
        PRIORITY_LOW,
        msg).get(timeout=10)
    # expected result {'info': u'', 'data': {}, 'result': SUCCESS}
    print result
    assert result['result'] == SUCCESS


@pytest.mark.actuator
def test_schedule_error_int_taskid(publish_agent):
    """
    Test responses for successful schedule request when integer task id

    :param publish_agent: fixture invoked to setup all agents necessary and returns an instance
    of Agent object used for publishing
    """
    print ("\n**** test_schedule_error_int_taskid ****")
    agentid = TEST_AGENT
    taskid = 1234

    start = str(datetime.now())
    end = str(datetime.now() + timedelta(seconds=1))
    msg = [
        ['fakedriver1', start, end]
    ]
    result = publish_agent.vip.rpc.call(
        PLATFORM_ACTUATOR,
        REQUEST_NEW_SCHEDULE,
        agentid,
        taskid,
        PRIORITY_LOW,
        msg).get(timeout=10)
    # expected result {'info': u'', 'data': {}, 'result': SUCCESS}
    print result
    assert result['result'] == FAILURE
    assert result['info'] == \
           'MALFORMED_REQUEST: TypeError: taskid must be a nonempty string'


@pytest.mark.actuator
def test_schedule_error_int_agentid(publish_agent):
    """
    Test responses for successful schedule request when integer agent id

    :param publish_agent: fixture invoked to setup all agents necessary and returns an instance
    of Agent object used for publishing

    """
    print ("\n**** test_schedule_error_int_agentid ****")
    agentid = 1234
    taskid = 'task_schedule_int_agentid'

    start = str(datetime.now())
    end = str(datetime.now() + timedelta(seconds=1))
    msg = [
        ['fakedriver1', start, end]
    ]
    result = publish_agent.vip.rpc.call(
        PLATFORM_ACTUATOR,
        REQUEST_NEW_SCHEDULE,
        agentid,
        taskid,
        PRIORITY_LOW,
        msg).get(timeout=10)
    # expected result {'info': u'', 'data': {}, 'result': SUCCESS}
    print result
    assert result['result'] == FAILURE
    assert result['info'] == \
           'MALFORMED_REQUEST: TypeError: agentid must be a nonempty string'


@pytest.mark.actuator
def test_schedule_empty_taskid(publish_agent, cancel_schedules):
    """
    Test responses for successful schedule request when task id is an empty string

    :param publish_agent: fixture invoked to setup all agents necessary and returns an instance
    of Agent object used for publishing
    :param cancel_schedules: fixture used to cancel the schedule at the end of test so that other tests can use
    the same device and time slot
    """
    print ("\n**** test_schedule_empty_taskid ****")
    # used by cancel_schedules
    agentid = TEST_AGENT
    taskid = ''
    cancel_schedules.append({'agentid': agentid, 'taskid': taskid})

    start = str(datetime.now())
    end = str(datetime.now() + timedelta(seconds=1))
    msg = [
        ['fakedriver1', start, end]
    ]
    result = publish_agent.vip.rpc.call(
        PLATFORM_ACTUATOR,
        REQUEST_NEW_SCHEDULE,
        agentid,
        taskid,
        PRIORITY_LOW,
        msg).get(timeout=10)
    # expected result {'info': u'', 'data': {}, 'result': SUCCESS}
    print result
    assert result['result'] == FAILURE
    assert result['info'] == \
           'MALFORMED_REQUEST: TypeError: taskid must be a nonempty string'


@pytest.mark.actuator
def test_schedule_empty_agentid(publish_agent, cancel_schedules):
    """
    Test responses for successful schedule request when agent id is an empty string

    :param publish_agent: fixture invoked to setup all agents necessary and returns an instance
    of Agent object used for publishing
    :param cancel_schedules: fixture used to cancel the schedule at the end of test so that other tests can use
    the same device and time slot
    """
    print ("\n**** test_schedule_empty_agentid ****")
    # used by cancel_schedules
    agentid = ''
    taskid = 'task_empty_str_agent'
    cancel_schedules.append({'agentid': agentid, 'taskid': taskid})

    start = str(datetime.now())
    end = str(datetime.now() + timedelta(seconds=1))
    msg = [
        ['fakedriver0', start, end]
    ]
    result = publish_agent.vip.rpc.call(
        PLATFORM_ACTUATOR,
        REQUEST_NEW_SCHEDULE,
        agentid,
        taskid,
        PRIORITY_LOW,
        msg).get(timeout=10)
    # expected result {'info': u'', 'data': {}, 'result': SUCCESS}
    print result
    assert result['result'] == FAILURE
    assert result['info'] == \
           'MALFORMED_REQUEST: TypeError: agentid must be a nonempty string'


@pytest.mark.actuator
def test_schedule_error_none_taskid(publish_agent):
    """
    Test error responses for  schedule request when taskid = None

    :param publish_agent: fixture invoked to setup all agents necessary and returns an instance
    of Agent object used for publishing
    """
    print ("\n**** test_schedule_error_none_taskid ****")
    agentid = TEST_AGENT
    taskid = None

    start = str(datetime.now())
    end = str(datetime.now() + timedelta(seconds=1))
    msg = [
        ['fakedriver1', start, end]
    ]
    result = publish_agent.vip.rpc.call(
        PLATFORM_ACTUATOR,
        REQUEST_NEW_SCHEDULE,
        agentid,
        taskid,
        PRIORITY_LOW,
        msg).get(timeout=10)
    print result
    assert result['result'] == FAILURE
    assert result['info'] == 'MISSING_TASK_ID'


@pytest.mark.actuator
def test_schedule_error_none_agentid(publish_agent):
    """
    Test error responses for  schedule request when agentid = None

    :param publish_agent: fixture invoked to setup all agents necessary and returns an instance
    of Agent object used for publishing
    """
    print ("\n**** test_schedule_error_none_agentid ****")
    agentid = None
    taskid = 'task_none_agentid'

    start = str(datetime.now())
    end = str(datetime.now() + timedelta(seconds=1))
    msg = [
        ['fakedriver0', start, end]
    ]
    result = publish_agent.vip.rpc.call(
        PLATFORM_ACTUATOR,
        REQUEST_NEW_SCHEDULE,
        agentid,
        taskid,
        PRIORITY_LOW,
        msg).get(timeout=10)
    # expected result {'info': u'', 'data': {}, 'result': SUCCESS}
    print result
    assert result['result'] == FAILURE
    assert result['info'] == 'MISSING_AGENT_ID'


@pytest.mark.actuator
def test_schedule_error_invalid_priority(publish_agent):
    """
    Test error responses for  schedule request with an invalid priority

    :param publish_agent: fixture invoked to setup all agents necessary and returns an instance
    of Agent object used for publishing
    """
    print ("\n**** test_schedule_error_invalid_priority ****")
    taskid = 'task_invalid_priority'
    start = str(datetime.now())
    end = str(datetime.now() + timedelta(seconds=1))
    msg = [
        ['fakedriver1', start, end]
    ]

    result = publish_agent.vip.rpc.call(
        PLATFORM_ACTUATOR,
        REQUEST_NEW_SCHEDULE,
        TEST_AGENT,
        taskid,
        'LOW2',
        msg).get(timeout=10)
    # expected result {'info': u'', 'data': {}, 'result': SUCCESS}
    print result
    assert result['result'] == FAILURE
    assert result['info'] == 'INVALID_PRIORITY'


@pytest.mark.actuator
def test_schedule_error_empty_message(publish_agent):
    """
    Test error responses for  schedule request with an empty message

    :param publish_agent: fixture invoked to setup all agents necessary and returns an instance
    of Agent object used for publishing
    """
    print ("\n**** test_schedule_error_empty_message ****")
    taskid = 'task_empty_message'

    msg = [

    ]
    result = publish_agent.vip.rpc.call(
        PLATFORM_ACTUATOR,
        REQUEST_NEW_SCHEDULE,
        TEST_AGENT,
        taskid,
        PRIORITY_LOW,
        msg).get(timeout=10)
    # expected result {'info': u'', 'data': {}, 'result': SUCCESS}
    print result
    assert result['result'] == FAILURE
    assert result['info'] == 'MALFORMED_REQUEST_EMPTY'


@pytest.mark.actuator
def test_schedule_error_duplicate_task(publish_agent, cancel_schedules):
    """
    Test error responses for  schedule request with task id that is already in use

    :param publish_agent: fixture invoked to setup all agents necessary and returns an instance
    of Agent object used for publishing
    :param cancel_schedules: fixture used to cancel the schedule at the end of test so that other tests can use
    the same device and time slot
    """
    print ("\n**** test_schedule_error_duplicate_task ****")
    # used by cancel_schedules
    agentid = TEST_AGENT
    taskid = 'task_schedule_duplicate_id'
    cancel_schedules.append({'agentid': agentid, 'taskid': taskid})

    start = str(datetime.now())
    end = str(datetime.now() + timedelta(seconds=1))
    msg = [
        ['fakedriver1', start, end]
    ]

    result = publish_agent.vip.rpc.call(
        PLATFORM_ACTUATOR,
        REQUEST_NEW_SCHEDULE,
        agentid,
        taskid,
        PRIORITY_LOW,
        msg).get(timeout=10)
    assert result['result'] == SUCCESS
    # new request with same task id
    result = publish_agent.vip.rpc.call(
        PLATFORM_ACTUATOR,
        REQUEST_NEW_SCHEDULE,
        agentid,
        taskid,
        PRIORITY_LOW,
        msg).get(timeout=10)
    # expected result {'info': u'', 'data': {}, 'result': SUCCESS}
    print result
    assert result['result'] == FAILURE
    assert result['info'] == 'TASK_ID_ALREADY_EXISTS'


@pytest.mark.actuator
def test_schedule_error_none_priority(publish_agent):
    """
    Test error responses for  schedule request with priority = None

    :param publish_agent: fixture invoked to setup all agents necessary and returns an instance
    of Agent object used for publishing
    """
    print ("\n**** test_schedule_error_none_priority ****")
    taskid = 'task_none_priority'

    start = str(datetime.now())
    end = str(datetime.now() + timedelta(seconds=1))
    msg = [
        ['fakedriver0', start, end]
    ]

    result = publish_agent.vip.rpc.call(
        PLATFORM_ACTUATOR,
        REQUEST_NEW_SCHEDULE,
        TEST_AGENT,
        taskid,
        None,
        msg).get(timeout=10)
    # expected result {'info': u'', 'data': {}, 'result': SUCCESS}
    print result
    assert result['result'] == FAILURE
    assert result['info'] == 'MISSING_PRIORITY'


@pytest.mark.actuator
def test_schedule_error_none_priority(publish_agent):
    """
    Test error responses for  schedule request with priority = None

    :param publish_agent: fixture invoked to setup all agents necessary and returns an instance
    of Agent object used for publishing
    """
    print ("\n**** test_schedule_error_none_priority ****")
    taskid = 'task_none_priority'

    start = str(datetime.now())
    end = str(datetime.now() + timedelta(seconds=1))
    msg = [
        ['fakedriver0', start, end]
    ]

    result = publish_agent.vip.rpc.call(
        PLATFORM_ACTUATOR,
        REQUEST_NEW_SCHEDULE,
        TEST_AGENT,
        taskid,
        None,
        msg).get(timeout=10)
    # expected result {'info': u'', 'data': {}, 'result': SUCCESS}
    print result
    assert result['result'] == FAILURE
    assert result['info'] == 'MISSING_PRIORITY'


@pytest.mark.actuator
def test_schedule_error_malformed_request(publish_agent):
    """
    Test error responses for  schedule request with malformed request - request with only a device name and
    start time and no stop time

    :param publish_agent: fixture invoked to setup all agents necessary and returns an instance
    of Agent object used for publishing
    """
    print ("\n**** test_schedule_error_malformed_request ****")
    taskid = 'task_malformed_request'

    start = str(datetime.now())
    # end = str(datetime.now() + timedelta(seconds=1))
    msg = [
        ['fakedriver0', start]
    ]

    result = publish_agent.vip.rpc.call(
        PLATFORM_ACTUATOR,
        REQUEST_NEW_SCHEDULE,
        TEST_AGENT,
        taskid,
        PRIORITY_LOW,
        msg).get(timeout=10)
    # expected result {'info': u'', 'data': {}, 'result': SUCCESS}
    print result
    assert result['result'] == FAILURE
    assert result['info'].startswith('MALFORMED_REQUEST')


@pytest.mark.actuator
def test_schedule_premept_self(publish_agent, cancel_schedules):
    """
    Test error response for schedule request through pubsub.
    Test schedule preemption by a higher priority task from the same agent.

    :param publish_agent: fixture invoked to setup all agents necessary and returns an instance
    of Agent object used for publishing
    :param cancel_schedules: fixture used to cancel the schedule at the end of test so that other tests can use
    the same device and time slot
    """
    print ("\n**** test_schedule_premept_self ****")
    # used by cancel_schedules
    agentid = TEST_AGENT
    taskid = 'task_high_priority'
    cancel_schedules.append({'agentid': agentid, 'taskid': taskid})
    # add low prority task as well  since it won't get cancelled till end of grace time
    cancel_schedules.append({'agentid': agentid, 'taskid': 'task_low_priority'})

    publish_agent.callback = MagicMock(name="callback")
    publish_agent.callback.reset_mock()
    # subscribe to schedule response topic
    publish_agent.vip.pubsub.subscribe(peer='pubsub',
                                       prefix=topics.ACTUATOR_SCHEDULE_RESULT,
                                       callback=publish_agent.callback).get()

    start = str(datetime.now() + timedelta(seconds=10))
    end = str(datetime.now() + timedelta(seconds=20))
    msg = [
        ['fakedriver1', start, end]
    ]
    result = publish_agent.vip.rpc.call(
        PLATFORM_ACTUATOR,
        REQUEST_NEW_SCHEDULE,
        agentid,
        'task_low_priority',
        'LOW_PREEMPT',
        msg).get(timeout=10)
    # expected result {'info': u'', 'data': {}, 'result': SUCCESS}
    print result
    assert result['result'] == SUCCESS
    gevent.sleep(
        1)  # wait for above call's success response to publish_agent.callback method
    publish_agent.callback.reset_mock()

    result = publish_agent.vip.rpc.call(
        PLATFORM_ACTUATOR,
        REQUEST_NEW_SCHEDULE,
        agentid,
        taskid,
        'HIGH',
        msg).get(timeout=10)
    assert result['result'] == SUCCESS

    gevent.sleep(
        6)  # wait for 2 callbacks - success msg for task_high_priority and preempt msg for task_low_priority
    print ('call args list:', publish_agent.callback.call_args_list)
    assert publish_agent.callback.call_count == 2

    # Grab the args of callback and verify
    call_args1 = publish_agent.callback.call_args_list[0][0]
    call_args2 = publish_agent.callback.call_args_list[1][0]

    assert call_args1[1] == PLATFORM_ACTUATOR
    assert call_args1[3] == topics.ACTUATOR_SCHEDULE_RESULT

    # initialize 0 to schedule response and 1 to cancel response
    schedule_header = call_args1[4]
    schedule_message = call_args1[5]
    cancel_header = call_args2[4]
    cancel_message = call_args2[5]

    # check if order is reversed: 0 is cancelresponse and 1 is new schedule
    if call_args1[4]['type'] == 'CANCEL_SCHEDULE':
        assert call_args2[4]['type'] == 'NEW_SCHEDULE'
        cancel_header = call_args1[4]
        cancel_message = call_args1[5]
        schedule_header = call_args2[4]
        schedule_message = call_args2[5]
    else:
        assert call_args1[4]['type'] == 'NEW_SCHEDULE'
        assert call_args2[4]['type'] == 'CANCEL_SCHEDULE'
        # values remain as initialized above if/else

    assert schedule_header['type'] == 'NEW_SCHEDULE'
    assert schedule_header['taskID'] == taskid
    assert schedule_header['requesterID'] == TEST_AGENT
    assert schedule_message['result'] == SUCCESS

    assert cancel_header['taskID'] == 'task_low_priority'
    assert cancel_message['data']['agentID'] == TEST_AGENT
    assert cancel_message['data']['taskID'] == taskid
    assert cancel_message['result'] == 'PREEMPTED'


@pytest.mark.actuator
def test_schedule_premept_active_task(publish_agent, cancel_schedules):
    """
    Test error response for schedule request.
    Test schedule preemption of a actively running task with priority LOW_PREEMPT by a higher priority task
    from the a different agent.

    :param publish_agent: fixture invoked to setup all agents necessary and returns an instance
    of Agent object used for publishing
    :param cancel_schedules: fixture used to cancel the schedule at the end of test so that other tests can use
    the same device and time slot
    """
    print ("\n**** test_schedule_premept_active_task ****")
    # used by cancel_schedules
    agentid = 'new_agent'
    taskid = 'task_high_priority2'
    cancel_schedules.append({'agentid': agentid, 'taskid': taskid})
    # add low prority task as well  since it won't get cancelled till end of grace time
    cancel_schedules.append(
        {'agentid': TEST_AGENT, 'taskid': 'task_low_priority2'})

    publish_agent.callback = MagicMock(name="callback")
    publish_agent.callback.reset_mock()
    # subscribe to schedule response topic
    publish_agent.vip.pubsub.subscribe(peer='pubsub',
                                       prefix=topics.ACTUATOR_SCHEDULE_RESULT,
                                       callback=publish_agent.callback).get()

    start = str(datetime.now())
    end = str(datetime.now() + timedelta(seconds=15))
    msg = [
        ['fakedriver1', start, end]
    ]
    result = publish_agent.vip.rpc.call(
        PLATFORM_ACTUATOR,
        REQUEST_NEW_SCHEDULE,
        TEST_AGENT,
        'task_low_priority2',
        'LOW_PREEMPT',
        msg).get(timeout=10)
    # expected result {'info': u'', 'data': {}, 'result': SUCCESS}
    print result
    assert result['result'] == SUCCESS
    gevent.sleep(
        1)  # wait for above call's success response to publish_agent.callback method
    publish_agent.callback.reset_mock()

    result = publish_agent.vip.rpc.call(
        PLATFORM_ACTUATOR,
        REQUEST_NEW_SCHEDULE,
        agentid,
        taskid,
        'HIGH',
        msg).get(timeout=10)
    assert result['result'] == SUCCESS

    gevent.sleep(
        6)  # wait for 2 callbacks - success msg for task_high_priority and preempt msg for task_low_priority
    print ('call args list:', publish_agent.callback.call_args_list)
    assert publish_agent.callback.call_count == 2

    # Grab the args of callback and verify
    call_args1 = publish_agent.callback.call_args_list[0][0]
    call_args2 = publish_agent.callback.call_args_list[1][0]

    assert call_args1[1] == PLATFORM_ACTUATOR
    assert call_args1[3] == topics.ACTUATOR_SCHEDULE_RESULT

    # initialize 0 to schedule response and 1 to cancel response
    schedule_header = call_args1[4]
    schedule_message = call_args1[5]
    print ("call args of 1 ", publish_agent.callback.call_args_list[1])
    cancel_header = call_args2[4]
    cancel_message = call_args2[5]

    # check if order is reversed: 0 is cancelresponse and 1 is new schedule
    if call_args1[4]['type'] == 'CANCEL_SCHEDULE':
        assert call_args2[4]['type'] == 'NEW_SCHEDULE'
        cancel_header = call_args1[4]
        cancel_message = call_args1[5]
        schedule_header = call_args2[4]
        schedule_message = call_args2[5]
    else:
        assert call_args1[4]['type'] == 'NEW_SCHEDULE'
        assert call_args2[4]['type'] == 'CANCEL_SCHEDULE'
        # values remain as initialized above if/else

    assert schedule_header['type'] == 'NEW_SCHEDULE'
    assert schedule_header['taskID'] == taskid
    assert schedule_header['requesterID'] == agentid
    assert schedule_message['result'] == SUCCESS

    assert cancel_header['taskID'] == 'task_low_priority2'
    assert cancel_message['data']['agentID'] == agentid
    assert cancel_message['data']['taskID'] == taskid
    assert cancel_message['result'] == 'PREEMPTED'


@pytest.mark.actuator
def test_schedule_premept_active_task_gracetime(publish_agent,
                                                cancel_schedules):
    """
    Test error response for schedule request.
    Test schedule preemption of a actively running task with priority LOW by a higher priority task
    from the a different agent. Try setting a point before the end of grace time of lower priority task.
    set operation should fail

    :param publish_agent: fixture invoked to setup all agents necessary and returns an instance
    of Agent object used for publishing
    :param cancel_schedules: fixture used to cancel the schedule at the end of test so that other tests can use
    the same device and time slot
    """
    print ("\n**** test_schedule_premept_active_task_gracetime ****")
    # used by cancel_schedules
    agentid = 'new_agent'
    taskid = 'task_high_priority3'
    cancel_schedules.append({'agentid': agentid, 'taskid': taskid})
    # add low prority task as well  since it won't get cancelled till end of grace time
    cancel_schedules.append(
        {'agentid': TEST_AGENT, 'taskid': 'task_low_priority3'})

    publish_agent.callback = MagicMock(name="callback")
    publish_agent.callback.reset_mock()
    # subscribe to schedule response topic
    publish_agent.vip.pubsub.subscribe(peer='pubsub',
                                       prefix=topics.ACTUATOR_SCHEDULE_RESULT,
                                       callback=publish_agent.callback).get()

    start = str(datetime.now())
    end = str(datetime.now() + timedelta(seconds=20))
    msg = [
        ['fakedriver1', start, end]
    ]
    result = publish_agent.vip.rpc.call(
        PLATFORM_ACTUATOR,
        REQUEST_NEW_SCHEDULE,
        TEST_AGENT,
        'task_low_priority3',
        'LOW_PREEMPT',
        msg).get(timeout=10)
    # expected result {'info': u'', 'data': {}, 'result': SUCCESS}
    print result
    assert result['result'] == SUCCESS
    gevent.sleep(
        1)  # wait for above call's success response to publish_agent.callback method
    publish_agent.callback.reset_mock()

    result = publish_agent.vip.rpc.call(
        PLATFORM_ACTUATOR,
        REQUEST_NEW_SCHEDULE,
        agentid,
        taskid,
        'HIGH',
        msg).get(timeout=10)

    assert result['result'] == SUCCESS

    gevent.sleep(
        6)  # wait for 2 callbacks - success msg for task_high_priority and preempt msg for task_low_priority
    print ('call args list:', publish_agent.callback.call_args_list)
    assert publish_agent.callback.call_count == 2

    # Grab the args of callback and verify
    call_args1 = publish_agent.callback.call_args_list[0][0]
    call_args2 = publish_agent.callback.call_args_list[1][0]

    assert call_args1[1] == PLATFORM_ACTUATOR
    assert call_args1[3] == topics.ACTUATOR_SCHEDULE_RESULT

    # initialize 0 to schedule response and 1 to cancel response
    schedule_header = call_args1[4]
    schedule_message = call_args1[5]
    cancel_header = call_args2[4]
    cancel_message = call_args2[5]

    # check if order is reversed: 0 is cancelresponse and 1 is new schedule
    if call_args1[4]['type'] == 'CANCEL_SCHEDULE':
        assert call_args2[4]['type'] == 'NEW_SCHEDULE'
        cancel_header = call_args1[4]
        cancel_message = call_args1[5]
        schedule_header = call_args2[4]
        schedule_message = call_args2[5]
    else:
        assert call_args1[4]['type'] == 'NEW_SCHEDULE'
        assert call_args2[4]['type'] == 'CANCEL_SCHEDULE'
        # values remain as initialized above if/else

    assert schedule_header['type'] == 'NEW_SCHEDULE'
    assert schedule_header['taskID'] == taskid
    assert schedule_header['requesterID'] == agentid
    assert schedule_message['result'] == SUCCESS

    assert cancel_header['taskID'] == 'task_low_priority3'
    assert cancel_message['data']['agentID'] == agentid
    assert cancel_message['data']['taskID'] == taskid
    assert cancel_message['result'] == 'PREEMPTED'

    # High priority task's schedule request should succeed but it should not be able
    # to start write to the device till active task's ('task_low_priority3') grace time is over
    try:
        result = publish_agent.vip.rpc.call(
            PLATFORM_ACTUATOR,  # Target agent
            'set_point',  # Method
            agentid,  # Requestor
            'fakedriver1/SampleWritableFloat1',  # Point to set
            2.5  # New value
        ).get(timeout=10)
        pytest.fail('Expecting LockError. Code returned: {}'.format(result))
    except RemoteError as e:
        assert e.exc_info['exc_type'] == 'actuator.agent.LockError'
        assert e.message == 'caller ({}) does not have this lock'.format(
            agentid)


@pytest.mark.actuator
def test_schedule_premept_error_active_task(publish_agent, cancel_schedules):
    """
    Test error response for schedule request.
    Test schedule preemption of a actively running task with priority LOW by a higher priority task
    from the a different agent. It should fail as the LOW priority task's time window is active

    :param publish_agent: fixture invoked to setup all agents necessary and returns an instance
    of Agent object used for publishing
    :param cancel_schedules: fixture used to cancel the schedule at the end of test so that other tests can use
    the same device and time slot
    """
    print ("\n**** test_schedule_premept_error_active_task ****")
    # used by cancel_schedules
    agentid = TEST_AGENT
    taskid = 'task_low_priority3'
    cancel_schedules.append({'agentid': agentid, 'taskid': taskid})

    publish_agent.callback = MagicMock(name="callback")
    publish_agent.callback.reset_mock()
    # subscribe to schedule response topic
    publish_agent.vip.pubsub.subscribe(peer='pubsub',
                                       prefix=topics.ACTUATOR_SCHEDULE_RESULT,
                                       callback=publish_agent.callback).get()

    start = str(datetime.now())
    end = str(datetime.now() + timedelta(seconds=10))
    msg = [
        ['fakedriver1', start, end]
    ]
    result = publish_agent.vip.rpc.call(
        PLATFORM_ACTUATOR,
        REQUEST_NEW_SCHEDULE,
        agentid,
        taskid,
        PRIORITY_LOW,
        msg).get(timeout=10)
    # expected result {'info': u'', 'data': {}, 'result': SUCCESS}
    print result
    assert result['result'] == SUCCESS
    gevent.sleep(
        1)  # wait for above call's success response to publish_agent.callback method
    publish_agent.callback.reset_mock()

    result = publish_agent.vip.rpc.call(
        PLATFORM_ACTUATOR,
        REQUEST_NEW_SCHEDULE,
        agentid,
        'failed_high_priority_task',
        'HIGH',
        msg).get(timeout=10)

    assert result['result'] == FAILURE
    assert result['info'] == 'CONFLICTS_WITH_EXISTING_SCHEDULES'
    assert result['data'][TEST_AGENT].keys()[0] == taskid


@pytest.mark.actuator
def test_schedule_premept_future_task(publish_agent, cancel_schedules):
    """
    Test error response for schedule request.
    Test schedule preemption of a future task with priority LOW by a higher priority task
    from the a different agent.

    :param publish_agent: fixture invoked to setup all agents necessary and returns an instance
    of Agent object used for publishing
    :param cancel_schedules: fixture used to cancel the schedule at the end of test so that other tests can use
    the same device and time slot
    """
    print ("\n**** test_schedule_premept_future_task ****")
    # used by cancel_schedules
    agentid = 'new_agent'
    taskid = 'task_high_priority4'
    cancel_schedules.append({'agentid': agentid, 'taskid': taskid})
    # add low prority task as well  since it won't get cancelled till end of grace time
    cancel_schedules.append(
        {'agentid': TEST_AGENT, 'taskid': 'task_low_priority4'})

    publish_agent.callback = MagicMock(name="callback")
    publish_agent.callback.reset_mock()
    # subscribe to schedule response topic
    publish_agent.vip.pubsub.subscribe(peer='pubsub',
                                       prefix=topics.ACTUATOR_SCHEDULE_RESULT,
                                       callback=publish_agent.callback).get()

    start = str(datetime.now() + timedelta(seconds=10))
    end = str(datetime.now() + timedelta(seconds=20))
    msg = [
        ['fakedriver2', start, end]
    ]
    result = publish_agent.vip.rpc.call(
        PLATFORM_ACTUATOR,
        REQUEST_NEW_SCHEDULE,
        TEST_AGENT,
        'task_low_priority4',
        'LOW',
        msg).get(timeout=10)
    # expected result {'info': u'', 'data': {}, 'result': SUCCESS}
    print result
    assert result['result'] == SUCCESS
    gevent.sleep(
        1)  # wait for above call's success response to publish_agent.callback method
    publish_agent.callback.reset_mock()

    result = publish_agent.vip.rpc.call(
        PLATFORM_ACTUATOR,
        REQUEST_NEW_SCHEDULE,
        agentid,
        taskid,
        'HIGH',
        msg).get(timeout=10)
    assert result['result'] == SUCCESS

    gevent.sleep(
        6)  # wait for 2 callbacks - success msg for task_high_priority and preempt msg for task_low_priority
    print ('call args list:', publish_agent.callback.call_args_list)
    assert publish_agent.callback.call_count == 2

    # Grab the args of callback and verify
    call_args1 = publish_agent.callback.call_args_list[0][0]
    call_args2 = publish_agent.callback.call_args_list[1][0]

    assert call_args1[1] == PLATFORM_ACTUATOR
    assert call_args1[3] == topics.ACTUATOR_SCHEDULE_RESULT

    # initialize 0 to schedule response and 1 to cancel response
    schedule_header = call_args1[4]
    schedule_message = call_args1[5]
    print ("call args of 1 ", publish_agent.callback.call_args_list[1])
    cancel_header = call_args2[4]
    cancel_message = call_args2[5]

    # check if order is reversed: 0 is cancelresponse and 1 is new schedule
    if call_args1[4]['type'] == 'CANCEL_SCHEDULE':
        assert call_args2[4]['type'] == 'NEW_SCHEDULE'
        cancel_header = call_args1[4]
        cancel_message = call_args1[5]
        schedule_header = call_args2[4]
        schedule_message = call_args2[5]
    else:
        assert call_args1[4]['type'] == 'NEW_SCHEDULE'
        assert call_args2[4]['type'] == 'CANCEL_SCHEDULE'
        # values remain as initialized above if/else

    assert schedule_header['type'] == 'NEW_SCHEDULE'
    assert schedule_header['taskID'] == taskid
    assert schedule_header['requesterID'] == agentid
    assert schedule_message['result'] == SUCCESS

    assert cancel_header['taskID'] == 'task_low_priority4'
    assert cancel_message['data']['agentID'] == agentid
    assert cancel_message['data']['taskID'] == taskid
    assert cancel_message['result'] == 'PREEMPTED'


@pytest.mark.actuator
def test_schedule_conflict_self(publish_agent):
    """
    Test error response for schedule request. Test schedule with conflicting time slots in the same request

    :param publish_agent: fixture invoked to setup all agents necessary and returns an instance
    of Agent object used for publishing
    """
    print ("\n**** test_schedule_conflict_self ****")
    # used by cancel_schedules
    taskid = 'task_self_conflict'
    start = str(datetime.now())
    end = str(datetime.now() + timedelta(seconds=1))

    msg = [
        ['fakedriver1', start, end],
        ['fakedriver1', start, end]
    ]
    result = publish_agent.vip.rpc.call(
        PLATFORM_ACTUATOR,
        REQUEST_NEW_SCHEDULE,
        TEST_AGENT,
        taskid,
        PRIORITY_LOW,
        msg).get(timeout=10)

    print result
    assert result['result'] == FAILURE
    assert result['info'] == 'REQUEST_CONFLICTS_WITH_SELF'


@pytest.mark.actuator
def test_schedule_conflict(publish_agent, cancel_schedules):
    """
    Test schedule conflict with existing schdeule

    :param publish_agent: fixture invoked to setup all agents necessary and returns an instance
    of Agent object used for publishing
    :param cancel_schedules: fixture used to cancel the schedule at the end of test so that other tests can use
    the same device and time slot
    """
    print ("\n**** test_schedule_conflict ****")
    # set agentid and task id for  cancel_schedules fixture
    agentid = TEST_AGENT
    taskid = 'task_conflict1'
    cancel_schedules.append({'agentid': agentid, 'taskid': taskid})

    start = str(datetime.now())
    end = str(datetime.now() + timedelta(seconds=2))

    msg = [
        ['fakedriver0', start, end]
    ]
    result = publish_agent.vip.rpc.call(
        PLATFORM_ACTUATOR,
        REQUEST_NEW_SCHEDULE,
        agentid,
        taskid,
        PRIORITY_LOW,
        msg).get(timeout=10)
    print result
    assert result['result'] == SUCCESS

    result = publish_agent.vip.rpc.call(
        PLATFORM_ACTUATOR,
        REQUEST_NEW_SCHEDULE,
        TEST_AGENT,
        'task_conflict2',
        PRIORITY_LOW,
        msg).get(timeout=10)
    # expected result {'info': u'', 'data': {}, 'result': SUCCESS}
    print result
    assert result['result'] == FAILURE
    assert result['info'] == 'CONFLICTS_WITH_EXISTING_SCHEDULES'


@pytest.mark.actuator
def test_schedule_overlap_success(publish_agent, cancel_schedules):
    """
    Test schedule where stop time of one requested time slot is the same as start time of another
    requested time slot.
    Expected Result : SUCCESS

    :param publish_agent: fixture invoked to setup all agents necessary and returns an instance
    of Agent object used for publishing
    :param cancel_schedules: fixture used to cancel the schedule at the end of test so that other tests can use
    the same device and time slot
    """
    print ("\n**** test_schedule_overlap_success ****")
    # set agentid and task id for  cancel_schedules fixture
    agentid = TEST_AGENT
    taskid = 'task_overlap'
    cancel_schedules.append({'agentid': agentid, 'taskid': taskid})

    start = str(datetime.now())
    end = str(datetime.now() + timedelta(seconds=1))
    end2 = str(datetime.now() + timedelta(seconds=2))

    msg = [
        ['fakedriver0', start, end],
        ['fakedriver0', end, end2]
    ]
    result = publish_agent.vip.rpc.call(
        PLATFORM_ACTUATOR,
        REQUEST_NEW_SCHEDULE,
        agentid,
        taskid,
        PRIORITY_LOW,
        msg).get(timeout=10)
    # expected result {'info': u'', 'data': {}, 'result': SUCCESS}
    print result
    assert result['result'] == SUCCESS


@pytest.mark.actuator
def test_cancel_error_invalid_taskid(publish_agent):
    """
    Test error responses for schedule request. Test invalid task id

    :param publish_agent: fixture invoked to setup all agents necessary and returns an instance
    of Agent object used for publishing
    """
    print ("\n**** test_cancel_error_invalid_taskid ****")
    result = publish_agent.vip.rpc.call(
        PLATFORM_ACTUATOR,
        REQUEST_CANCEL_SCHEDULE,
        TEST_AGENT,
        'invalid_cancel',
    ).get(timeout=10)
    # expected result {'info': u'', 'data': {}, 'result': SUCCESS}
    print result
    assert result['result'] == FAILURE
    assert result['info'] == 'TASK_ID_DOES_NOT_EXIST'


@pytest.mark.actuator
def test_cancel_error_taskid_agentid_mismatch(publish_agent, cancel_schedules):
    """
    Test error responses for schedule request. Test invalid task id

    :param publish_agent: fixture invoked to setup all agents necessary and returns an instance
    of Agent object used for publishing
    :param cancel_schedules: fixture used to cancel the schedule at the end of test so that other tests can use
    the same device and time slot
    """
    print ("\n**** test_cancel_error_taskid_agentid_mismatch ****")
    agentid = TEST_AGENT
    taskid = 'invalid_cancel'
    cancel_schedules.append({'agentid': agentid, 'taskid': taskid})

    start = str(datetime.now())
    end = str(datetime.now() + timedelta(seconds=2))
    msg = [
        ['fakedriver0', start, end]
    ]

    result = publish_agent.vip.rpc.call(
        PLATFORM_ACTUATOR,
        REQUEST_NEW_SCHEDULE,
        agentid,
        taskid,
        PRIORITY_LOW,
        msg).get(timeout=10)
    # expected result {'info': u'', 'data': {}, 'result': SUCCESS}
    print result
    assert result['result'] == SUCCESS

    result = publish_agent.vip.rpc.call(
        PLATFORM_ACTUATOR,
        REQUEST_CANCEL_SCHEDULE,
        'invalid_agent_for_task',
        taskid,
    ).get(timeout=10)
    # expected result {'info': u'', 'data': {}, 'result': SUCCESS}
    print result
    assert result['result'] == FAILURE
    assert result['info'] == 'AGENT_ID_TASK_ID_MISMATCH'


@pytest.mark.actuator
def test_cancel_success(publish_agent):
    """
    Test successful schedule cancel

    :param publish_agent: fixture invoked to setup all agents necessary and returns an instance
    of Agent object used for publishing
    """
    print ("\n**** test_cancel_success ****")

    start = str(datetime.now())
    end = str(datetime.now() + timedelta(seconds=2))
    msg = [
        ['fakedriver1', start, end]
    ]
    result = publish_agent.vip.rpc.call(
        PLATFORM_ACTUATOR,
        REQUEST_NEW_SCHEDULE,
        TEST_AGENT,
        'cancel_success',
        PRIORITY_LOW,
        msg).get(timeout=10)
    # expected result {'info': u'', 'data': {}, 'result': SUCCESS}
    print result
    assert result['result'] == SUCCESS

    result = publish_agent.vip.rpc.call(
        PLATFORM_ACTUATOR,
        REQUEST_CANCEL_SCHEDULE,
        TEST_AGENT,
        'cancel_success',
    ).get(timeout=10)
    # expected result {'info': u'', 'data': {}, 'result': SUCCESS}
    print result
    assert result['result'] == SUCCESS


@pytest.mark.actuator
def test_get_default(publish_agent):
    """
    Test get default value of a point

    :param publish_agent: fixture invoked to setup all agents necessary and returns an instance
    of Agent object used for publishing
    """
    print ("\n**** test_get_default ****")

    result = publish_agent.vip.rpc.call(
        PLATFORM_ACTUATOR,  # Target agent
        'get_point',  # Method
        'fakedriver1/SampleWritableFloat1'  # point
    ).get(timeout=10)
    # expected result {'info': u'', 'data': {}, 'result': SUCCESS}
    print result
    assert result == 10.0


@pytest.mark.actuator
def test_get_success(publish_agent, cancel_schedules):
    """
    Test getting a float value of a point through pubsub
    Expected Result - value of the point

    :param publish_agent: fixture invoked to setup all agents necessary and returns an instance
    of Agent object used for publishing
    :param cancel_schedules: fixture used to cancel the schedule at the end of test so that other tests can use the same
    device and time slot
    """
    print ("\n**** test_get_value_success ****")
    agentid = TEST_AGENT
    taskid = 'task_set_and_get'
    cancel_schedules.append({'agentid': agentid, 'taskid': taskid})

    start = str(datetime.now())
    end = str(datetime.now() + timedelta(seconds=2))
    msg = [
        ['fakedriver1', start, end]
    ]

    result = publish_agent.vip.rpc.call(
        PLATFORM_ACTUATOR,
        REQUEST_NEW_SCHEDULE,
        agentid,
        taskid,
        PRIORITY_LOW,
        msg).get(timeout=10)
    # expected result {'info': u'', 'data': {}, 'result': SUCCESS}
    print result
    assert result['result'] == SUCCESS

    result = publish_agent.vip.rpc.call(
        PLATFORM_ACTUATOR,  # Target agent
        'set_point',  # Method
        agentid,  # Requestor
        'fakedriver1/SampleWritableFloat1',  # Point to set
        1.0  # New value
    ).get(timeout=10)
    assert result == 1.0

    result = publish_agent.vip.rpc.call(
        PLATFORM_ACTUATOR,  # Target agent
        'get_point',  # Method
        'fakedriver1/SampleWritableFloat1'  # point
    ).get(timeout=10)
    # expected result {'info': u'', 'data': {}, 'result': SUCCESS}
    print result
    assert result == 1.0


@pytest.mark.actuator
def test_get_error_invalid_point(publish_agent):
    """
    Test getting a float value of a point through pubsub with invalid point name

    :param publish_agent: fixture invoked to setup all agents necessary and returns an instance
    of Agent object used for publishing
    """
    print ("\n**** test_get_error_invalid_point ****")
    try:
        result = publish_agent.vip.rpc.call(
            PLATFORM_ACTUATOR,  # Target agent
            'get_point',  # Method
            'fakedriver1/SampleWritableFloat123').get(timeout=10)
        pytest.fail(
            'Expecting RemoteError for accessing invalid point. Code returned {}'.format(
                result))
    except RemoteError as e:
        # assert e.exc_info['exc_type'] == 'master_driver.interfaces.DriverInterfaceError'
        assert e.message.find(
            'Point not configured on device: SampleWritableFloat123') != -1


@pytest.mark.actuator
def test_set_value_float(publish_agent, cancel_schedules, revert_devices):
    """
    Test setting a float value of a point through rpc
    Expected result = value of the actuation point

    :param publish_agent: fixture invoked to setup all agents necessary and returns an instance
    of Agent object used for publishing
    :param cancel_schedules: fixture used to cancel the schedule at the end of test so that other tests can use the
    same device and time slot
    """
    print ("\n**** test_set_float_value ****")
    taskid = 'task_set_float_value'
    agentid = TEST_AGENT
    device = 'fakedriver0'
    cancel_schedules.append({'agentid': agentid, 'taskid': taskid})
    revert_devices.append({'agentid': agentid, 'device': device})

    start = str(datetime.now())
    end = str(datetime.now() + timedelta(seconds=2))
    msg = [
        [device, start, end]
    ]
    result = publish_agent.vip.rpc.call(
        PLATFORM_ACTUATOR,
        REQUEST_NEW_SCHEDULE,
        agentid,
        taskid,
        PRIORITY_LOW,
        msg).get(timeout=10)
    # expected result {'info': u'', 'data': {}, 'result': SUCCESS}
    print result
    assert result['result'] == SUCCESS

    result = publish_agent.vip.rpc.call(
        PLATFORM_ACTUATOR,  # Target agent
        'set_point',  # Method
        agentid,  # Requestor
        'fakedriver0/SampleWritableFloat1',  # Point to set
        2.5  # New value
    ).get(timeout=10)
    assert result == 2.5
    
@pytest.mark.actuator
def test_revert_point(publish_agent, cancel_schedules):
    """
    Test setting a float value of a point through rpc
    Expected result = value of the actuation point

    :param publish_agent: fixture invoked to setup all agents necessary and returns an instance
    of Agent object used for publishing
    :param cancel_schedules: fixture used to cancel the schedule at the end of test so that other tests can use the
    same device and time slot
    """
    print ("\n**** test_set_float_value ****")
    taskid = 'test_revert_point'
    agentid = TEST_AGENT
    cancel_schedules.append({'agentid': agentid, 'taskid': taskid})

    start = str(datetime.now())
    end = str(datetime.now() + timedelta(seconds=2))
    msg = [
        ['fakedriver0', start, end]
    ]
    result = publish_agent.vip.rpc.call(
        PLATFORM_ACTUATOR,
        REQUEST_NEW_SCHEDULE,
        agentid,
        taskid,
        PRIORITY_LOW,
        msg).get(timeout=10)
    # expected result {'info': u'', 'data': {}, 'result': SUCCESS}
    print result
    assert result['result'] == SUCCESS
    
    initial_value = publish_agent.vip.rpc.call(
        PLATFORM_ACTUATOR,  # Target agent
        'get_point',  # Method
        'fakedriver0/SampleWritableFloat1',  # Point to get
    ).get(timeout=10)
    
    test_value = initial_value + 1.0
    
    result = publish_agent.vip.rpc.call(
        PLATFORM_ACTUATOR,  # Target agent
        'set_point',  # Method
        agentid,  # Requestor
        'fakedriver0/SampleWritableFloat1',  # Point to set
        test_value  # New value
    ).get(timeout=10)
    assert result == test_value
    
    publish_agent.vip.rpc.call(
        PLATFORM_ACTUATOR,  # Target agent
        'revert_point',  # Method
        agentid,  # Requestor
        'fakedriver0/SampleWritableFloat1'  # Point to revert
    ).get(timeout=10)
    
    result = publish_agent.vip.rpc.call(
        PLATFORM_ACTUATOR,  # Target agent
        'get_point',  # Method
        'fakedriver0/SampleWritableFloat1',  # Point to get
    ).get(timeout=10)
    #Value taken from fake_unit_testing.csv
    assert result == initial_value
    
@pytest.mark.actuator
def test_revert_device(publish_agent, cancel_schedules):
    """
    Test setting a float value of a point through rpc
    Expected result = value of the actuation point

    :param publish_agent: fixture invoked to setup all agents necessary and returns an instance
    of Agent object used for publishing
    :param cancel_schedules: fixture used to cancel the schedule at the end of test so that other tests can use the
    same device and time slot
    """
    print ("\n**** test_set_float_value ****")
    taskid = 'test_revert_point'
    agentid = TEST_AGENT
    cancel_schedules.append({'agentid': agentid, 'taskid': taskid})

    start = str(datetime.now())
    end = str(datetime.now() + timedelta(seconds=2))
    msg = [
        ['fakedriver0', start, end]
    ]
    result = publish_agent.vip.rpc.call(
        PLATFORM_ACTUATOR,
        REQUEST_NEW_SCHEDULE,
        agentid,
        taskid,
        PRIORITY_LOW,
        msg).get(timeout=10)
    # expected result {'info': u'', 'data': {}, 'result': SUCCESS}
    print result
    assert result['result'] == SUCCESS
    
    initial_value = publish_agent.vip.rpc.call(
        PLATFORM_ACTUATOR,  # Target agent
        'get_point',  # Method
        'fakedriver0/SampleWritableFloat1',  # Point to get
    ).get(timeout=10)
    
    test_value = initial_value + 1.0
    
    result = publish_agent.vip.rpc.call(
        PLATFORM_ACTUATOR,  # Target agent
        'set_point',  # Method
        agentid,  # Requestor
        'fakedriver0/SampleWritableFloat1',  # Point to set
        test_value  # New value
    ).get(timeout=10)
    assert result == test_value
    
    publish_agent.vip.rpc.call(
        PLATFORM_ACTUATOR,  # Target agent
        'revert_device',  # Method
        agentid,  # Requestor
        'fakedriver0'  # Point to revert
    ).get(timeout=10)
    
    result = publish_agent.vip.rpc.call(
        PLATFORM_ACTUATOR,  # Target agent
        'get_point',  # Method
        'fakedriver0/SampleWritableFloat1',  # Point to get
    ).get(timeout=10)
    #Value taken from fake_unit_testing.csv
    assert result == initial_value


@pytest.mark.actuator
def test_set_error_array(publish_agent, cancel_schedules):
    """
    Test setting a array of single float value of a point. Should return type error

    :param publish_agent: fixture invoked to setup all agents necessary and returns an instance
    of Agent object used for publishing
    :param cancel_schedules: fixture used to cancel the schedule at the end of test so that other tests can use the
    same device and time slot
    """
    print ("\n**** test_set_error_array ****")
    # set agentid and task id for  cancel_schedules fixture
    agentid = TEST_AGENT
    taskid = 'task_set_float_array_value'
    cancel_schedules.append({'agentid': agentid, 'taskid': taskid})

    start = str(datetime.now())
    end = str(datetime.now() + timedelta(seconds=2))
    msg = [
        ['fakedriver0', start, end]
    ]
    result = publish_agent.vip.rpc.call(
        PLATFORM_ACTUATOR,
        REQUEST_NEW_SCHEDULE,
        agentid,
        taskid,
        PRIORITY_LOW,
        msg).get(timeout=10)
    # expected result {'info': u'', 'data': {}, 'result': SUCCESS}
    print result
    assert result['result'] == SUCCESS
    try:
        result = publish_agent.vip.rpc.call(
            PLATFORM_ACTUATOR,  # Target agent
            'set_point',  # Method
            agentid,  # Requestor
            'fakedriver0/SampleWritableFloat1',  # Point to set
            [2.5]  # New value
        ).get(timeout=10)
        pytest.fail(
            'Expecting RemoteError for trying to set array on point that expects float. Code returned {}'.format(
                result))
    except RemoteError as e:
        assert e.message == "TypeError('float() argument must be a string or a number')"


@pytest.mark.actuator
def test_set_lock_error(publish_agent):
    """
    Test setting a float value of a point through rpc without an allocation
    Expected result
    Remote Error with message 'caller does not have this lock'
        'type': 'LockError'
        'value':
    }
    :param publish_agent: fixture invoked to setup all agents necessary and returns an instance
    of Agent object used for publishing
    """
    try:
        result = publish_agent.vip.rpc.call(
            PLATFORM_ACTUATOR,  # Target agent
            'set_point',  # Method
            TEST_AGENT,  # Requestor
            'fakedriver1/SampleWritableFloat1',  # Point to set
            '2.5'  # New value
        ).get(timeout=10)
        pytest.fail('Expecting LockError. Code returned: {}'.format(result))
    except RemoteError as e:
        assert e.exc_info['exc_type'] == 'actuator.agent.LockError'
        assert e.message == 'caller ({}) does not have this lock'.format(
            TEST_AGENT)


@pytest.mark.actuator
def test_set_value_error(publish_agent, cancel_schedules):
    """
    Test setting a wrong type value of a point through rpc


    :param publish_agent: fixture invoked to setup all agents necessary and returns an instance
    of Agent object used for publishing
    :param cancel_schedules: fixture used to cancel the schedule at the end of test so that other tests can use the same
    device and time slot
    """
    print ("\n**** test_set_value_error ****")
    agentid = TEST_AGENT
    taskid = 'task_set_value_error'
    cancel_schedules.append({'agentid': agentid, 'taskid': taskid})

    start = str(datetime.now())
    end = str(datetime.now() + timedelta(seconds=2))

    msg = [
        ['fakedriver0', start, end]
    ]
    result = publish_agent.vip.rpc.call(
        PLATFORM_ACTUATOR,
        REQUEST_NEW_SCHEDULE,
        agentid,
        taskid,
        PRIORITY_LOW,
        msg).get(timeout=10)
    # expected result {'info': u'', 'data': {}, 'result': SUCCESS}
    print result
    assert result['result'] == SUCCESS
    try:
        result = publish_agent.vip.rpc.call(
            'platform.actuator',  # Target agent
            'set_point',  # Method
            agentid,  # Requestor
            'fakedriver0/SampleWritableFloat1',  # Point to set
            'On'  # New value
        ).get(timeout=10)
        pytest.fail("Expecting ValueError but code returned: {}".format(result))
    except RemoteError as e:
        assert e.message == "ValueError('could not convert string to float: On')"


@pytest.mark.actuator
def test_set_error_none_agent(publish_agent, cancel_schedules):
    """
    Test setting a value of a point through rpc with agentid=None


    :param publish_agent: fixture invoked to setup all agents necessary and returns an instance
    of Agent object used for publishing
    :param cancel_schedules: fixture used to cancel the schedule at the end of test so that other tests can use the same
    device and time slot
    """
    print ("\n**** test_set_error_none_agent ****")
    agentid = TEST_AGENT
    taskid = 'task_set_none_agent'
    cancel_schedules.append({'agentid': agentid, 'taskid': taskid})

    start = str(datetime.now())
    end = str(datetime.now() + timedelta(seconds=2))

    msg = [
        ['fakedriver0', start, end]
    ]
    result = publish_agent.vip.rpc.call(
        PLATFORM_ACTUATOR,
        REQUEST_NEW_SCHEDULE,
        agentid,
        taskid,
        PRIORITY_LOW,
        msg).get(timeout=10)
    # expected result {'info': u'', 'data': {}, 'result': SUCCESS}
    print result
    assert result['result'] == SUCCESS

    try:
        result = publish_agent.vip.rpc.call(
            'platform.actuator',  # Target agent
            'set_point',  # Method
            None,  # Requestor
            'fakedriver0/SampleWritableFloat1',  # Point to set
            'On'  # New value
        ).get(timeout=10)
        pytest.fail(
            "Expecting value error but code returned: {}".format(result))
    except RemoteError as e:
        assert e.message == 'Agent id must be a nonempty string'
        assert e.exc_info['exc_type'] == 'TypeError'


@pytest.mark.actuator
def test_set_error_read_only_point(publish_agent, cancel_schedules):
    """
    Test setting a value of a read only point through pubsub

    :param publish_agent: fixture invoked to setup all agents necessary and returns an instance
    of Agent object used for publishing
    :param cancel_schedules: fixture used to cancel the schedule at the end of test so that other tests can use the same
    device and time slot
    """
    print ("\n**** test_set_read_only_point ****")
    agentid = TEST_AGENT
    taskid = 'task_set_readonly_point'
    cancel_schedules.append({'agentid': agentid, 'taskid': taskid})

    start = str(datetime.now())
    end = str(datetime.now() + timedelta(seconds=2))

    msg = [
        ['fakedriver0', start, end]
    ]
    result = publish_agent.vip.rpc.call(
        PLATFORM_ACTUATOR,
        REQUEST_NEW_SCHEDULE,
        agentid,
        taskid,
        PRIORITY_LOW,
        msg).get(timeout=10)
    # expected result {'info': u'', 'data': {}, 'result': SUCCESS}
    print result
    assert result['result'] == SUCCESS

    try:
        result = publish_agent.vip.rpc.call(
            'platform.actuator',  # Target agent
            'set_point',  # Method
            agentid,  # Requestor
            'fakedriver0/OutsideAirTemperature1',  # Point to set
            1.2  # New value
        ).get(timeout=10)
        pytest.fail(
            'Expecting RemoteError but code returned: {}'.format(result))
    except RemoteError as e:
        assert e.message == "IOError('Trying to write to a point configured read only: OutsideAirTemperature1')"<|MERGE_RESOLUTION|>--- conflicted
+++ resolved
@@ -74,17 +74,9 @@
 @pytest.fixture(scope="module")
 def publish_agent(request, volttron_instance1):
     # Create master driver config and 2 fake devices each with 6 points
-<<<<<<< HEAD
     process = Popen(['python', 'config_builder.py', '--count=4', '--publish-only-depth-all',
                      'fake', 'fake_unit_testing.csv', 'null'], env=volttron_instance1.env, cwd='scripts/scalability-testing',
                     stdout=subprocess.PIPE, stderr=subprocess.PIPE)
-=======
-    process = Popen(
-        ['python', 'config_builder.py', '--count=4', '--publish-only-depth-all',
-         'fake', 'fake6.csv', 'null'], env=volttron_instance1.env,
-        cwd='scripts/scalability-testing',
-        stdout=subprocess.PIPE, stderr=subprocess.PIPE)
->>>>>>> 5207af1b
     result = process.wait()
     print result
     assert result == 0
