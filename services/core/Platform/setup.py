--- conflicted
+++ resolved
@@ -59,18 +59,16 @@
 from setuptools import setup, find_packages
 from os import path
 
-<<<<<<< HEAD
-=======
 MAIN_MODULE = 'agent'
 
 # Find the agent package that contains the main module
->>>>>>> 64518341
 packages = find_packages('.')
 agent_package = ''
 for package in find_packages():
     # Because there could be other packages such as tests
     if path.isfile(package + '/' + MAIN_MODULE + '.py') is True:
         agent_package = package
+
 if not agent_package:
     raise RuntimeError(
         'None of the packages under {dir} contain the file {main_module}'.format(
@@ -81,20 +79,9 @@
 _temp = __import__(agent_module, globals(), locals(), ['__version__'], -1)
 __version__ = _temp.__version__
 
-<<<<<<< HEAD
-agent_module = package+'.agent'
-
-_temp = __import__(agent_module, globals(), locals(), ['__version__'], -1)
-__version__ = _temp.__version__
-
 setup(
     include_package_data=True,
     name = package + 'agent',
-=======
-# Setup
-setup(
-    name = agent_package + 'agent',
->>>>>>> 64518341
     version = __version__,
     install_requires = ['volttron', 'psutil'],
     packages = packages,
