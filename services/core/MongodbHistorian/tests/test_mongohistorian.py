--- conflicted
+++ resolved
@@ -230,12 +230,7 @@
             # Because timestamps in mongo are only concerned with the first
             #  three digits after the decimal we do this to give some
             # randomness here.
-<<<<<<< HEAD
-            myint = random.randint(0, 999)
-            mymicro = str(myint)+'000'
-=======
             micro = str(random.randint(0, 999999))
->>>>>>> a3a7bac1
 
             now = datetime(now.year, now.month, now.day, h, m,
                            random.randint(0, 59), int(micro))
