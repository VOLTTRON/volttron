{
    "agentid": "sqlhistorian-sqlite",
<<<<<<< HEAD

    #DEPRECATION WARNING: Do not use the "identity" setting. Instead use the new method provided by
    # the platform to set an agent's identity.
    #See scripts/core/make-sqlite-historian.sh for an example of how this is done.

    #Setting a historian's VIP IDENTITY
    #from its configuration file will no longer be supported after VOLTTRON 4.0

    #Using the identity configuration setting will override the value provided
    #by the platform. This new value will not be reported correctly by 'volttron-ctl status'

    #"identity": "platform.historian",

=======
    "identity": "platform.historian",
>>>>>>> b5883563
    "connection": {
        "type": "sqlite",
        "params": {
            "database": "~/.volttron/data/platform.historian.sqlite"
        }
    }
}<|MERGE_RESOLUTION|>--- conflicted
+++ resolved
@@ -1,6 +1,5 @@
 {
     "agentid": "sqlhistorian-sqlite",
-<<<<<<< HEAD
 
     #DEPRECATION WARNING: Do not use the "identity" setting. Instead use the new method provided by
     # the platform to set an agent's identity.
@@ -13,10 +12,7 @@
     #by the platform. This new value will not be reported correctly by 'volttron-ctl status'
 
     #"identity": "platform.historian",
-
-=======
-    "identity": "platform.historian",
->>>>>>> b5883563
+    
     "connection": {
         "type": "sqlite",
         "params": {
