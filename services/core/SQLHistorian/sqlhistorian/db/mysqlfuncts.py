--- conflicted
+++ resolved
@@ -174,10 +174,6 @@
             '''  values(%s, %s, %s)'''
 
     def insert_topic_query(self):
-<<<<<<< HEAD
-        return '''REPLACE INTO topics (topic_name) values (%s)'''
-    
-=======
         return '''INSERT INTO ''' + self.topics_table + ''' (topic_name)
             values (%s)'''
 
@@ -186,7 +182,6 @@
             WHERE topic_id = %s'''
 
     #@property
->>>>>>> 63803eff
     def get_topic_map(self):
         _log.debug("in get_topic_map")
         q = "SELECT topic_id, topic_name FROM " + self.topics_table + ";"
