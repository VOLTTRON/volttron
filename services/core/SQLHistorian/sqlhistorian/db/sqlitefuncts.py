--- conflicted
+++ resolved
@@ -220,16 +220,12 @@
                ''' values(?, ?, ?)'''
     
     def insert_topic_query(self):
-<<<<<<< HEAD
-        return '''INSERT OR REPLACE INTO topics (topic_name) values (?)'''
-=======
         return '''INSERT INTO ''' + self.topics_table + \
             ''' (topic_name) values (?)'''
 
     def update_topic_query(self):
         return '''UPDATE ''' + self.topics_table + ''' SET topic_name = ?
             WHERE topic_id = ?'''
->>>>>>> 63803eff
 
     def get_topic_map(self):
         _log.debug("in get_topic_map")
