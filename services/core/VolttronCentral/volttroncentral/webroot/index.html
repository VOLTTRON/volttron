--- conflicted
+++ resolved
@@ -4,15 +4,8 @@
         <meta charset="utf-8">
 
         <title>VOLTTRON&trade; Central BETA</title>
-<<<<<<< HEAD
-    <link href="/css/app-925023c022dbd99bfa89.css" rel="stylesheet"></head>
+    <link href="/css/app-f778beea7ce2e9e1caae.css" rel="stylesheet"></head>
     <body>
         <div id="app"></div>
-    <script type="text/javascript" src="/js/app-925023c022dbd99bfa89.js"></script></body>
-=======
-    <link href="/css/app-9f9d3a68a0ab793dd980.css" rel="stylesheet"></head>
-    <body>
-        <div id="app"></div>
-    <script type="text/javascript" src="/js/app-9f9d3a68a0ab793dd980.js"></script></body>
->>>>>>> 4d8a54e1
+    <script type="text/javascript" src="/js/app-f778beea7ce2e9e1caae.js"></script></body>
 </html>