<!doctype html>
<html>
    <head>
        <meta charset="utf-8">

        <title>VOLTTRON&trade; Central BETA</title>
<<<<<<< HEAD
    <link href="/css/app-84a3cef1b254cf8eba14.css" rel="stylesheet"></head>
    <body>
        <div id="app"></div>
    <script type="text/javascript" src="/js/app-84a3cef1b254cf8eba14.js"></script></body>
=======
    <link href="/css/app-be07f3ca911e829993ef.css" rel="stylesheet"></head>
    <body>
        <div id="app"></div>
    <script type="text/javascript" src="/js/app-be07f3ca911e829993ef.js"></script></body>
>>>>>>> 7c4cc663
</html><|MERGE_RESOLUTION|>--- conflicted
+++ resolved
@@ -4,15 +4,8 @@
         <meta charset="utf-8">
 
         <title>VOLTTRON&trade; Central BETA</title>
-<<<<<<< HEAD
-    <link href="/css/app-84a3cef1b254cf8eba14.css" rel="stylesheet"></head>
-    <body>
-        <div id="app"></div>
-    <script type="text/javascript" src="/js/app-84a3cef1b254cf8eba14.js"></script></body>
-=======
     <link href="/css/app-be07f3ca911e829993ef.css" rel="stylesheet"></head>
     <body>
         <div id="app"></div>
     <script type="text/javascript" src="/js/app-be07f3ca911e829993ef.js"></script></body>
->>>>>>> 7c4cc663
 </html>