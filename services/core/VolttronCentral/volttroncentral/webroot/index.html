<!doctype html>
<html>
    <head>
        <meta charset="utf-8">

        <title>VOLTTRON&trade; Central BETA</title>
<<<<<<< HEAD
    <link href="/css/app-be1e195020ebec4f2c57.css" rel="stylesheet"></head>
    <body>
        <div id="app"></div>
    <script type="text/javascript" src="/js/app-be1e195020ebec4f2c57.js"></script></body>
=======
    <link href="/css/app-a4361bc79faec4b4b4a5.css" rel="stylesheet"></head>
    <body>
        <div id="app"></div>
    <script type="text/javascript" src="/js/app-a4361bc79faec4b4b4a5.js"></script></body>
>>>>>>> 18c4c4b4
</html><|MERGE_RESOLUTION|>--- conflicted
+++ resolved
@@ -4,15 +4,8 @@
         <meta charset="utf-8">
 
         <title>VOLTTRON&trade; Central BETA</title>
-<<<<<<< HEAD
-    <link href="/css/app-be1e195020ebec4f2c57.css" rel="stylesheet"></head>
+    <link href="/css/app-241572eee01e732dee87.css" rel="stylesheet"></head>
     <body>
         <div id="app"></div>
-    <script type="text/javascript" src="/js/app-be1e195020ebec4f2c57.js"></script></body>
-=======
-    <link href="/css/app-a4361bc79faec4b4b4a5.css" rel="stylesheet"></head>
-    <body>
-        <div id="app"></div>
-    <script type="text/javascript" src="/js/app-a4361bc79faec4b4b4a5.js"></script></body>
->>>>>>> 18c4c4b4
+    <script type="text/javascript" src="/js/app-241572eee01e732dee87.js"></script></body>
 </html>