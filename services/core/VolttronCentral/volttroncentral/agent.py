# -*- coding: utf-8 -*- {{{
# vim: set fenc=utf-8 ft=python sw=4 ts=4 sts=4 et:

# Copyright (c) 2016, Battelle Memorial Institute
# All rights reserved.
#
# Redistribution and use in source and binary forms, with or without
# modification, are permitted provided that the following conditions
# are met:
#
# 1. Redistributions of source code must retain the above copyright
#    notice, this list of conditions and the following disclaimer.
# 2. Redistributions in binary form must reproduce the above copyright
#    notice, this list of conditions and the following disclaimer in
#    the documentation and/or other materials provided with the
#    distribution.
#
# THIS SOFTWARE IS PROVIDED BY THE COPYRIGHT HOLDERS AND CONTRIBUTORS
# "AS IS" AND ANY EXPRESS OR IMPLIED WARRANTIES, INCLUDING, BUT NOT
# LIMITED TO, THE IMPLIED WARRANTIES OF MERCHANTABILITY AND FITNESS FOR
# A PARTICULAR PURPOSE ARE DISCLAIMED. IN NO EVENT SHALL THE COPYRIGHT
# OWNER OR CONTRIBUTORS BE LIABLE FOR ANY DIRECT, INDIRECT, INCIDENTAL,
# SPECIAL, EXEMPLARY, OR CONSEQUENTIAL DAMAGES (INCLUDING, BUT NOT
# LIMITED TO, PROCUREMENT OF SUBSTITUTE GOODS OR SERVICES; LOSS OF USE,
# DATA, OR PROFITS; OR BUSINESS INTERRUPTION) HOWEVER CAUSED AND ON ANY
# THEORY OF LIABILITY, WHETHER IN CONTRACT, STRICT LIABILITY, OR TORT
# (INCLUDING NEGLIGENCE OR OTHERWISE) ARISING IN ANY WAY OUT OF THE USE
# OF THIS SOFTWARE, EVEN IF ADVISED OF THE POSSIBILITY OF SUCH DAMAGE.
#
# The views and conclusions contained in the software and documentation
# are those of the authors and should not be interpreted as representing
# official policies, either expressed or implied, of the FreeBSD
# Project.
#
# This material was prepared as an account of work sponsored by an
# agency of the United States Government.  Neither the United States
# Government nor the United States Department of Energy, nor Battelle,
# nor any of their employees, nor any jurisdiction or organization that
# has cooperated in the development of these materials, makes any
# warranty, express or implied, or assumes any legal liability or
# responsibility for the accuracy, completeness, or usefulness or any
# information, apparatus, product, software, or process disclosed, or
# represents that its use would not infringe privately owned rights.
#
# Reference herein to any specific commercial product, process, or
# service by trade name, trademark, manufacturer, or otherwise does not
# necessarily constitute or imply its endorsement, recommendation, or
# favoring by the United States Government or any agency thereof, or
# Battelle Memorial Institute. The views and opinions of authors
# expressed herein do not necessarily state or reflect those of the
# United States Government or any agency thereof.
#
# PACIFIC NORTHWEST NATIONAL LABORATORY
# operated by BATTELLE for the UNITED STATES DEPARTMENT OF ENERGY
# under Contract DE-AC05-76RL01830
# }}}

"""
.. _volttroncentral-agent:

The VolttronCentral(VCA) agent is used to manage remote VOLTTRON instances.
The VCA exposes a JSON-RPC based web api and a web enabled visualization
framework.  The web enabled framework is known as VOLTTRON
Central Management Console (VCMC).

In order for an instance to be able to be managed by VCMC a
:class:`vcplatform.agent.VolttronCentralPlatform` must be executing on the
instance.  If there is a :class:`vcplatform.agent.VolttronCentralPlatform`
running on the same instance as VCA it will be automatically registered as a
managed instance.  Otherwise, there are two different paths to registering an
instance with VCA.

1. Through the web api a call to the JSON-RPC method register_instance.
2. From an external platform through pub/sub.  this secondary method is
   preferred when deploying instances in the field that need to "phone home"
   to VCA after being deployed.
   
"""

from collections import defaultdict
import errno
import logging
import sys
import os
import os.path as p

import gevent
from abc import ABCMeta

from authenticate import Authenticate
from sessions import SessionHandler
from volttron.utils.persistance import load_create_store
from volttron.platform import jsonrpc
from volttron.platform.agent import utils
from volttron.platform.agent.utils import (
    get_aware_utc_now, format_timestamp, parse_timestamp_string)
from volttron.platform.agent.known_identities import (
    VOLTTRON_CENTRAL, VOLTTRON_CENTRAL_PLATFORM, MASTER_WEB,
    PLATFORM_HISTORIAN)
from volttron.platform.auth import AuthEntry, AuthFile
from volttron.platform.jsonrpc import (
    INVALID_REQUEST, METHOD_NOT_FOUND,
    UNHANDLED_EXCEPTION, UNAUTHORIZED,
    UNABLE_TO_REGISTER_INSTANCE, DISCOVERY_ERROR,
    UNABLE_TO_UNREGISTER_INSTANCE, UNAVAILABLE_PLATFORM, INVALID_PARAMS,
    UNAVAILABLE_AGENT)
from volttron.platform.messaging.health import UNKNOWN_STATUS, Status, \
    BAD_STATUS
from .resource_directory import ResourceDirectory
from volttron.platform.vip.agent import Agent, RPC, PubSub, Core, Unreachable
from volttron.platform.vip.agent.subsystems import query
from volttron.platform.vip.agent.utils import build_agent
from volttron.platform.web import (DiscoveryInfo, DiscoveryError)
from zmq.utils import jsonapi
from .registry import PlatformRegistry

__version__ = "3.5.3"

_log = logging.getLogger(__name__)

# Web root is going to be relative to the volttron central agents
# current agent's installed path
DEFAULT_WEB_ROOT = p.abspath(p.join(p.dirname(__file__), 'webroot/'))


class Connected(object):
    __metaclass__ = ABCMeta

    @property
    def agent(self):
        raise NotImplementedError('Class must implment this property')

    def is_connected(self):
        raise NotImplementedError('Class must implment is_connected function')


class ConnectedLocalPlatform(Connected):
    def __init__(self, agent):
        super(ConnectedLocalPlatform, self).__init__()
        self._connected_agent = agent

    @property
    def agent(self):
        return self._connected_agent

    def is_connected(self):
        try:
            resp = self._connected_agent.vip.ping(
                VOLTTRON_CENTRAL_PLATFORM).get(timeout=15)
            return True
        except gevent.Timeout, Unreachable:
            _log.debug("Timeout ping address {} for agent."
                       .format(self._address))
            return False

    def disconnect(self):
        self._connected_agent = None


class ConnectedPlatform(Connected):
    def __init__(self, address, serverkey, publickey, secretkey):
        super(ConnectedPlatform, self).__init__()
        self._address = address
        self._serverkey = serverkey
        self._publickey = publickey
        self._secretkey = secretkey
        self._connected_agent = None

    def connect(self):
        _log.info('Connecting {}'.format(self._address))
        self._connected_agent = build_agent(
            address=self._address, serverkey=self._serverkey,
            secretkey=self._secretkey, publickey=self._publickey
        )

    def disconnect(self):
        _log.info('Disconnecting {}'.format(self._address))
        if self._connected_agent:
            self._connected_agent.core.stop()
            self._connected_agent = False

    @property
    def agent(self):
        if not self.is_connected():
            self.connect()
        return self._connected_agent

    def is_connected(self):
        if self._connected_agent:
            try:
                resp = self._connected_agent.vip.ping(
                    VOLTTRON_CENTRAL_PLATFORM).get(timeout=15)
            except gevent.Timeout:
                _log.debug("Timeout ping address {} for agent."
                           .format(self._address))
                self._connected_agent = None

        return self._connected_agent


class VolttronCentralAgent(Agent):
    """ Agent for managing many volttron instances from a central web ui.

    During the


    """
    __name__ = 'VolttronCentralAgent'

    def __init__(self, config_path, **kwargs):
        """ Creates a `VolttronCentralAgent` object to manage instances.

         Each instances that is registered must contain a running
         `VolttronCentralPlatform`.  Through this conduit the
         `VolttronCentralAgent` is able to communicate securly and
         efficiently.

        :param config_path:
        :param kwargs:
        :return:
        """
        _log.info("{} constructing...".format(self.__name__))

        # This is a special object so only use it's identity.
        identity = kwargs.pop("identity", None)
        identity = VOLTTRON_CENTRAL

        super(VolttronCentralAgent, self).__init__(identity=identity,
                                                   **kwargs)
        # Load the configuration into a dictionary
        self._config = utils.load_config(config_path)

        # Expose the webroot property to be customized through the config
        # file.
        self._webroot = self._config.get('webroot', DEFAULT_WEB_ROOT)
        if self._webroot.endswith('/'):
            self._webroot = self._webroot[:-1]
        _log.debug('The webroot is {}'.format(self._webroot))

        # Required users
        self._user_map = self._config.get('users', None)

        _log.debug("User map is: {}".format(self._user_map))
        if self._user_map is None:
            raise ValueError('users not specified within the config file.')

        # Search and replace for topics
        # The difference between the list and the map is that the list
        # specifies the search and replaces that should be done on all of the
        # incoming topics.  Once all of the search and replaces are done then
        # the mapping from the original to the final is stored in the map.
        self._topic_replace_list = self._config.get('topic_replace_list', [])
        self._topic_replace_map = defaultdict(str)
        _log.debug('Topic replace list: {}'.format(self._topic_replace_list))

        # A resource directory that contains everything that can be looked up.
        self._resources = ResourceDirectory()
        self._registry = self._resources.platform_registry

        # This has a dictionary mapping the platform_uuid to an agent
        # connected to the vip-address of the registered platform.  If the
        # registered platform is None then that means we were unable to
        # connect to the platform the last time it was tried.
        self._pa_agents = {}

        # if there is a volttron central agent on this instance then this
        # will be resolved.
        self._peer_platform = None

        # An object that allows the checking of currently authenticated
        # sessions.
        self._sessions = SessionHandler(Authenticate(self._user_map))
        self.webaddress = None
        self._web_info = None

        # A flag that tels us that we are in the process of updating already.
        # This will allow us to not have multiple periodic calls at the same
        # time which could cause unpredicatable results.
        self._flag_updating_deviceregistry = False

        self._setting_store = load_create_store(
            os.path.join(os.environ['VOLTTRON_HOME'],
                         'data', 'volttron.central.settings'))

        self._request_store = load_create_store(
            os.path.join(os.environ['VOLTTRON_HOME'],
                         'data', 'volttron.central.requeststore'))

    # @Core.periodic(60)
    def _reconnect_to_platforms(self):
        """ Attempt to reconnect to all the registered platforms.
        """
        _log.info('Reconnecting to platforms')
        for entry in self._registry.get_platforms():
            try:
                conn_to_instance = None
                if entry.is_local:
                    _log.debug('connecting to vip address: {}'.format(
                        self._local_address
                    ))
                    conn_to_instance = ConnectedLocalPlatform(self)
                elif entry.platform_uuid in self._pa_agents.keys():
                    conn_to_instance = self._pa_agents.get(entry.platform_uuid)
                    try:
<<<<<<< HEAD
                        if conn_to_instance.vip.peerlist().get(timeout=10):
=======
                        if conn_to_instance.agent.vip.peerlist.get(timeout=15):
>>>>>>> 03cc00bd
                            pass
                    except gevent.Timeout:
                        del self._pa_agents[entry.platform_uuid]
                        conn_to_instance = None

                if not conn_to_instance:
                    _log.debug('connecting to vip address: {}'.format(
                        entry.vip_address
                    ))
                    conn_to_instance = ConnectedPlatform(
                        address=entry.vip_address,
                        serverkey=entry.serverkey,
                        publickey=self.core.publickey,
                        secretkey=self.core.secretkey
                    )

                # Subscribe to the underlying agent's pubsub bus.
                _log.debug("subscribing to platforms pubsub bus.")
                conn_to_instance.agent.vip.pubsub.subscribe(
                    "pubsub", "platforms", self._on_platforms_messsage)
                self._pa_agents[entry.platform_uuid] = conn_to_instance
                _log.debug('Configuring platform to be the correct uuid.')
                conn_to_instance.agent.vip.rpc.call(
                    VOLTTRON_CENTRAL_PLATFORM, "reconfigure",
                    platform_uuid=entry.platform_uuid).get(timeout=15)

            except (gevent.Timeout, Unreachable) as e:
                _log.error("Unreachable platform address: {}"
                           .format(entry.vip_address))
                self._pa_agents[entry.platform_uuid] = None

    @PubSub.subscribe("pubsub", "heartbeat/volttroncentralplatform")
    def _on_platform_heartbeat(self, peer, sender, bus, topic, headers,
                               message):
        _log.debug('Got Heartbeat from: {}'.format(topic))

    def _handle_pubsub_register(self, message):
        # register the platform if a local platform otherwise put it
        # in a to_register store
        required = ('serverkey', 'publickey', 'address')
        valid = True
        for p in required:
            if not p in message or not message[p]:
                _log.error('Invalid {} param not specified or invalid')
                valid = False
        # Exit loop if not valid.
        if not valid:
            _log.warn('Invalid message format for platform registration.')
            return

        _log.info('Attempting to register through pubsub address: {}'
                  .format(message['address']))

        passed_uuid = None
        if 'had_platform_uuid' in message:
            passed_uuid = message['had_platform_uuid']

            entry = self._registry.get_platform(passed_uuid)
            if not entry:
                _log.error('{} was not found as a previously registered '
                           'platform. Address: {}'
                           .format(passed_uuid, message['address']))
                return

            # Verify the platform address serverkey publickey are the
            # same.
            _log.debug('Refreshing registration for {}'
                       .format(message['address']))

        if self._local_address == message['address']:
            if passed_uuid is not None:
                _log.debug('Local platform entry attempting to re-register.')
                local_entry = self._registry.get_platform(passed_uuid)
                if passed_uuid in self._pa_agents.keys():
                    if self._pa_agents[passed_uuid]:
                        self._pa_agents[passed_uuid].disconnect()
                    del self._pa_agents[passed_uuid]
            else:
                _log.debug('Local platform entry attempting to register.')
                local_entry = PlatformRegistry.build_entry(
                    None, None, None, is_local=True, display_name='local')
                self._registry.register(local_entry)
            connected = ConnectedLocalPlatform(self)
            _log.debug('Calling manage on local vcp.')
            pubkey = connected.agent.vip.rpc.call(
                VOLTTRON_CENTRAL_PLATFORM, 'manage', self._local_address,
                self.core.publickey, self._web_info.serverkey
            )
            _log.debug('Reconfiguring platform_uuid for local vcp.')
            # Change the uuid of the agent.
            connected.agent.vip.rpc.call(
                VOLTTRON_CENTRAL_PLATFORM, 'reconfigure',
                platform_uuid=local_entry.platform_uuid)
            self._pa_agents[local_entry.platform_uuid] = connected

        else:
            _log.debug('External platform entry attempting to register.')
            # TODO use the following to store data for registering
            # platform.
            # self._request_store[message['address']] = message
            # self._request_store.sync()
            connected = ConnectedPlatform(
                address=message['address'],
                serverkey=message['serverkey'],
                publickey=self.core.publickey,
                secretkey=self.core.secretkey
            )

            _log.debug('Connecting to external vcp.')
            connected.connect()
            if not connected.is_connected():
                _log.error("Couldn't connect {} address"
                           .format(message['address']))
                return
            _log.debug('Attempting to manage {} from address {}'
                       .format(message['address'], self.core.address))
            vcp_pubkey = connected.agent.vip.rpc.call(
                VOLTTRON_CENTRAL_PLATFORM,
                'manage', address=self.core.address,
                vcserverkey=self._web_info.serverkey,
                vcpublickey=self.core.publickey
            ).get(timeout=15)

            # Check that this pubkey is the same as the one passed through
            # pubsub mechanism.
            if not vcp_pubkey == message['publickey']:
                _log.error("Publickey through pubsub doesn't match "
                           "through manage platform call. ")
                _log.error("Address {} was attempting to register."
                           .format(message['address']))
                return

            if passed_uuid:
                entry = self._registry.get_platform(passed_uuid)
            else:
                entry = PlatformRegistry.build_entry(
                    vip_address=message['address'],
                    serverkey=message['serverkey'],
                    vcp_publickey=message['publickey'],
                    is_local=False,
                    discovery_address=message.get('discovery_address'),
                    display_name=message.get('display_name')
                )
                self._registry.register(entry)

            self._pa_agents[entry.platform_uuid] = connected

    @PubSub.subscribe("pubsub", "platforms")
    def _on_platforms_messsage(self, peer, sender, bus, topic, headers,
                               message):
        """ This method subscribes to the platforms topic.

        Platforms that are being managed should publish to this topic with
        the agent_list and other interesting things that the volttron
        central shsould want to know.
        """
        topicsplit = topic.split('/')
        if len(topicsplit) < 2:
            _log.error('Invalid topic length published to volttron central')
            return

        if topicsplit[1] == 'register':
            self._handle_pubsub_register(message)
            return

        if topicsplit[1] == 'unregister':
            pass

        platform_uuid = topicsplit[1]

        if len(platform_uuid) != 36:
            _log.error('Invalid platform id detected {}'
                       .format(platform_uuid))
            return

        if not self._registry.get_platform(platform_uuid):
            _log.warn('Platform {} is not registered but sent message {}'
                      .format(platform_uuid, message))
            return

        if len(topicsplit) < 3:
            _log.warn("Invalid topic length no operation specified.")

        _log.debug('Doing operation: {}'.format(topicsplit[2]))

        self._registry.update_agent_list(platform_uuid, message)

    @PubSub.subscribe("pubsub", "datalogger/platforms")
    def _on_platform_log_message(self, peer, sender, bus, topic, headers,
                                 message):
        """ Receive message from a registered platform

        This method is called with stats from the registered platform agents.

        """
        _log.debug('Got topic: {}'.format(topic))
        _log.debug('Got message: {}'.format(message))

        topicsplit = topic.split('/')
        platform_uuid = topicsplit[2]

        # For devices we use everything between devices/../all as a unique
        # key for determining the last time it was seen.
        key = '/'.join(topicsplit[:])
        _log.debug("key is: {}".format(key))
        uuid = topicsplit[2]

        point_list = []

        for point, item in message.iteritems():
            point_list.append(point)

        stats = {
            'topic': key,
            'points': point_list,
            'last_published_utc': format_timestamp(get_aware_utc_now())
        }

        self._registry.update_performance(platform_uuid=platform_uuid,
                                          performance=stats)

    @RPC.export
    def get_platforms(self):
        """ Retrieves the platforms that have been registered with VC.

        @return:
        """
        return self._registry.get_platforms()

    @RPC.export
    def get_platform(self, platform_uuid):
        return self._registry.get_platform(platform_uuid)

    # @Core.periodic(15)
    def _auto_register_peer(self):
        """ Auto register a volttron central platform.

        This should only happen if there isn't already a peer registered and
        then only if there hasn't been a local platform registered already.
        """
        pass
        # if not self._peer_platform:
        #     for p in self._registry.get_platforms():
        #         if p.is_local:
        #             _log.debug("Reconfiguring local to use: {}".format(
        #                 p.platform_uuid))
        #             self.vip.rpc.call(
        #                 VOLTTRON_CENTRAL_PLATFORM, 'reconfigure',
        #                 platform_uuid=p.platform_uuid
        #             )
        #             return
        #
        #     peers = self.vip.peerlist().get(timeout=30)
        #     if 'platform.agent' in peers:
        #         _log.debug('Auto connecting platform.agent on vc')
        #         # the _peer_platform is set to self because we don't need
        #         # another agent to connect to the bus instead we just use
        #         # this agent.
        #         self._peer_platform = self
        #         local_entry = PlatformRegistry.build_entry(
        #             None, None, None, is_local=True, display_name='local')
        #
        #         self._registry.register(local_entry)
        #         self._pa_agents[local_entry.platform_uuid] = self
        #         _log.debug("Reconfiguring local to use: {}".format(
        #             local_entry.platform_uuid))
        #         self.vip.rpc.call(
        #             VOLTTRON_CENTRAL_PLATFORM, 'reconfigure',
        #             platform_uuid=local_entry.platform_uuid
        #         )

    def _disconnect_peer_platform(self, sender, **kwargs):
        _log.debug("disconnecting peer_platform")
        self._peer_platform = None

    @RPC.export
    def list_platform_details(self):
        _log.debug('list_platform_details {}', self._registry.get_platforms())
        return self._registry.get_platforms()

    @RPC.export
    def unregister_platform(self, platform_uuid):
        _log.debug('unregister_platform')
        platform = self._registry.get_platform(platform_uuid)
        if platform:
            self._registry.unregister(platform.vip_address)
            self._store_registry()

            if platform_uuid in self._pa_agents.keys():
                connected = self._pa_agents[platform_uuid]
                # Don't stop the local platform because that is this
                # agent.
                if not platform.is_local:
                    connected.disconnect()
                del self._pa_agents[platform_uuid]
                del connected

            if platform.is_local:
                self._peer_platform = None
            context = 'Unregistered platform {}'.format(platform_uuid)
            return {'status': 'SUCCESS', 'context': context}
        else:
            msg = 'Unable to unregistered platform {}'.format(platform_uuid)
            return {'error': {'code': UNABLE_TO_UNREGISTER_INSTANCE,
                              'message': msg}}

    @RPC.export
    def register_instance(self, discovery_address):
        """ Adds discovery_address to proposed list of agents.

        This method is called from a configured agent to hone into the
        `VolttronCentralAgent`.  An administrator must then choose to
        accept the call from this agent before the agent will be granted
        status.

        :param string: The url of the discovery_address for the platform.
        """
        _log.debug('register_instance called via RPC')
        self._register_instance(discovery_address,
                                display_name=discovery_address)

    def _register_instance(self, discovery_address, display_name=None,
                           provisional=False):
        """ Register an instance with VOLTTRON Central based on jsonrpc.

        NOTE: This method is meant to be called from the jsonrpc method.

        The registration of the instance will fail in the following cases:
        - no discoverable instance at the passed uri
        - no platform.agent installed at the discoverable instance
        - is a different volttron central managing the discoverable
          instance.

        If the display name is not set then the display name becomes the
        same as the discovery_address.  This will be used in the
        volttron central ui.

        :param discovery_address: A ip:port for an instance of volttron
               discovery.
        :param display_name:
        :return: dictionary:
            The dictionary will hold either an error object or a result
            object.
        """

        _log.info(
            'Attempting to register name: {} with address: {}'.format(
                display_name, discovery_address))

        try:
            discovery_response = DiscoveryInfo.request_discovery_info(
                discovery_address)
        except DiscoveryError as e:
            return {
                'error': {
                    'code': DISCOVERY_ERROR, 'message': e.message
                }}

        pa_instance_serverkey = discovery_response.serverkey
        pa_vip_address = discovery_response.vip_address

        assert pa_instance_serverkey
        _log.debug('connecting to pa_instance')
        try:
            connected_to_pa = ConnectedPlatform(
                address=pa_vip_address, serverkey=pa_instance_serverkey,
                secretkey=self.core.secretkey,
                publickey=self.core.publickey
            )
            connected_to_pa.connect()
            if not connected_to_pa.is_connected():
                return {
                    'error': {
                        'code': UNABLE_TO_REGISTER_INSTANCE,
                        'message': 'Could not connect to {}'
                            .format(pa_vip_address)
                    }}
        except gevent.Timeout:
            return {
                'error': {
                    'code': UNABLE_TO_REGISTER_INSTANCE,
                    'message': 'Could not connect to {}'
                        .format(pa_vip_address)
                }}
        except Exception as ex:
            return {'error': {'code': UNHANDLED_EXCEPTION,
                              'message': ex.message
                              }}

        _log.debug('Connected to address')
        peers = connected_to_pa.agent.vip.peerlist().get(timeout=30)
        if VOLTTRON_CENTRAL_PLATFORM not in peers:
            connected_to_pa.core.stop()
            return {'error': {'code': UNABLE_TO_REGISTER_INSTANCE,
                              'message': '{} not present.'.format(
                                  VOLTTRON_CENTRAL_PLATFORM)
                              }}

        # The call to manage should return a public key for that agent
        result = connected_to_pa.agent.vip.rpc.call(
            VOLTTRON_CENTRAL_PLATFORM, 'manage', self._web_info.vip_address,
            self._web_info.serverkey, self.core.publickey).get(timeout=30)

        # Magic number 43 is the length of a encoded public key.
        if len(result) != 43:
            return {'error': {'code': UNABLE_TO_REGISTER_INSTANCE,
                              'message': 'Invalid publickey returned from {}'
                                  .format(VOLTTRON_CENTRAL_PLATFORM)
                              }}

        # Add the pa's public key so it can connect back to us.
        auth_file = AuthFile()
        auth_entry = AuthEntry(credentials="CURVE:{}".format(result),
                               capabilities=['managing']
                               )
        auth_file.add(auth_entry)

        # TODO: figure out if we are local or not

        entry = PlatformRegistry.build_entry(
            pa_vip_address, pa_instance_serverkey, discovery_address,
            display_name, False)

        self._registry.register(entry)
        self._pa_agents[entry.platform_uuid] = connected_to_pa
        _log.debug("Adding {}".format(entry.platform_uuid))
        instance_name = display_name if display_name else discovery_address
        context = 'Registered instance {}'.format(instance_name)
        connected_to_pa.agent.vip.rpc.call(
            VOLTTRON_CENTRAL_PLATFORM, 'reconfigure',
            platform_uuid=entry.platform_uuid).get(timeout=30)

        return {'status': 'SUCCESS', 'context': context}

    def _store_registry(self):
        self._store('registry', self._registry.package())

    @Core.receiver('onsetup')
    def _setup(self, sender, **kwargs):
        if not os.environ.get('VOLTTRON_HOME', None):
            raise ValueError('VOLTTRON_HOME environment must be set!')

        db_path = os.path.join(os.environ.get('VOLTTRON_HOME'),
                               'data/volttron.central')
        db_dir = os.path.dirname(db_path)
        try:
            os.makedirs(db_dir)
        except OSError as exc:
            if exc.errno != errno.EEXIST or not os.path.isdir(db_dir):
                raise
        self.persistence_path = db_path

        # Returns None if there has been no registration of any platforms.
        registered = self._load('registry')
        if registered:
            self._registry.unpackage(registered)

    def _to_jsonrpc_obj(self, jsonrpcstr):
        """ Convert data string into a JsonRpcData named tuple.

        :param object data: Either a string or a dictionary representing a json document.
        """
        return jsonrpc.JsonRpcData.parse(jsonrpcstr)

    @RPC.export
    def jsonrpc(self, env, data):
        """ The main entry point for ^jsonrpc data

        This method will only accept rpcdata.  The first time this method
        is called, per session, it must be using get_authorization.  That
        will return a session token that must be included in every
        subsequent request.  The session is tied to the ip address
        of the caller.

        :param object env: Environment dictionary for the request.
        :param object data: The JSON-RPC 2.0 method to call.
        :return object: An JSON-RPC 2.0 response.
        """
        if env['REQUEST_METHOD'].upper() != 'POST':
            return jsonrpc.json_error('NA', INVALID_REQUEST,
                                      'Invalid request method')

        try:
            rpcdata = self._to_jsonrpc_obj(data)
            _log.info('rpc method: {}'.format(rpcdata.method))
            if rpcdata.method == 'get_authorization':
                args = {'username': rpcdata.params['username'],
                        'password': rpcdata.params['password'],
                        'ip': env['REMOTE_ADDR']}
                sess = self._sessions.authenticate(**args)
                if not sess:
                    _log.info('Invalid username/password for {}'.format(
                        rpcdata.params['username']))
                    return jsonrpc.json_error(
                        rpcdata.id, UNAUTHORIZED,
                        "Invalid username/password specified.")
                _log.info('Session created for {}'.format(
                    rpcdata.params['username']))
                return jsonrpc.json_result(rpcdata.id, sess)

            token = rpcdata.authorization
            ip = env['REMOTE_ADDR']
            _log.debug('REMOTE_ADDR: {}'.format(ip))
            session_user = self._sessions.check_session(token, ip)
            _log.debug('SESSION_USER IS: {}'.format(session_user))
            if not session_user:
                _log.debug("Session Check Failed for Token: {}".format(token))
                return jsonrpc.json_error(rpcdata.id, UNAUTHORIZED,
                                          "Invalid authentication token")
            _log.debug('RPC METHOD IS: {}'.format(rpcdata.method))

            # Route any other method that isn't
            result_or_error = self._route_request(session_user,
                                                  rpcdata.id, rpcdata.method,
                                                  rpcdata.params)

        except AssertionError:
            return jsonrpc.json_error(
                'NA', INVALID_REQUEST, 'Invalid rpc data {}'.format(data))
        except Exception as e:

            return jsonrpc.json_error(
                'NA', UNHANDLED_EXCEPTION, e
            )

        _log.debug("RETURNING: {}".format(self._get_jsonrpc_response(
            rpcdata.id, result_or_error)))
        return self._get_jsonrpc_response(rpcdata.id, result_or_error)

    def _get_jsonrpc_response(self, id, result_or_error):
        """ Wrap the response in either a json-rpc error or result.

        :param id:
        :param result_or_error:
        :return:
        """
        if 'error' in result_or_error:
            error = result_or_error['error']
            _log.debug("RPC RESPONSE ERROR: {}".format(error))
            return jsonrpc.json_error(id, error['code'], error['message'])
        return jsonrpc.json_result(id, result_or_error)

    def _get_agents(self, platform_uuid, groups):
        """ Retrieve the list of agents on a specific platform.

        :param platform_uuid:
        :param groups:
        :return:
        """
        _log.debug('_get_agents')
        connected_to_pa = self._pa_agents[platform_uuid]

        agents = connected_to_pa.agent.vip.rpc.call(
            'platform.agent', 'list_agents').get(timeout=30)

        for a in agents:
            if 'admin' in groups:
                if "platformagent" in a['name'] or \
                                "volttroncentral" in a['name']:
                    a['vc_can_start'] = False
                    a['vc_can_stop'] = False
                    a['vc_can_restart'] = True
                else:
                    a['vc_can_start'] = True
                    a['vc_can_stop'] = True
                    a['vc_can_restart'] = True
            else:
                # Handle the permissions that are not admin.
                a['vc_can_start'] = False
                a['vc_can_stop'] = False
                a['vc_can_restart'] = False

        _log.debug('Agents returned: {}'.format(agents))
        return agents

    @Core.receiver('onstart')
    def _starting(self, sender, **kwargs):
        """ Starting of the platform
        :param sender:
        :param kwargs:
        :return:
        """
        self.vip.heartbeat.start()

        q = query.Query(self.core)
        self._external_addresses = q.query('addresses').get(timeout=30)

        # TODO: Use all addresses for fallback, #114
        _log.debug("external addresses are: {}".format(
            self._external_addresses
        ))

        self._local_address = q.query('local_address').get(timeout=30)
        _log.debug('Local address is? {}'.format(self._local_address))
        _log.debug('Registering jsonrpc and /.* routes')

        self.vip.rpc.call(MASTER_WEB, 'register_agent_route',
                          r'^/jsonrpc.*',
                          self.core.identity,
                          'jsonrpc').get(timeout=30)

        self.vip.rpc.call(MASTER_WEB, 'register_path_route', VOLTTRON_CENTRAL,
                          r'^/.*', self._webroot).get(timeout=30)

        self.webaddress = self.vip.rpc.call(
            MASTER_WEB, 'get_bind_web_address').get(timeout=30)

        assert self.core.publickey
        assert self.core.secretkey
        assert self.webaddress
        self._web_info = DiscoveryInfo.request_discovery_info(self.webaddress)
        # Reconnect to the platforms that are in the registry.
        self._reconnect_to_platforms()

    def __load_persist_data(self):
        persist_kv = None

        if os.path.exists(self.persistence_path):
            try:
                with open(self.persistence_path, 'rb') as file:
                    persist_kv = jsonapi.loads(file.read())
                    file.close()
            except Exception as err:
                _log.error("Couldn't read persistence data {}"
                           .format(err.message))

        return persist_kv

    def _store(self, key, data):

        persist = self.__load_persist_data()

        if not persist:
            persist = {}

        persist[key] = data

        with open(self.persistence_path, 'wb') as file:
            file.write(jsonapi.dumps(persist))

    def _load(self, key):
        persist = self.__load_persist_data()

        value = None

        if persist:
            value = persist.get(key, None)

        return value

    def _sync_connected_platforms(self):
        """ Sync the registry entries with the connections to vcp agents
        """
        _log.debug("len pa_agents {}".format(len(self._pa_agents)))
        pakeys = set(self._pa_agents.keys())
        _log.debug("Syncing with {}".format(pakeys))
        for p in self._registry.get_platforms():
            if p.platform_uuid in pakeys:
                pakeys.remove(p.platform_uuid)

        for k in pakeys:
            _log.debug('Removing {} from pa_agents'.format(k))
            if k in self._pa_agents.keys():
                if self._pa_agents[k]:
                    self._pa_agents[k].disconnect()
                del self._pa_agents[k]

    @Core.receiver('onstop')
    def _stopping(self, sender, **kwargs):
        """ Clean up the  agent code before the agent is killed
        """
        for v in self._pa_agents.values():
            v.disconnect()

        self._pa_agents.clear()

        self.vip.rpc.call(MASTER_WEB, 'unregister_all_agent_routes',
                          self.core.identity).get(timeout=30)

    @Core.periodic(10)
    def _update_device_registry(self):
        """ Updating the device registery from registered platforms.

        :return:
        """
        try:
            if not self._flag_updating_deviceregistry:
                _log.debug("Updating device registry")
                self._flag_updating_deviceregistry = True
                self._sync_connected_platforms()
                unreachable = []
                # Loop over the connections to the registered agent platforms.
                for k, v in self._pa_agents.items():
                    _log.debug('updating for {}'.format(k))
                    # Only attempt update if we have a connection to the
                    # agent instance.
                    if v is not None:
                        try:
                            devices = v.agent.vip.rpc.call(
                                VOLTTRON_CENTRAL_PLATFORM,
                                'get_devices').get(timeout=30)

                            anon_devices = defaultdict(dict)

                            # for each device returned from the query to
                            # get_devices we need to anonymize the k1 in the
                            # anon_devices dictionary.
                            for k1, v1 in devices.items():
                                _log.debug(
                                    "before anon: {}, {}".format(k1, v1))
                                # now we need to do a search/replace on the
                                # self._topic_list so that the devices are
                                # known as the correct itme nin the tree.
                                anon_topic = self._topic_replace_map[k1]

                                # if replaced has not already been replaced
                                if not anon_topic:
                                    anon_topic = k1
                                    for sr in self._topic_replace_list:
                                        anon_topic = anon_topic.replace(
                                            sr['from'], sr['to'])

                                    self._topic_replace_map[k1] = anon_topic

                                anon_devices[anon_topic] = v1

                            _log.debug('Anon devices are: {}'.format(
                                anon_devices))

                            self._registry.update_devices(k, anon_devices)
                        except (gevent.Timeout, Unreachable) as e:
                            _log.error(
                                'Error getting devices from platform {}'
                                    .format(k))
                            unreachable.append(k)
                for k in unreachable:
                    if self._pa_agents[k]:
                        self._pa_agents[k].disconnect()
                    del self._pa_agents[k]

        finally:
            self._flag_updating_deviceregistry = False

    def _handle_list_performance(self):
        _log.debug('Listing performance topics from vc')
        return [{'platform.uuid': x.platform_uuid,
                 'performance': self._registry.get_performance(
                     x.platform_uuid)
                 } for x in self._registry.get_platforms()
                if self._registry.get_performance(x.platform_uuid)]

    def _handle_list_devices(self):
        _log.debug('Listing devices from vc')
        return [{'platform.uuid': x.platform_uuid,
                 'devices': self._registry.get_devices(x.platform_uuid)}
                for x in self._registry.get_platforms()
                if self._registry.get_devices(x.platform_uuid)]

    def _handle_list_platforms(self):
        def get_status(platform_uuid):
            cn = self._pa_agents.get(platform_uuid)
            if cn is None:
                _log.debug('cn is NONE so status is BAD for uuid {}'
                           .format(platform_uuid))
                return Status.build(BAD_STATUS,
                                    "Platform Unreachable.").as_dict()
            try:
                _log.debug('TRYING TO REACH {}'.format(platform_uuid))
                health = cn.agent.vip.rpc.call(VOLTTRON_CENTRAL_PLATFORM,
                                               'get_health').get(timeout=30)
            except Unreachable:
                health = Status.build(UNKNOWN_STATUS,
                                      "Platform Agent Unreachable").as_dict()
            return health

        _log.debug(
            'Listing platforms: {}'.format(self._registry.get_platforms()))
        return [{'uuid': x.platform_uuid,
                 'name': x.display_name,
                 'health': get_status(x.platform_uuid)}
                for x in self._registry.get_platforms()]

    def _route_request(self, session_user, id, method, params):
        '''Route request to either a registered platform or handle here.'''
        _log.debug(
            'inside _route_request {}, {}, {}'.format(id, method, params))

        def err(message, code=METHOD_NOT_FOUND):
            return {'error': {'code': code, 'message': message}}

        if method == 'register_instance':
            if isinstance(params, list):
                return self._register_instance(*params)
            else:
                return self._register_instance(**params)
        elif method == 'list_deivces':
            return self._handle_list_devices()
        elif method == 'list_performance':
            return self._handle_list_performance()
        elif method == 'list_platforms':
            return self._handle_list_platforms()
        elif method == 'unregister_platform':
            return self.unregister_platform(params['platform_uuid'])
        elif method == 'get_setting':
            if 'key' not in params or not params['key']:
                return err('Invalid parameter key not set',
                           INVALID_PARAMS)
            value = self._setting_store.get(params['key'], None)
            if value is None:
                return err('Invalid key specified', INVALID_PARAMS)
            return value
        elif method == 'get_setting_keys':
            return self._setting_store.keys()
        elif method == 'set_setting':
            if 'key' not in params or not params['key']:
                return err('Invalid parameter key not set',
                           INVALID_PARAMS)
            _log.debug('VALUE: {}'.format(params))
            if 'value' not in params:
                return err('Invalid parameter value not set',
                           INVALID_PARAMS)
            # if passing None value then remove the value from the keystore
            # don't raise an error if the key isn't present in the store.
            if params['value'] is None:
                if params['key'] in self._setting_store:
                    del self._setting_store[params['key']]
            else:
                self._setting_store[params['key']] = params['value']
                self._setting_store.sync()
            return 'SUCCESS'
        elif 'historian' in method:
            has_platform_historian = PLATFORM_HISTORIAN in \
                                     self.vip.peerlist().get(timeout=30)
            if not has_platform_historian:
                return err('Platform historian not found on volttorn central',
                           UNAVAILABLE_AGENT)
            _log.debug('Trapping platform.historian to vc.')
            _log.debug('has_platform_historian: {}'.format(
                has_platform_historian))
            if 'historian.query' in method:
                return self.vip.rpc.call(
                    PLATFORM_HISTORIAN, 'query', **params).get(timeout=30)
            elif 'historian.get_topic_list' in method:
                return self.vip.rpc.call(
                    PLATFORM_HISTORIAN, 'get_topic_list').get(timeout=30)

        fields = method.split('.')
        if len(fields) < 3:
            return err('Unknown method {}'.format(method))
        platform_uuid = fields[2]
        platform = self._registry.get_platform(platform_uuid)
        if not platform:
            return err('Unknown platform {}'.format(platform_uuid))
        platform_method = '.'.join(fields[3:])
        _log.debug(platform_uuid)
        # Get a connection object associated with the platform uuid.
        cn = self._pa_agents.get(platform_uuid)
        if not cn:
            return jsonrpc.json_error(id,
                                      UNAVAILABLE_PLATFORM,
                                      "Cannot connect to platform."
                                      )
        _log.debug('Routing to {}'.format(VOLTTRON_CENTRAL_PLATFORM))

        if platform_method == 'install':
            if 'admin' not in session_user['groups']:
                return jsonrpc.json_error(
                    id, UNAUTHORIZED,
                    "Admin access is required to install agents")

        if platform_method == 'list_agents':
            _log.debug('Callling list_agents')
            agents = self._registry.get_agent_list(platform_uuid)

            if agents is None:
                _log.warn('No agents found for platform_uuid {}'.format(
                    platform_uuid
                ))
                agents = []

            for a in agents:
                if 'admin' not in session_user['groups']:
                    a['permissions'] = {
                        'can_stop': False,
                        'can_start': False,
                        'can_restart': False,
                        'can_remove': False
                    }
                else:
                    _log.debug('Permissionse for {} are {}'
                               .format(a['name'], a['permissions']))
            return agents
        else:
            try:
                return cn.agent.vip.rpc.call(
                    VOLTTRON_CENTRAL_PLATFORM, 'route_request', id,
                    platform_method,
                    params).get(timeout=30)
            except (Unreachable, gevent.Timeout) as e:
                del self._pa_agents[platform_uuid]
                return err("Can't route to platform",
                           UNAVAILABLE_PLATFORM)


def main(argv=sys.argv):
    """ Main method called by the eggsecutable.
    :param argv:
    :return:
    """
    utils.vip_main(VolttronCentralAgent)


if __name__ == '__main__':
    # Entry point for script
    try:
        sys.exit(main())
    except KeyboardInterrupt:
        pass<|MERGE_RESOLUTION|>--- conflicted
+++ resolved
@@ -302,11 +302,7 @@
                 elif entry.platform_uuid in self._pa_agents.keys():
                     conn_to_instance = self._pa_agents.get(entry.platform_uuid)
                     try:
-<<<<<<< HEAD
-                        if conn_to_instance.vip.peerlist().get(timeout=10):
-=======
                         if conn_to_instance.agent.vip.peerlist.get(timeout=15):
->>>>>>> 03cc00bd
                             pass
                     except gevent.Timeout:
                         del self._pa_agents[entry.platform_uuid]
