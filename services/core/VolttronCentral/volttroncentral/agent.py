--- conflicted
+++ resolved
@@ -782,10 +782,7 @@
                                       "Cannot connect to platform."
                                       )
         _log.debug('Routing to {}'.format(VOLTTRON_CENTRAL_PLATFORM))
-<<<<<<< HEAD
-=======
-
->>>>>>> 0bd4af5f
+
         if platform_method == 'list_agents':
             agents = agent.vip.rpc.call(
                 VOLTTRON_CENTRAL_PLATFORM, 'route_request', id,
