--- conflicted
+++ resolved
@@ -84,12 +84,6 @@
 
 To run the scripts from the VolttronCentral directory, run the following commands:
 
-<<<<<<< HEAD
-This command runs indefinitely, watching for changes in the source file.
-So after it's done building, just exit with control C.
-
-The compiled code is built in the volttroncentral/webroot directory:
-=======
 	npm run build-prod
 
 	npm run build-dev
@@ -97,7 +91,6 @@
 Although build-dev watches for code changes and rebuilds the application when changes occur, the web browser running the app has to be reloaded for the changes to show up in the UI.
 
 The compiled code is built in the volttroncentral/webroot directory with the following folder structure:
->>>>>>> 7c4cc663
 
 	volttroncentral
 		|___webroot
