--- conflicted
+++ resolved
@@ -34,11 +34,8 @@
     RECEIVE_POINT_STATUSES: null,
     RECEIVE_BUILDING_STATUSES: null,
 
-<<<<<<< HEAD
-=======
     ADD_TO_GRAPH: null,
     REMOVE_FROM_GRAPH: null,
 
->>>>>>> 77e99362
     RECEIVE_PLATFORM_TOPIC_DATA: null,
 });