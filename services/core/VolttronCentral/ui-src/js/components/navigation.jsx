--- conflicted
+++ resolved
@@ -56,19 +56,14 @@
         }
 
         return (
-<<<<<<< HEAD
+
 	<div >
-            <nav className="navigation">
+            <nav className="navigation"   ref={function(nav) {
+                        this.componentDom = nav;
+                    }.bind(this)} >
 	<span text-align="left">
                 <h1 className="logo" text-align="left" >
 	 <img src="/img/fraunhofer_square.gif" height="50" align="left" text-align="top" />
-=======
-            <nav className="navigation"
-                ref={function(nav) {
-                        this.componentDom = nav;
-                    }.bind(this)}>
-                <h1 className="logo">
->>>>>>> 7c4cc663
                     <span className="logo__name">VOLTTRON</span>
                     <span className="logo__tm">&trade;</span>
                     <span className="logo__central">&nbsp;Central</span>
