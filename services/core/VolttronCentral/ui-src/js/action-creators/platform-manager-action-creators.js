'use strict';

var ACTION_TYPES = require('../constants/action-types');
var authorizationStore = require('../stores/authorization-store');
var dispatcher = require('../dispatcher');
var platformActionCreators = require('../action-creators/platform-action-creators');
var statusIndicatorActionCreators = require('../action-creators/status-indicator-action-creators');
var rpc = require('../lib/rpc');

var initializing = false;

var platformManagerActionCreators = {
    initialize: function () {
        if (!authorizationStore.getAuthorization()) { return; }

        platformManagerActionCreators.loadPlatforms();
    },
    requestAuthorization: function (username, password) {
        new rpc.Exchange({
            method: 'get_authorization',
            params: {
                username: username,
                password: password,
            },
        }, ['password']).promise
            .then(function (result) {
                dispatcher.dispatch({
                    type: ACTION_TYPES.RECEIVE_AUTHORIZATION,
                    authorization: result,
                    name: username
                });
            })
            .then(platformManagerActionCreators.initialize)
            .catch(rpc.Error, function (error) {

                var message = error.message;

                if (error.response.status === 401)
                {
                    message = "Invalid username/password specified.";
                }

<<<<<<< HEAD
                statusIndicatorActionCreators.openStatusIndicator("error", message, null, "center"); //This is needed because the 401 status  
                handle401(error, error.message);                                    // will keep the statusindicator from being shown. This is 
            })                                                                      // the one time we show bad status for not authorized. Other 
    },                                                                              // times, we just log them out.
=======
                statusIndicatorActionCreators.openStatusIndicator("error", message); //This is needed because the 401 status will keep the status 
                handle401(error, error.message);                                    // indicator from being shown. This is the one time we
            })                                                                      // show bad status for not authorized. Other times, we
    },                                                                              // just log them out.
>>>>>>> e2918d1f
    clearAuthorization: function () {
        dispatcher.dispatch({
            type: ACTION_TYPES.CLEAR_AUTHORIZATION,
        });
    },
    loadPlatforms: function () {
        var authorization = authorizationStore.getAuthorization();

        return new rpc.Exchange({
            method: 'list_platforms',
            authorization: authorization,
        }).promise
            .then(function (platforms) {

                platforms = platforms.map(function (platform, index) {

                    if (platform.name === null || platform.name === "" || typeof platform.name === undefined)
                    {
                        platform.name = "Unnamed Platform " + (index + 1);
                    }

                    return platform;
                });

                var managerPlatforms = JSON.parse(JSON.stringify(platforms));
                var panelPlatforms = JSON.parse(JSON.stringify(platforms));

                dispatcher.dispatch({
                    type: ACTION_TYPES.RECEIVE_PLATFORMS,
                    platforms: managerPlatforms,
                });

                dispatcher.dispatch({
                    type: ACTION_TYPES.RECEIVE_PLATFORM_STATUSES,
                    platforms: panelPlatforms,
                });

                managerPlatforms.forEach(function (platform, i) {
                    platformActionCreators.loadAgents(platform);

                    platformActionCreators.loadCharts(platform);
                });
            })
            .catch(rpc.Error, function (error) {
                handle401(error, error.message);
            });
    },
    registerPlatform: function (name, address, method) {
        var authorization = authorizationStore.getAuthorization();

        var rpcMethod;
        var params = {};

        switch (method)
        {
            case "discovery":
                rpcMethod = 'register_instance';
                params = {
                    display_name: name,
                    discovery_address: address
                }
                break;
            case "advanced":
                rpcMethod = 'register_platform';
                params = {
                    identity: 'platform.agent',
                    agentId: name,
                    address: address
                }
                break;
        }

        new rpc.Exchange({
            method: rpcMethod,
            authorization: authorization,
            params: params,
        }).promise
            .then(function (result) {
                dispatcher.dispatch({
                    type: ACTION_TYPES.CLOSE_MODAL,
                });

<<<<<<< HEAD
                statusIndicatorActionCreators.openStatusIndicator("success", "Platform " + name + " was registered.", name, "center");
=======
                statusIndicatorActionCreators.openStatusIndicator("success", "Platform " + name + " was registered.");
>>>>>>> e2918d1f
        
                platformManagerActionCreators.loadPlatforms();                

            })
            .catch(rpc.Error, function (error) {
                
                dispatcher.dispatch({
                    type: ACTION_TYPES.CLOSE_MODAL,
                });

<<<<<<< HEAD
                var message = "Platform " + name + " was not registered: " + error.message;
                var orientation;
=======
                var message = error.message;
>>>>>>> e2918d1f

                switch (error.code)
                {
                    case -32600:
<<<<<<< HEAD
                        message = "Platform " + name + " was not registered: Invalid address.";
                        orientation = "center"
                        break;
                    case -32000:
                        message = "Platform " + name + " was not registered: An unknown error occurred.";
                        orientation = "center"
                        break;
                }

                handle401(error, message, name, orientation);
=======
                        message = "Platform " + name + " was not registered: Invalid address."
                        break;
                    case -32002:
                        message = "Platform " + name + " was not registered: " + error.message;
                        break;
                    case -32000:
                        message = "Platform " + name + " was not registered: An unknown error occurred.";
                        break;
                }

                handle401(error, message);
>>>>>>> e2918d1f
            });
    },
    deregisterPlatform: function (platform) {
        var authorization = authorizationStore.getAuthorization();

        var platformName = platform.name;

        new rpc.Exchange({
            method: 'unregister_platform',
            authorization: authorization,
            params: {
                platform_uuid: platform.uuid
            },
        }).promise
            .then(function (result) {
                dispatcher.dispatch({
                    type: ACTION_TYPES.CLOSE_MODAL,
                });

                statusIndicatorActionCreators.openStatusIndicator("success", "Platform " + platformName + " was deregistered.", platformName, "center");

<<<<<<< HEAD
                dispatcher.dispatch({
                    type: ACTION_TYPES.REMOVE_PLATFORM_CHARTS,
                    platform: platform
                });

                platformActionCreators.removeSavedPlatformCharts(platform);

                platformManagerActionCreators.loadPlatforms();
            })
            .catch(rpc.Error, function (error) { 
                var message = "Platform " + platformName + " was not deregistered: " + error.message;

                handle401(error, message, platformName);
            });
    },
};

function handle401(error, message, highlight, orientation) {
=======
                platformManagerActionCreators.loadPlatforms();
            })
            .catch(rpc.Error, function (error) { 
                var message = "Platform " + platformName + " was not deregistered: " + error.message;

                handle401(error, message);
            });
    },
};

function handle401(error, message) {
>>>>>>> e2918d1f
    if ((error.code && error.code === 401) || (error.response && error.response.status === 401)) {
        dispatcher.dispatch({
            type: ACTION_TYPES.RECEIVE_UNAUTHORIZED,
            error: error,
        });

        platformManagerActionCreators.clearAuthorization();
    }
    else
    {
<<<<<<< HEAD
        statusIndicatorActionCreators.openStatusIndicator("error", message, highlight, orientation);
=======
        statusIndicatorActionCreators.openStatusIndicator("error", message);
>>>>>>> e2918d1f
    }
}

module.exports = platformManagerActionCreators;<|MERGE_RESOLUTION|>--- conflicted
+++ resolved
@@ -40,17 +40,10 @@
                     message = "Invalid username/password specified.";
                 }
 
-<<<<<<< HEAD
                 statusIndicatorActionCreators.openStatusIndicator("error", message, null, "center"); //This is needed because the 401 status  
                 handle401(error, error.message);                                    // will keep the statusindicator from being shown. This is 
             })                                                                      // the one time we show bad status for not authorized. Other 
     },                                                                              // times, we just log them out.
-=======
-                statusIndicatorActionCreators.openStatusIndicator("error", message); //This is needed because the 401 status will keep the status 
-                handle401(error, error.message);                                    // indicator from being shown. This is the one time we
-            })                                                                      // show bad status for not authorized. Other times, we
-    },                                                                              // just log them out.
->>>>>>> e2918d1f
     clearAuthorization: function () {
         dispatcher.dispatch({
             type: ACTION_TYPES.CLEAR_AUTHORIZATION,
@@ -133,12 +126,7 @@
                     type: ACTION_TYPES.CLOSE_MODAL,
                 });
 
-<<<<<<< HEAD
-                statusIndicatorActionCreators.openStatusIndicator("success", "Platform " + name + " was registered.", name, "center");
-=======
-                statusIndicatorActionCreators.openStatusIndicator("success", "Platform " + name + " was registered.");
->>>>>>> e2918d1f
-        
+                statusIndicatorActionCreators.openStatusIndicator("success", "Platform " + name + " was registered.", name, "center");        
                 platformManagerActionCreators.loadPlatforms();                
 
             })
@@ -148,17 +136,12 @@
                     type: ACTION_TYPES.CLOSE_MODAL,
                 });
 
-<<<<<<< HEAD
                 var message = "Platform " + name + " was not registered: " + error.message;
                 var orientation;
-=======
-                var message = error.message;
->>>>>>> e2918d1f
 
                 switch (error.code)
                 {
                     case -32600:
-<<<<<<< HEAD
                         message = "Platform " + name + " was not registered: Invalid address.";
                         orientation = "center"
                         break;
@@ -169,19 +152,6 @@
                 }
 
                 handle401(error, message, name, orientation);
-=======
-                        message = "Platform " + name + " was not registered: Invalid address."
-                        break;
-                    case -32002:
-                        message = "Platform " + name + " was not registered: " + error.message;
-                        break;
-                    case -32000:
-                        message = "Platform " + name + " was not registered: An unknown error occurred.";
-                        break;
-                }
-
-                handle401(error, message);
->>>>>>> e2918d1f
             });
     },
     deregisterPlatform: function (platform) {
@@ -202,8 +172,6 @@
                 });
 
                 statusIndicatorActionCreators.openStatusIndicator("success", "Platform " + platformName + " was deregistered.", platformName, "center");
-
-<<<<<<< HEAD
                 dispatcher.dispatch({
                     type: ACTION_TYPES.REMOVE_PLATFORM_CHARTS,
                     platform: platform
@@ -222,20 +190,7 @@
 };
 
 function handle401(error, message, highlight, orientation) {
-=======
-                platformManagerActionCreators.loadPlatforms();
-            })
-            .catch(rpc.Error, function (error) { 
-                var message = "Platform " + platformName + " was not deregistered: " + error.message;
-
-                handle401(error, message);
-            });
-    },
-};
-
-function handle401(error, message) {
->>>>>>> e2918d1f
-    if ((error.code && error.code === 401) || (error.response && error.response.status === 401)) {
+   if ((error.code && error.code === 401) || (error.response && error.response.status === 401)) {
         dispatcher.dispatch({
             type: ACTION_TYPES.RECEIVE_UNAUTHORIZED,
             error: error,
@@ -245,11 +200,7 @@
     }
     else
     {
-<<<<<<< HEAD
         statusIndicatorActionCreators.openStatusIndicator("error", message, highlight, orientation);
-=======
-        statusIndicatorActionCreators.openStatusIndicator("error", message);
->>>>>>> e2918d1f
     }
 }
 
