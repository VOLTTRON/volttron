--- conflicted
+++ resolved
@@ -70,13 +70,8 @@
 
             new rpc.Exchange({
                 method: 'historian.query',
-<<<<<<< HEAD
-                params: { // TODO
-                    topic: item.topic,
-=======
                 params: {
                     topic: topic,
->>>>>>> 9fb9bb19
                     count: (length > 0 ? length : 20),
                     order: 'LAST_TO_FIRST',
                 },
@@ -120,15 +115,9 @@
 
         new rpc.Exchange({
             method: 'historian.query',
-<<<<<<< HEAD
-            params: { // TODO
-                topic: panelItem.topic,
-                count: (length > 0? length:20),
-=======
             params: {
                 topic: topic,
                 count: 20,
->>>>>>> 9fb9bb19
                 order: 'LAST_TO_FIRST',
             },
             authorization: authorization,
