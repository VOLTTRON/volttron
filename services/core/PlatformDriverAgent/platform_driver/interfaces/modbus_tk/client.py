--- conflicted
+++ resolved
@@ -664,7 +664,7 @@
         return self.__meta[helpers.META_REQUEST_MAP].get(field, None)
 
     def read_request(self, request):
-<<<<<<< HEAD
+
         results = self.client.execute(
             self.slave_address,
             request.read_function_code,
@@ -694,7 +694,6 @@
         #         raise Exception("{0}: {1}".format(msg))
         #     logger.warning("modbus read_all() failure on request: %s\tError: %s", request, err)
 
-
     def timer(slogger):
         """Print the runtime of the decorated function"""
         from functools import wraps
@@ -710,25 +709,6 @@
                     f"Finished {func.__name__!r} in {run_time_sec.total_seconds()} seconds"
                 )
                 return value
-=======
-        logger.debug("Requesting: %s", request)
-        try:
-            results = self.client.execute(
-                self.slave_address,
-                request.read_function_code,
-                request.address,
-                quantity_of_x=request.count,
-                data_format=request.formatting,
-                threadsafe=False
-            )
-            self._data.update(request.parse_values(results))
-        except (AttributeError, ModbusError) as err:
-            if err is ModbusError:
-                code = err.get_exception_code()
-                raise Exception(f'{err.args[0]}, {helpers.TABLE_EXCEPTION_CODE.get(code, "UNDEFINED")}')
-
-            logger.warning("modbus read_all() failure on request: %s\tError: %s", request, err)
->>>>>>> 87650e1f
 
             return wrapper_timer
 
