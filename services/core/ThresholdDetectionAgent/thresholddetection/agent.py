# -*- coding: utf-8 -*- {{{
# vim: set fenc=utf-8 ft=python sw=4 ts=4 sts=4 et:

# Copyright (c) 2016, Battelle Memorial Institute
# All rights reserved.
#
# Redistribution and use in source and binary forms, with or without
# modification, are permitted provided that the following conditions
# are met:
#
# 1. Redistributions of source code must retain the above copyright
#    notice, this list of conditions and the following disclaimer.
# 2. Redistributions in binary form must reproduce the above copyright
#    notice, this list of conditions and the following disclaimer in
#    the documentation and/or other materials provided with the
#    distribution.
#
# THIS SOFTWARE IS PROVIDED BY THE COPYRIGHT HOLDERS AND CONTRIBUTORS
# "AS IS" AND ANY EXPRESS OR IMPLIED WARRANTIES, INCLUDING, BUT NOT
# LIMITED TO, THE IMPLIED WARRANTIES OF MERCHANTABILITY AND FITNESS FOR
# A PARTICULAR PURPOSE ARE DISCLAIMED. IN NO EVENT SHALL THE COPYRIGHT
# OWNER OR CONTRIBUTORS BE LIABLE FOR ANY DIRECT, INDIRECT, INCIDENTAL,
# SPECIAL, EXEMPLARY, OR CONSEQUENTIAL DAMAGES (INCLUDING, BUT NOT
# LIMITED TO, PROCUREMENT OF SUBSTITUTE GOODS OR SERVICES; LOSS OF USE,
# DATA, OR PROFITS; OR BUSINESS INTERRUPTION) HOWEVER CAUSED AND ON ANY
# THEORY OF LIABILITY, WHETHER IN CONTRACT, STRICT LIABILITY, OR TORT
# (INCLUDING NEGLIGENCE OR OTHERWISE) ARISING IN ANY WAY OUT OF THE USE
# OF THIS SOFTWARE, EVEN IF ADVISED OF THE POSSIBILITY OF SUCH DAMAGE.
#
# The views and conclusions contained in the software and documentation
# are those of the authors and should not be interpreted as representing
# official policies, either expressed or implied, of the FreeBSD
# Project.
#
# This material was prepared as an account of work sponsored by an
# agency of the United States Government.  Neither the United States
# Government nor the United States Department of Energy, nor Battelle,
# nor any of their employees, nor any jurisdiction or organization that
# has cooperated in the development of these materials, makes any
# warranty, express or implied, or assumes any legal liability or
# responsibility for the accuracy, completeness, or usefulness or any
# information, apparatus, product, software, or process disclosed, or
# represents that its use would not infringe privately owned rights.
#
# Reference herein to any specific commercial product, process, or
# service by trade name, trademark, manufacturer, or otherwise does not
# necessarily constitute or imply its endorsement, recommendation, or
# favoring by the United States Government or any agency thereof, or
# Battelle Memorial Institute. The views and opinions of authors
# expressed herein do not necessarily state or reflect those of the
# United States Government or any agency thereof.
#
# PACIFIC NORTHWEST NATIONAL LABORATORY
# operated by BATTELLE for the UNITED STATES DEPARTMENT OF ENERGY
# under Contract DE-AC05-76RL01830

#}}}

import logging
import sys
import uuid

from volttron.platform.vip.agent import Agent, Core, PubSub, RPC, compat
from volttron.platform.agent import utils
from volttron.platform.messaging.health import Status, STATUS_BAD

utils.setup_logging()
_log = logging.getLogger(__name__)
__version__ = '3.7'


def thresholddetection_agent(config_path, **kwargs):
    """Load configuration for ThresholdDetectionAgent

    :param config_path: Path to a configuration file.

    :type config_path: str
    :returns: ThresholdDetectionAgent instance
    :rtype: ThresholdDetectionAgent
    """
    config = utils.load_config(config_path)
    return ThresholdDetectionAgent(config, **kwargs)


class ThresholdDetectionAgent(Agent):
    """
    Listen to topics and publish alerts when thresholds are passed.

    The agent's configuration specifies which topics to watch, the
    topic's threshold, and the message to send in an alert. Topics
    can specify a maximum and minimum threshold. Non-numberic data
    will be ignored.

    Example configuration:

    .. code-block:: python

        {
            "datalogger/log/platfor/cpu_percent": {
                "threshold_max": 99,
            },
            "some/temperature/topic": {
                "threshold_min": 0,
            },
            "devices/some/device/topic/all": {
                "some_point": {
                    "threshold_max": 42,
                    "threshold_min": 0
                }
            }
        }

    """
    def __init__(self, config, **kwargs):
        super(ThresholdDetectionAgent, self).__init__(**kwargs)
        self.config_topics = {}

        self.vip.config.set_default("config", config)
        self.vip.config.subscribe(self._config_add, actions="NEW", pattern="config")
        self.vip.config.subscribe(self._config_del, actions="DELETE", pattern="config")
        self.vip.config.subscribe(self._config_mod, actions="UPDATE", pattern="config")

    def _config_add(self, config_name, action, contents):
        """
        Configstore callback

        Subscribes to configured topics with customized callbacks
        """
        self.config_topics[config_name] = set()
        for topic, values in contents.iteritems():
            self.config_topics[config_name].add(topic)
            _log.info("Subscribing to {}".format(topic))

            if topic.startswith("devices/") and topic.endswith("/all"):
                self._create_device_subscription(topic, values)
            else:
                self._create_standard_subscription(topic, values)

    def _create_device_subscription(self, topic, device_points):
        """
        Subscribe to points in a device's all publish and alert if
        values are out of range

        :param topic: All topic from a device scrape
        :type topic: str

        :param device_points: Dictionary of points to thresholds
        :type device_points: dict
        """
        for point, values in device_points.iteritems():
            threshold_max = values.get('threshold_max')
            threshold_min = values.get('threshold_min')

            def callback(peer, sender, bus, topic, headers, message):
                data = message[0].get(point)

                try:
                    float(data)
                except ValueError:
                    return

                if threshold_max is not None and data > threshold_max:
                    self._alert(topic, threshold_max, data, point=point)
                elif threshold_min is not None and data < threshold_min:
                    self._alert(topic, threshold_min, data, point=point)

            self.vip.pubsub.subscribe('pubsub', topic, callback)

    def _create_standard_subscription(self, topic, values):
        """
        Subscribe to a topic and alert if its message is out of range

        :param topic: All topic from a device scrape
        :type topic: str

        :param device_points: Dictionary of points to thresholds
        :type device_points: dict
        """
        threshold_max = values.get('threshold_max')
        threshold_min = values.get('threshold_min')

        def callback(peer, sender, bus, topic, headers, data):
            try:
                float(data)
            except ValueError:
                return

            if threshold_max is not None and data > threshold_max:
                self._alert(topic, threshold_max, data)
            elif threshold_min is not None and data < threshold_min:
                self._alert(topic, threshold_min, data)

        self.vip.pubsub.subscribe('pubsub', topic, callback)

    def _config_del(self, config_name, action, contents):
        """
        Configstore callback

        Unsubscribes from topics in a deleted configuration.
        """
        topics = self.config_topics.pop(config_name)
        for t in topics:
            _log.info("Unsubscribing from {}".format(t))
            self.vip.pubsub.unsubscribe(peer='pubsub',
                                        prefix=t,
                                        callback=None).get()

    def _config_mod(self, *args):
        """
        Configstore callback

        Unsubscribes and resubscribes to updated configuration.
        """
        self._config_del(*args)
        self._config_add(*args)

    def _alert(self, topic, threshold, data, point=''):
        """
        Raise alert for the given topic.

        :param topic: Topic that has published some threshold-exceeding value.
        :type topic: str

        :param threshold: Value that has been exceeded. Used in alert message.
        :type threshold: float

        :param data: Value that is out of range. Used in alert message.
        :type data: float

        :param point: Optional point name. Used in alert message.
        :type point: str
        """
        if point:
            point = '({})'.format(point)

        if threshold < data:
            custom = "above"
        else:
            custom = "below"

        message = "{topic}{point} value ({data})" \
                  "is {custom} acceptable limit ({threshold})"

        message = message.format(topic=topic,
                                 point=point,
                                 data=data,
                                 custom=custom,
                                 threshold=threshold)

        status = Status.build(STATUS_BAD, message)
        self.vip.health.send_alert(topic, status)


def main(argv=sys.argv):
<<<<<<< HEAD
    '''Main method called by the platform.'''
    utils.vip_main(thresholddetection_agent,
                   identity='platform.thresholddetection', version=__version__)
=======
    """Main method called by the platform."""
    utils.vip_main(thresholddetection_agent, identity='platform.thresholddetection')
>>>>>>> 5408d5a2


if __name__ == '__main__':
    # Entry point for script
    try:
        sys.exit(main())
    except KeyboardInterrupt:
        pass<|MERGE_RESOLUTION|>--- conflicted
+++ resolved
@@ -252,14 +252,10 @@
 
 
 def main(argv=sys.argv):
-<<<<<<< HEAD
-    '''Main method called by the platform.'''
+    """Main method called by the platform."""
     utils.vip_main(thresholddetection_agent,
-                   identity='platform.thresholddetection', version=__version__)
-=======
-    """Main method called by the platform."""
-    utils.vip_main(thresholddetection_agent, identity='platform.thresholddetection')
->>>>>>> 5408d5a2
+                   identity='platform.thresholddetection', 
+                   version=__version__)
 
 
 if __name__ == '__main__':
