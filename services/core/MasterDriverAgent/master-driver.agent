--- conflicted
+++ resolved
@@ -1,12 +1,6 @@
 {
     "agentid": "master_driver",
     "driver_config_list": [
-<<<<<<< HEAD
-        					   "/home/volttron/volttron/services/core/MasterDriverAgent/master_driver/modbus1.config"
-=======
-    					   #"/home/kyle/workspaces/volttron/services/core/MasterDriverAgent/master_driver/test_bacnet1.config"
-    					   #"/home/kyle/workspaces/volttron/services/core/MasterDriverAgent/master_driver/test_bacnet2.config",
-    					   "/home/kyle/workspaces/volttron/services/core/MasterDriverAgent/master_driver/test_modbus1.config"
->>>>>>> 63803eff
+    	"/home/volttron/volttron/services/core/MasterDriverAgent/master_driver/modbus1.config"
     					  ]
 }