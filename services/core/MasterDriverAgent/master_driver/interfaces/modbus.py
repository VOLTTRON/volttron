#
# Copyright (c) 2016, Battelle Memorial Institute
# All rights reserved.
#
# Redistribution and use in source and binary forms, with or without
# modification, are permitted provided that the following conditions are met:
#
# 1. Redistributions of source code must retain the above copyright notice, this
#    list of conditions and the following disclaimer.
# 2. Redistributions in binary form must reproduce the above copyright notice,
#    this list of conditions and the following disclaimer in the documentation
#    and/or other materials provided with the distribution.
#
# THIS SOFTWARE IS PROVIDED BY THE COPYRIGHT HOLDERS AND CONTRIBUTORS "AS IS" AND
# ANY EXPRESS OR IMPLIED WARRANTIES, INCLUDING, BUT NOT LIMITED TO, THE IMPLIED
# WARRANTIES OF MERCHANTABILITY AND FITNESS FOR A PARTICULAR PURPOSE ARE
# DISCLAIMED. IN NO EVENT SHALL THE COPYRIGHT OWNER OR CONTRIBUTORS BE LIABLE FOR
# ANY DIRECT, INDIRECT, INCIDENTAL, SPECIAL, EXEMPLARY, OR CONSEQUENTIAL DAMAGES
# (INCLUDING, BUT NOT LIMITED TO, PROCUREMENT OF SUBSTITUTE GOODS OR SERVICES;
# LOSS OF USE, DATA, OR PROFITS; OR BUSINESS INTERRUPTION) HOWEVER CAUSED AND
# ON ANY THEORY OF LIABILITY, WHETHER IN CONTRACT, STRICT LIABILITY, OR TORT
# (INCLUDING NEGLIGENCE OR OTHERWISE) ARISING IN ANY WAY OUT OF THE USE OF THIS
# SOFTWARE, EVEN IF ADVISED OF THE POSSIBILITY OF SUCH DAMAGE.
#
# The views and conclusions contained in the software and documentation are those
# of the authors and should not be interpreted as representing official policies,
# either expressed or implied, of the FreeBSD Project.
#
# This material was prepared as an account of work sponsored by an
# agency of the United States Government.  Neither the United States
# Government nor the United States Department of Energy, nor Battelle,
# nor any of their employees, nor any jurisdiction or organization
# that has cooperated in the development of these materials, makes
# any warranty, express or implied, or assumes any legal liability
# or responsibility for the accuracy, completeness, or usefulness or
# any information, apparatus, product, software, or process disclosed,
# or represents that its use would not infringe privately owned rights.
#
# Reference herein to any specific commercial product, process, or
# service by trade name, trademark, manufacturer, or otherwise does
# not necessarily constitute or imply its endorsement, recommendation,
# r favoring by the United States Government or any agency thereof,
# or Battelle Memorial Institute. The views and opinions of authors
# expressed herein do not necessarily state or reflect those of the
# United States Government or any agency thereof.
#
# PACIFIC NORTHWEST NATIONAL LABORATORY
# operated by BATTELLE for the UNITED STATES DEPARTMENT OF ENERGY
# under Contract DE-AC05-76RL01830

from gevent import monkey
monkey.patch_socket()

from pymodbus.client.sync import ModbusTcpClient as SyncModbusClient  
from pymodbus.exceptions import ConnectionException, ModbusIOException, ModbusException
from pymodbus.pdu import ExceptionResponse
from pymodbus.constants import Defaults
from volttron.platform.agent import utils

from master_driver.interfaces import BaseInterface, BaseRegister, BasicRevert, DriverInterfaceError

import struct
import logging
from csv import DictReader
from StringIO import StringIO
import os.path

from contextlib import contextmanager, closing
from master_driver.driver_locks import socket_lock

@contextmanager
def modbus_client(address, port):
    with socket_lock():
        with closing(SyncModbusClient(address, port)) as client:
            yield client

modbus_logger = logging.getLogger("pymodbus")
modbus_logger.setLevel(logging.WARNING)

utils.setup_logging()
_log = logging.getLogger(__name__)

MODBUS_REGISTER_SIZE = 2
MODBUS_READ_MAX = 100
PYMODBUS_REGISTER_STRUCT = struct.Struct('>H')

path = os.path.dirname(os.path.abspath(__file__))
configFile = os.path.join(path, "example.csv")


class ModbusInterfaceException(ModbusException):
    pass

class ModbusRegisterBase(BaseRegister):
    def __init__(self, address, register_type, read_only, pointName, units, description = '', slave_id=0):
        super(ModbusRegisterBase, self).__init__(register_type, read_only, pointName, units, description = '')
        self.address = address
        self.slave_id = slave_id

class ModbusBitRegister(ModbusRegisterBase):
    def __init__(self, address, type_string, pointName, units, read_only, description = '', slave_id=0):
        super(ModbusBitRegister, self).__init__(address, "bit", read_only, pointName, units, 
                                                description = description, slave_id=slave_id)        
        
        self.python_type = bool
    
    def parse_value(self, starting_address, bit_stream):
        #find the bytes we care about
        index = (self.address - starting_address)        
        return bit_stream[index]
    
    def get_register_count(self):
        return 1
    
    def get_state(self, client):
        response_bits = client.read_discrete_inputs(self.address, unit=self.slave_id) if self.read_only else client.read_coils(self.address, unit=self.slave_id)
        if response_bits is None:
            raise ModbusInterfaceException("pymodbus returned None")
        return response_bits.bits[0]
    
    def set_state(self, client, value):
        if not self.read_only:   
            response = client.write_coil(self.address, value, unit=self.slave_id)
            if response is None:
                raise ModbusInterfaceException("pymodbus returned None")
            if isinstance(response, ExceptionResponse):
                raise ModbusInterfaceException(str(response))
            return response.value
        return None

class ModbusByteRegister(ModbusRegisterBase):
    def __init__(self, address, type_string, pointName, units, read_only, description = '', slave_id=0):
        super(ModbusByteRegister, self).__init__(address, "byte", read_only, 
                                                 pointName, units, description = description, slave_id=slave_id)
        
        try:
            self.parse_struct = struct.Struct(type_string)
        except struct.error:
            raise ValueError("Invalid Modbus Register '" + type_string + "' for point " + pointName)
        
        struct_types = [type(x) for x in self.parse_struct.unpack('\x00'*self.parse_struct.size)]
        
        if len(struct_types) != 1:
            raise ValueError("Invalid length Modbus Register '" + type_string + "' for point " + pointName)
        
        self.python_type = struct_types[0]
        
    def get_register_count(self):        
        return self.parse_struct.size // MODBUS_REGISTER_SIZE
    
    def parse_value(self, starting_address, byte_stream):
        #find the bytes we care about
        index = (self.address - starting_address) * 2
        width = self.parse_struct.size
        
        target_bytes = byte_stream[index:index+width]
        if len(target_bytes) < width:
            raise ValueError(
                'Not enough data to parse: width %s, bytes %s address %s'%(
                    width, target_bytes, self.address
                ))
        
        return self.parse_struct.unpack(target_bytes)[0]
    
   
    def get_state(self, client):
        if self.read_only:
            response = client.read_input_registers(self.address, count=self.get_register_count(), unit=self.slave_id)
        else:
            response = client.read_holding_registers(self.address, count=self.get_register_count(), unit=self.slave_id)
            
        if response is None:
            raise ModbusInterfaceException("pymodbus returned None")
        response_bytes = response.encode()
        #skip the result count
        return self.parse_struct.unpack(response_bytes[1:])[0]
<<<<<<< HEAD
    
=======

>>>>>>> 5f753994
    def set_state(self, client, value):
        if not self.read_only:
            value_bytes = self.parse_struct.pack(value)
            register_values = []
            for i in xrange(0, len(value_bytes), PYMODBUS_REGISTER_STRUCT.size):
                register_values.extend(PYMODBUS_REGISTER_STRUCT.unpack_from(value_bytes, i))
<<<<<<< HEAD
                client.write_registers(self.address, register_values, unit=self.slave_id)
=======
            client.write_registers(self.address, register_values, unit=self.slave_id)
>>>>>>> 5f753994
            return self.get_state(client)
        return None
    
    
        
class Interface(BasicRevert, BaseInterface):
    def __init__(self, **kwargs):
        super(Interface, self).__init__(**kwargs)
        self.build_ranges_map()
        
    def configure(self, config_dict, registry_config_str):
        self.slave_id=config_dict.get("slave_id", 0)
        self.ip_address = config_dict["device_address"]
        self.port = config_dict.get("port", Defaults.Port)
        self.parse_config(registry_config_str) 
        
    def build_ranges_map(self):
        self.register_ranges = {('byte',True):[],
                                ('byte',False):[],
                                ('bit',True):[],
                                ('bit',False):[]}
        
    def insert_register(self, register):
        super(Interface, self).insert_register(register)

        #MODBUS requires extra bookkeeping.
        register_type = register.get_register_type()
        register_range = self.register_ranges[register_type]
        register_count = register.get_register_count()

        #Store the range of registers for each point.
        start, end = register.address, register.address + register_count - 1
        register_range.append([start,end,[register]])


    def merge_register_ranges(self):
        """Merges any adjacent registers for more efficient scraping.
           May only be called after all registers have been inserted."""
        for key, register_ranges in self.register_ranges.items():
            if not register_ranges:
                continue
            register_ranges.sort()
            result = []
            current = register_ranges[0]
            for register_range in register_ranges[1:]:
                if register_range[0] > current[1] + 1:
                    result.append(current)
                    current = register_range
                    continue

                current[1] = register_range[1]
                current[2].extend(register_range[2])

            result.append(current)

            self.register_ranges[key] = result

        
    def get_point(self, point_name):    
        register = self.get_register_by_name(point_name)
        with modbus_client(self.ip_address, self.port) as client:
            try:
                result = register.get_state(client)
            except (ConnectionException, ModbusIOException, ModbusInterfaceException):
                result = None
        return result
    
    def _set_point(self, point_name, value):    
        register = self.get_register_by_name(point_name)
        if register.read_only:
            raise  IOError("Trying to write to a point configured read only: "+point_name)

        with modbus_client(self.ip_address, self.port) as client:
            try:
                result = register.set_state(client, value)
            except (ConnectionException, ModbusIOException, ModbusInterfaceException) as ex:
                IOError("Error encountered trying to write to point {}: {}".format(point_name, ex))
        return result
    
    def scrape_byte_registers(self, client, read_only):
        result_dict = {}
        register_ranges = self.register_ranges[('byte',read_only)]
        

        for register_range in register_ranges:
            start, end, registers = register_range
            result = ''

            for group in xrange(start, end + 1, MODBUS_READ_MAX):
                count = min(end - group + 1, MODBUS_READ_MAX)
                response = client.read_input_registers(group, count, unit=self.slave_id) if read_only else client.read_holding_registers(group, count, unit=self.slave_id)
                if response is None:
                    raise ModbusInterfaceException("pymodbus returned None")
                response_bytes = response.encode()
                result += response_bytes[1:]

            for register in registers:
                point = register.point_name
                value = register.parse_value(start, result)
                result_dict[point] = value

        return result_dict
    
    def scrape_bit_registers(self, client, read_only):
        result_dict = {}
        register_ranges = self.registers[('bit',read_only)]

        for register_range in register_ranges:
            start, end, registers = register_range
            if not registers:
                return result_dict

            result = []

            for group in xrange(start, end + 1, MODBUS_READ_MAX):
                count = min(end - group + 1, MODBUS_READ_MAX)
                response = client.read_discrete_inputs(group, count, unit=self.slave_id) if read_only else client.read_coils(group, count, unit=self.slave_id)
                if response is None:
                    raise ModbusInterfaceException("pymodbus returned None")
                result += response.bits

            for register in registers:
                point = register.point_name
                value = register.parse_value(start, result)
                result_dict[point] = value
            
        return result_dict
        
    def _scrape_all(self):
        result_dict={}
        with modbus_client(self.ip_address, self.port) as client:
            try:
                
                result_dict.update(self.scrape_byte_registers(client, True))
                result_dict.update(self.scrape_byte_registers(client, False))
                
                result_dict.update(self.scrape_bit_registers(client, True))
                result_dict.update(self.scrape_bit_registers(client, False))
            except (ConnectionException, ModbusIOException, ModbusInterfaceException) as e:
                raise DriverInterfaceError ("Failed to scrape device at " + 
                           self.ip_address + ":" + str(self.port) + " " + 
                           "ID: " + str(self.slave_id) + str(e))
                
        return result_dict
    
    def parse_config(self, configDict):
        if configDict is None:
            return
        
        for regDef in configDict:
            #Skip lines that have no address yet.
            if not regDef['Volttron Point Name']:
                continue
            
            io_type = regDef['Modbus Register']
            bit_register = io_type.lower() == 'bool'
            read_only = regDef['Writable'].lower() != 'true'
            point_path = regDef['Volttron Point Name']        
            address = int(regDef['Point Address'])        
            description = regDef.get('Notes', '')                 
            units = regDef['Units']   
            
            default_value = regDef.get("Default Value", '').strip()
            if not default_value:
                default_value = None  
                
            klass = ModbusBitRegister if bit_register else ModbusByteRegister
            register = klass(address, io_type, point_path, units, read_only, description = description, slave_id=self.slave_id)
            
            self.insert_register(register)
            
            if not read_only:
                if default_value is not None:
                    if isinstance(register, ModbusBitRegister):
                        try:
                            value = bool(int(default_value))
                        except ValueError:
                            value = default_value.lower().startswith('t') or default_value.lower() == 'on'
                        self.set_default(point_path, value)
                    else:
                        try:
                            value = register.python_type(default_value)
                            self.set_default(point_path, value)
                        except ValueError:
                            _log.warning("Unable to set default value for {}, "
                            "bad default value in configuration. Using default revert method.".format(point_path))
                            
                else:
                    _log.info("No default value supplied for point {}. Using default revert method.".format(point_path))
        
        #Merge adjacent ranges for efficiency.
        self.merge_register_ranges()
                
            <|MERGE_RESOLUTION|>--- conflicted
+++ resolved
@@ -174,22 +174,13 @@
         response_bytes = response.encode()
         #skip the result count
         return self.parse_struct.unpack(response_bytes[1:])[0]
-<<<<<<< HEAD
-    
-=======
-
->>>>>>> 5f753994
     def set_state(self, client, value):
         if not self.read_only:
             value_bytes = self.parse_struct.pack(value)
             register_values = []
             for i in xrange(0, len(value_bytes), PYMODBUS_REGISTER_STRUCT.size):
                 register_values.extend(PYMODBUS_REGISTER_STRUCT.unpack_from(value_bytes, i))
-<<<<<<< HEAD
-                client.write_registers(self.address, register_values, unit=self.slave_id)
-=======
             client.write_registers(self.address, register_values, unit=self.slave_id)
->>>>>>> 5f753994
             return self.get_state(client)
         return None
     
