# -*- coding: utf-8 -*- {{{
# vim: set fenc=utf-8 ft=python sw=4 ts=4 sts=4 et:
#
# Copyright 2018, 8minutenergy / Kisensum.
#
# Licensed under the Apache License, Version 2.0 (the "License");
# you may not use this file except in compliance with the License.
# You may obtain a copy of the License at
#
# http://www.apache.org/licenses/LICENSE-2.0
#
# Unless required by applicable law or agreed to in writing, software
# distributed under the License is distributed on an "AS IS" BASIS,
# WITHOUT WARRANTIES OR CONDITIONS OF ANY KIND, either express or implied.
# See the License for the specific language governing permissions and
# limitations under the License.
#
# Neither 8minutenergy nor Kisensum, nor any of their
# employees, nor any jurisdiction or organization that has cooperated in the
# development of these materials, makes any warranty, express or
# implied, or assumes any legal liability or responsibility for the accuracy,
# completeness, or usefulness or any information, apparatus, product,
# software, or process disclosed, or represents that its use would not infringe
# privately owned rights. Reference herein to any specific commercial product,
# process, or service by trade name, trademark, manufacturer, or otherwise
# does not necessarily constitute or imply its endorsement, recommendation, or
# favoring by 8minutenergy or Kisensum.
# }}}
import argparse
import logging
import os
import collections
import yaml

from dnp3.points import PointDefinitions, PointDefinition, DNP3Exception

DEFAULT_FUNCTION_TOPIC = 'mesa/function'

# Values of StepDefinition.optional
OPTIONAL = 'O'
MANDATORY = 'M'
INITIALIZE = 'I'
ALL_OPTIONALITY = [OPTIONAL, MANDATORY, INITIALIZE]

# Values of the elements of StepDefinition.fcodes:
DIRECT_OPERATE = 'direct_operate'       # This is actually DIRECT OPERATE / RESPONSE
SELECT = 'select'                       # This is actually SELECT / RESPONSE
OPERATE = 'operate'                     # This is actually OPERATE / RESPONSE
READ = 'read'
RESPONSE = 'response'

# Values of StepDefinition.action:
ACTION_ECHO = 'echo'
ACTION_PUBLISH = 'publish'
ACTION_ECHO_AND_PUBLISH = 'echo_and_publish'
ACTION_PUBLISH_AND_RESPOND = 'publish_and_respond'
ACTION_NONE = 'none'

_log = logging.getLogger(__name__)


class FunctionDefinitions(collections.Mapping):
    """In-memory repository of FunctionDefinitions."""

    def __init__(self, point_definitions, function_definitions_path=None):
        """Data holder for all MESA-ESS functions."""
        self._point_definitions = point_definitions
        self._functions = dict()          # {function_id: FunctionDefinition}
        self._pdef_function_map = dict()  # {PointDefinition: [FunctionDefinition]}
        if function_definitions_path:
            file_path = os.path.expandvars(os.path.expanduser(function_definitions_path))
            self.load_functions_from_yaml_file(file_path)

    def __getitem__(self, function_id):
        """Return the function associated with this function_id. Must be unique."""
        return self._functions[function_id]

    def __iter__(self):
        return iter(self._functions)

    def __len__(self):
        """Return the total number of functions from FunctionDefinitions."""
        return len(self._functions)

    @property
    def all_function_ids(self):
        """Return all function_id from FunctionDefinitions."""
        return self._functions.keys()

<<<<<<< HEAD
    def all_function_names(self):
        return list(self._functions_dictionary().keys())
=======
    @property
    def function_def_lst(self):
        """Return a list of all FunctionDefinition in the FunctionDefinitions."""
        return self._functions.values()
>>>>>>> ccf5729e

    def support_point_names(self):
        """Return a dictionary of FunctionDefinitions keyed by their (non-null) support_point_names."""
        return {f.support_point_name: f
                for f_id, f in self._functions.items()
                if f.support_point_name is not None}

    def function_for_id(self, function_id):
        """Return a specific function definition from (cached) dictionary of FunctionDefinitions."""
        return self._functions.get(function_id, None)

    def load_functions_from_yaml_file(self, function_definitions_path):
        """Load and cache a YAML file of FunctionDefinitions. Index them by function name."""
        _log.debug('Loading MESA-ESS FunctionDefinitions from {}.'.format(function_definitions_path))
        if function_definitions_path:
            fdef_path = os.path.expandvars(os.path.expanduser(function_definitions_path))
            self._functions = {}
            try:
                with open(fdef_path, 'r') as f:
                    self.load_functions(yaml.load(f)['functions'])
            except Exception as err:
<<<<<<< HEAD
                raise ValueError("Problem parsing {}. Error={}".format(fdef_path, err))
        _log.debug('Loaded {} FunctionDefinitions'.format(len(self._functions)))
=======
                raise ValueError('Problem parsing {}. Error={}'.format(fdef_path, err))
        _log.debug('Loaded {} FunctionDefinitions'.format(len(self._functions.keys())))
>>>>>>> ccf5729e

    def get_fdef_for_pdef(self, pdef):
        """
            Return a list of FunctionDefinition that contains the PointDefinition or None otherwise.

        :param pdef: PointDefinition
        """
        return self._pdef_function_map.get(pdef, None)

    def load_functions(self, function_definitions_json):
        """
            Load and cache a JSON dictionary of FunctionDefinitions. Index them by function ID.
            Check if function_id is unique and func_ref in steps are valid.
        """
        self._functions = {}
        try:
            for function_def in function_definitions_json:
                new_function = FunctionDefinition(self._point_definitions, function_def)
                function_id = new_function.function_id
                if self._functions.get(function_id, None):
                    raise ValueError('There are multiple functions for function id {}'.format(function_id))
                self._functions[function_id] = new_function
                for pdef in new_function.all_point_defs():
                    try:
                        self._pdef_function_map[pdef].append(new_function)
                    except KeyError:
                        self._pdef_function_map[pdef] = [new_function]
        except Exception as err:
<<<<<<< HEAD
            raise ValueError("Problem parsing FunctionDefinitions. Error={}".format(err))
        _log.debug('Loaded {} FunctionDefinitions'.format(len(self._functions)))
=======
            raise ValueError('Problem parsing FunctionDefinitions. Error={}'.format(err))
>>>>>>> ccf5729e

        for fdef in self.function_def_lst:
            for step in fdef.steps:
                func_ref = step.func_ref
                if func_ref and func_ref not in self.all_function_ids:
                    raise ValueError('Invalid Function Reference {} for Step {} in Function {}'. format(
                        func_ref,
                        step.step_number,
                        fdef.function_id
                    ))

        _log.debug('Loaded {} FunctionDefinitions'.format(len(self)))


class FunctionDefinition(object):
    """A MESA-ESS FunctionDefinition (aka mode, command)."""

    def __init__(self, point_definitions, function_def_dict):
        """
            Data holder for the definition of a MESA-ESS function. Including parsing data validation.
            self._point_steps_map: dictionary mapping PointDefinition including all Array points to StepDefinition
            self.steps: a list of all StepDefinition (not including array points) in the function
        """
        self.function_id = function_def_dict.get('id', None)  # Must be unique
        self.name = function_def_dict.get('name', None)
        self.mode_types = function_def_dict.get('mode_types', {})
        self.ref = function_def_dict.get('ref', None)
        self.support_point_name = function_def_dict.get('support_point', None)
        self._point_steps_map = {}

        # function_id and steps validation
        if not self.function_id:
            raise ValueError('Missing function ID')
        json_steps = function_def_dict.get('steps', None)
        if not json_steps:
            raise ValueError('Missing steps for function {}'.format(self.function_id))

        step_numbers = list()
        try:
            self.steps = [StepDefinition(point_definitions, self.function_id, step_def) for step_def in json_steps]
            is_selector_block = self.is_selector_block
            for step in self.steps:
                step_number = step.step_number

                # Check if there are duplicated step number
                if step_number in step_numbers:
                    raise ValueError('Duplicated step number {} for function {}'.format(step_number, self.function_id))
                step_numbers.append(step_number)

                # If function is selector block (curve or schedule), all steps must be mandatory or initialize
                if is_selector_block and step.optional not in [INITIALIZE, MANDATORY]:
                    raise ValueError(
                        'Function {} - Step {}: optionality must be either INITIALIZE or MANDATORY'.format(
                            self.function_id, step_number))

                # Update self._point_steps_map
                for pd in step.all_point_defs():
                    self._point_steps_map[pd] = step
        except AttributeError as err:
            raise AttributeError('Error creating FunctionDefinition {}, err={}'.format(self.name, err))

        # Check is there is missing steps
        if set([i for i in range(1, len(self.steps) + 1)]) != set(step_numbers):
            raise ValueError('There are missing steps for function {}'.format(self.function_id))

    def __str__(self):
        return 'Function {}'.format(self.name)

    def __contains__(self, point_def):
        return point_def in self.all_point_defs()

    def __getitem__(self, point_def):
        return self._point_steps_map[point_def]

    @property
    def supported(self):
        """
            Set supported to False if the Function has a defined support_point_name -- the Control Agent must set it.
            To override this (support all functions), set config all_functions_supported_by_default = "True".
        """
        return not self.support_point_name

    @property
    def first_step(self):
        """First step of the function. Mainly used for Selector Block."""
        for step in self.steps:
            if step.step_number == 1:
                return step
        return None

    @property
    def last_step(self):
        """Last step of the function. Mainly used for Selector Block."""
        for step in self.steps:
            if step.step_number == len(self.steps):
                return step
        return None

    @property
    def is_selector_block(self):
        return self.first_step.point_def and self.first_step.point_def.is_selector_block

    def instance(self):
        """Return an instance of this FunctionDefinition."""
        return Function(self)

    def describe_function(self):
        """Return a string describing a function: its name and all of its StepDefinitions."""
        return 'Function {}: {}'.format(self.name, [s.__str__() for s in self.steps])

    def all_point_defs(self):
<<<<<<< HEAD
        return list(self._point_steps_map.keys())
=======
        """Return all point definition including array points."""
        return self._point_steps_map.keys()
>>>>>>> ccf5729e

    def all_points(self):
        """Return all point definition not including array points and None points."""
        return [step_def.point_def for step_def in self.steps if step_def]

    def is_mode(self):
        """Return True if there is mode enable point in the function, False otherwise."""
        for point in self.all_points():
            if point and point.category == 'mode_enable':
                return True
        return False

    def get_mode_enable(self):
        """Return a list of all mode enable points in the function."""
        return [point for point in self.all_points() if point and point.category == 'mode_enable']


class StepDefinition(object):
    """Step definition in a MESA-ESS FunctionDefinition."""

    def __init__(self, point_definitions, function_id, step_def=None):
        """
            Data holder for the definition of a step in a MESA-ESS FunctionDefinition.

        :param function_def: The FunctionDefinition to which the StepDefinition belongs.
        :param step_def: A dictionary of data from which to create the StepDefinition.
        """
        self.function_id = function_id
        self.name = step_def.get('point_name', None)
        self.point_def = point_definitions[self.name]
        self.step_number = step_def.get('step_number', None)
        self.optional = step_def.get('optional', OPTIONAL)
        self.fcodes = step_def.get('fcodes', [])
        self.action = step_def.get('action', None)
        self.func_ref = step_def.get('func_ref', None)
        self.description = step_def.get('description', None)
        self.validate()

        try:
            self.response = point_definitions[step_def.get('response', None)]
        except Exception as err:
            raise AttributeError('Response point in function {} step {} does not match point definition. Error={}'.format(
                self.function_id,
                self.step_number,
                err
            ))

    def __str__(self):
        return '{} Step {}: {}'.format(self.function_id, self.step_number, self.name)

    def all_point_defs(self):
        """Return a list of all PointDefinition including all Array points"""
        all_defs = [self.point_def]
        if self.point_def and self.point_def.is_array_head_point:
            all_defs.extend(self.point_def.array_point_definitions)
        return all_defs

    def validate(self):
        if self.step_number is None:
            raise AttributeError('Missing step number in function {}'.format(self.function_id))
        if not self.name:
            raise AttributeError('Missing name in function {} step {}'.format(self.function_id, self.step_number))
        if self.optional not in ALL_OPTIONALITY:
            raise AttributeError('Invalid optional value in function {} step {}: {}'.format(self.function_id,
                                                                                            self.step_number,
                                                                                            self.optional))
        if type(self.fcodes) != list:
            raise AttributeError('Invalid fcodes in function {} step {}, type={}'.format(self.function_id,
                                                                                         self.step_number,
                                                                                         type(self.fcodes)))
        for fc in self.fcodes:
            if fc not in [DIRECT_OPERATE, SELECT, OPERATE, READ, RESPONSE]:
                raise AttributeError('Invalid fcode in function {} step {}, fcode={}'.format(self.function_id,
                                                                                             self.step_number,
                                                                                             fc))
            if fc == READ and self.optional != OPTIONAL:
                raise AttributeError('Invalid optionality in function {} step {}: must be OPTIONAL'.format(
                    self.function_id,
                    self.step_number
                ))


class Step(object):
    """A MESA-ESS Step that has been received by an outstation."""

    def __init__(self, definition, func, value):
        """
            Data holder for a received Step.

        :param definition: A StepDefinition.
        :param value: A PointValue.
        """
        self.definition = definition
        self.function = func
        self.value = value

    def __str__(self):
        return '{}: {}'.format(self.definition, self.value)

    def as_json(self):
        return self.value.as_json() if self.definition.point_def.is_array_head_point else self.value.unwrapped_value()

    def echoes_input(self):
        return self.definition.action in [ACTION_ECHO, ACTION_ECHO_AND_PUBLISH]

    def publish(self):
        return self.definition.action in [ACTION_PUBLISH,
                                          ACTION_ECHO_AND_PUBLISH,
                                          ACTION_PUBLISH_AND_RESPOND]


class FunctionException(Exception):
    """
        Raise exceptions that are used for _process_point_value in Mesa agent.
        Set the current function to None if the exception is raised.
    """
    pass


class Function(object):
    """A MESA-ESS Function that has been received by an outstation."""

    def __init__(self, definition):
        """
            Data holder for a Function received by an outstation.

        :param definition: A FunctionDefinition.
        """
        self.definition = definition
        self.steps = []

    def __str__(self):
        return 'Function {}'.format(self.definition.name)

    def __contains__(self, point_def):
        if not isinstance(point_def, PointDefinition):
            raise ValueError("Membership test only works for PointDefinition instance, not {}".format(point_def))
        return point_def in self.definition

    @property
    def last_step(self):
        """
            Return last received step of the function.
        """
        return self.steps[-1] if self.steps else None

    @property
    def complete(self):
        """
            Return True if function is completed, False otherwise.
        """
        if self.next_remaining_mandatory_step_number:
            return False
        return True

    @property
    def next_remaining_mandatory_step_number(self):
        """
            Return next remaining mandatory step number of the function if there is one existed, None otherwise.
        """
        last_received_step_number = 0 if not self.last_step else self.last_step.definition.step_number
        for step_def in self.definition.steps:
            step_number = step_def.step_number
            if step_number > last_received_step_number and step_def.optional in [MANDATORY, INITIALIZE]:
                return step_number
        return None

    def add_step(self, step_def, value, function_validation=False):
        """
            Add a step to function if no mandatory step missing and return the step, raise exception otherwise.

        :param step_def: step definition to add to function
        :param value: value of the point in step_def
        :param function_validation: defaults to False.
            When there is mandatory step missing, raise DNP3Exception if function_validation is True,
            raise FunctionException otherwise.
            FunctionException is used for _process_point_value in Mesa agent, if the FunctionException is raised,
            reset current function to None and process the next point as the first step of a new function.
        """
        # Check for missing mandatory steps up to the current step
        if self.next_remaining_mandatory_step_number \
                and step_def.step_number > self.next_remaining_mandatory_step_number:
            exception_message = '{} is missing Mandatory step number {}'.format(
                self,
                self.next_remaining_mandatory_step_number
            )
            if function_validation:
                raise DNP3Exception(exception_message)
            raise FunctionException(exception_message)
        # add current step to self.steps
        step_value = Step(step_def, self, value)
        self.steps.append(step_value)
        return step_value

    def add_point_value(self, point_value, current_array=None, function_validation=False):
        """
            Add a received PointValue as a Step in the current Function. Return the Step.

        :param point_value: point value
        :param current_array: current array
        :param function_validation: defaults to False. If function_validation is True,
            raise DNP3Exception when getting an error while adding a new step to the current function.
            If function_validation is False, reset current function to None if missing mandatory step,
            set the adding step as the first step of the current function if step is not in order,
            or replace the last step by the adding step if step is duplicated.
        """
        step_def = self.definition[point_value.point_def]
        step_number = step_def.step_number
        if not self.last_step:
            self.add_step(step_def, point_value, function_validation)
        else:
            last_received_step_number = self.last_step.definition.step_number
            if step_number != last_received_step_number:
                if step_number < last_received_step_number:
                    if self.next_remaining_mandatory_step_number:
                        if function_validation:
                            raise DNP3Exception('Step {} received after {}'.format(step_number,
                                                                                   last_received_step_number))
                    # Since the old function was complete, treat this as the first step of a new function.
                    self.steps = []
                self.add_step(step_def, point_value, function_validation)
            else:
                if not point_value.point_def.is_array_point:
                    if function_validation:
                        raise DNP3Exception('Duplicate step number {} received'.format(step_number))
                    self.steps.pop()
                    self.add_step(step_def, point_value, function_validation)
                else:
                    # An array point was received for an existing step. Update the step's value.
                    self.last_step.value = current_array

        return self.last_step

    def has_input_point(self):
        """Function has an input pont to be echoed following last step."""
        return self.last_step.echoes_input() if self.last_step else False

    def input_point_name(self):
        """The name of the input point

        @todo This really should be a point_def
        """
        return self.last_step.definition.response if self.last_step else ''

    def publish_now(self):
        """The function has points to published following last step."""
        return self.last_step.publish() if self.last_step else False


def load_and_validate_definitions():
    """
        Standalone method, intended to be invoked from the command line.

        Load PointDefinition and FunctionDefinition files as specified in command line args,
        and validate their contents.
    """
    # Grab JSON and YAML definition file paths from the command line.
    parser = argparse.ArgumentParser()
    parser.add_argument('point_defs', help='path of the point definitions file (json)')
    parser.add_argument('function_defs', help='path of the function definitions file (yaml)')
    args = parser.parse_args()

    point_definitions = PointDefinitions(point_definitions_path=args.point_defs)
    function_definitions = FunctionDefinitions(point_definitions, function_definitions_path=args.function_defs)
    validate_definitions(point_definitions, function_definitions)


def validate_definitions(point_definitions, function_definitions):
    """Validate PointDefinitions, Arrays, SelectorBlocks and FunctionDefinitions."""

    print('\nValidating Point definitions...')
    all_points = point_definitions.all_points()
    print('\t{} point definitions'.format(len(all_points)))

    print('\nValidating Array definitions...')
    array_head_points = [pt for pt in all_points if pt.is_array_head_point]
    array_bounds = {pt: [pt.index, pt.array_last_index] for pt in array_head_points}
    for pt in array_head_points:
        # Print each array's definition. Also, check for overlapping array bounds.
        print('\t{} ({}): indexes=({},{}), elements={}'.format(pt.name,
                                                               pt.data_type,
                                                               pt.index,
                                                               pt.array_last_index,
                                                               len(pt.array_points)))
        for other_pt, other_bounds in array_bounds.items():
            if pt.name != other_pt.name:
                if other_bounds[0] <= pt.index <= other_bounds[1]:
                    print('\tERROR: Overlapping array definition in {} and {}'.format(pt, other_pt))
                if other_bounds[0] <= pt.array_last_index <= other_bounds[1]:
                    print('\tERROR: Overlapping array definition in {} and {}'.format(pt, other_pt))
    print('\t{} array definitions'.format(len(array_head_points)))

    print('\nValidating Selector Block definitions...')
    selector_block_points = [pt for pt in all_points if pt.is_selector_block]
    selector_block_bounds = {pt: [pt.selector_block_start, pt.selector_block_end] for pt in selector_block_points}
    for pt in selector_block_points:
        # Print each selector block's definition. Also, check for overlapping selector block bounds.
        print('\t{} ({}): indexes=({},{})'.format(pt.name,
                                                  pt.data_type,
                                                  pt.selector_block_start,
                                                  pt.selector_block_end))
        for other_pt, other_bounds in selector_block_bounds.items():
            if pt.name != other_pt.name:
                if other_bounds[0] <= pt.selector_block_start <= other_bounds[1]:
                    print('\tERROR: Overlapping selector blocks in {} and {}'.format(pt, other_pt))
                if other_bounds[0] <= pt.selector_block_end <= other_bounds[1]:
                    print('\tERROR: Overlapping selector blocks in {} and {}'.format(pt, other_pt))
    # Check that each save_on_write point references a selector_block_point
    print('\t{} selector block definitions'.format(len(selector_block_points)))
    print('\nValidating Function definitions...')
    functions = function_definitions.all_function_ids
    print('\t{} function definitions'.format(len(functions)))<|MERGE_RESOLUTION|>--- conflicted
+++ resolved
@@ -87,15 +87,10 @@
         """Return all function_id from FunctionDefinitions."""
         return self._functions.keys()
 
-<<<<<<< HEAD
-    def all_function_names(self):
-        return list(self._functions_dictionary().keys())
-=======
     @property
     def function_def_lst(self):
         """Return a list of all FunctionDefinition in the FunctionDefinitions."""
         return self._functions.values()
->>>>>>> ccf5729e
 
     def support_point_names(self):
         """Return a dictionary of FunctionDefinitions keyed by their (non-null) support_point_names."""
@@ -117,13 +112,8 @@
                 with open(fdef_path, 'r') as f:
                     self.load_functions(yaml.load(f)['functions'])
             except Exception as err:
-<<<<<<< HEAD
-                raise ValueError("Problem parsing {}. Error={}".format(fdef_path, err))
-        _log.debug('Loaded {} FunctionDefinitions'.format(len(self._functions)))
-=======
                 raise ValueError('Problem parsing {}. Error={}'.format(fdef_path, err))
         _log.debug('Loaded {} FunctionDefinitions'.format(len(self._functions.keys())))
->>>>>>> ccf5729e
 
     def get_fdef_for_pdef(self, pdef):
         """
@@ -152,12 +142,7 @@
                     except KeyError:
                         self._pdef_function_map[pdef] = [new_function]
         except Exception as err:
-<<<<<<< HEAD
-            raise ValueError("Problem parsing FunctionDefinitions. Error={}".format(err))
-        _log.debug('Loaded {} FunctionDefinitions'.format(len(self._functions)))
-=======
             raise ValueError('Problem parsing FunctionDefinitions. Error={}'.format(err))
->>>>>>> ccf5729e
 
         for fdef in self.function_def_lst:
             for step in fdef.steps:
@@ -269,12 +254,8 @@
         return 'Function {}: {}'.format(self.name, [s.__str__() for s in self.steps])
 
     def all_point_defs(self):
-<<<<<<< HEAD
-        return list(self._point_steps_map.keys())
-=======
         """Return all point definition including array points."""
         return self._point_steps_map.keys()
->>>>>>> ccf5729e
 
     def all_points(self):
         """Return all point definition not including array points and None points."""
@@ -559,7 +540,7 @@
                                                                pt.index,
                                                                pt.array_last_index,
                                                                len(pt.array_points)))
-        for other_pt, other_bounds in array_bounds.items():
+        for other_pt, other_bounds in array_bounds.iteritems():
             if pt.name != other_pt.name:
                 if other_bounds[0] <= pt.index <= other_bounds[1]:
                     print('\tERROR: Overlapping array definition in {} and {}'.format(pt, other_pt))
@@ -576,7 +557,7 @@
                                                   pt.data_type,
                                                   pt.selector_block_start,
                                                   pt.selector_block_end))
-        for other_pt, other_bounds in selector_block_bounds.items():
+        for other_pt, other_bounds in selector_block_bounds.iteritems():
             if pt.name != other_pt.name:
                 if other_bounds[0] <= pt.selector_block_start <= other_bounds[1]:
                     print('\tERROR: Overlapping selector blocks in {} and {}'.format(pt, other_pt))
