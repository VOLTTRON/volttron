#!/bin/sh

export CI=travis
export FAST_FAIL=1

# The context should already have been activated at this point.

#pip install pymongo pytest pytest-bdd pytest-cov
pip install mock
pip install pytest pytest-timeout

<<<<<<< HEAD
py.test -v docs
py.test -v examples
py.test -v scripts
for D in services/core/*; do
    if [ -d "${D}" ]; then
        py.test -v ${D}
    fi
done
py.test -v volttron
=======
exit_code=0

# Break up the tests to work around the issue in #754. Breaking them up allows 
# the files to be closed with the individual pytest processes
py.test -v docs
tmp_code=$?
exit_code=$tmp_code
echo $exit_code
if [ $tmp_code -ne 0 ]; then
  if [ $tmp_code -ne 5 ]; then
    if [ ${FAST_FAIL} ]; then
      echo "Fast failing!"
      exit $tmp_code
    fi
  fi
fi

py.test -v examples
tmp_code=$?
if [ $tmp_code -ne 0 ]; then
  if [ $tmp_code -ne 5 ]; then
    if [ ${FAST_FAIL} ]; then
      echo "Fast failing!"
      exit $tmp_code
    fi
    exit_code=$tmp_code
  fi
fi

py.test -v scripts
tmp_code=$?
if [ $tmp_code -ne 0 ]; then
  if [ $tmp_code -ne 5 ]; then
    if [ ${FAST_FAIL} ]; then
      echo "Fast failing!"
      exit $tmp_code
    fi
    exit_code=$tmp_code
  fi
fi

for D in services/core/*; do
    if [ -d "${D}" ]; then
        py.test -v ${D}
        tmp_code=$?
        if [ $tmp_code -ne 0 ]; then
          if [ $tmp_code -ne 5 ]; then
            if [ ${FAST_FAIL} ]; then
              echo "Fast failing!"
              exit $tmp_code
            fi
            exit_code=$tmp_code
          fi
        fi
    fi
done

py.test -v volttron
tmp_code=$?
if [ $tmp_code -ne 0 ]; then
  if [ $tmp_code -ne 5 ]; then
    if [ ${FAST_FAIL} ]; then
      echo "Fast failing!"
      exit $tmp_code
    fi
    exit_code=$tmp_code
  fi
fi
>>>>>>> b890da25

for D in volttrontesting/*; do
    if [ -d "${D}" ]; then
        py.test -v ${D}
<<<<<<< HEAD
    fi
done
=======
        tmp_code=$?
        if [ $tmp_code -ne 0 ]; then
          if [ $tmp_code -ne 5 ]; then
            if [ ${FAST_FAIL} ]; then
              echo "Fast failing!"
              exit $tmp_code
            fi
            exit_code=$tmp_code
          fi
        fi
    fi
done

exit $exit_code
>>>>>>> b890da25
<|MERGE_RESOLUTION|>--- conflicted
+++ resolved
@@ -9,17 +9,6 @@
 pip install mock
 pip install pytest pytest-timeout
 
-<<<<<<< HEAD
-py.test -v docs
-py.test -v examples
-py.test -v scripts
-for D in services/core/*; do
-    if [ -d "${D}" ]; then
-        py.test -v ${D}
-    fi
-done
-py.test -v volttron
-=======
 exit_code=0
 
 # Break up the tests to work around the issue in #754. Breaking them up allows 
@@ -88,15 +77,10 @@
     exit_code=$tmp_code
   fi
 fi
->>>>>>> b890da25
 
 for D in volttrontesting/*; do
     if [ -d "${D}" ]; then
         py.test -v ${D}
-<<<<<<< HEAD
-    fi
-done
-=======
         tmp_code=$?
         if [ $tmp_code -ne 0 ]; then
           if [ $tmp_code -ne 5 ]; then
@@ -111,4 +95,3 @@
 done
 
 exit $exit_code
->>>>>>> b890da25
