--- conflicted
+++ resolved
@@ -69,23 +69,10 @@
     echo "Running test module $filename"
     base_filename="$(basename "$filename")"
     # Start the docker run module.
-<<<<<<< HEAD
-    # Run a specific script for level one integration tests
-    if [[ $filename =~ "volttrontesting/platform/dbutils/"* ]]; then
-        docker run -e "IGNORE_ENV_CHECK=1" --name "$base_filename" \
-            -t --network="host" -v /var/run/docker.sock:/var/run/docker.sock volttron_test_image pytest -m dbutils \
-            "$filename" > "$base_filename.result.txt" 2>&1 &
-    else
-        docker run -e "IGNORE_ENV_CHECK=1" --name "$base_filename" \
-            -t volttron_test_image pytest "$filename" > "$base_filename.result.txt" 2>&1 &
-    fi
-
-=======
     docker run -e "IGNORE_ENV_CHECK=1" --name "$base_filename" \
             -t --network="host" -v /var/run/docker.sock:/var/run/docker.sock volttron_test_image \
             pytest "$filename" > "$base_filename.result.txt" 2>&1 &
     
->>>>>>> feb1c46a
     runningprocs+=($!)
     outputfiles+=("$base_filename.result.txt")
     containernames+=("$base_filename")
