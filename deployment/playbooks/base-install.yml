---
- import_playbook: includes/ensure_host_keys.yml

- name: base system install
  hosts: all
  vars:
    # Ansible will use this path on remote hosts to run the interpreter with.
    ansible_python_interpreter: /usr/bin/python3
  environment:
    VOLTTRON_HOME: "{{ ansible_env.HOME }}/.volttron"
    VOLTTRON_ROOT: "{{ ansible_env.HOME }}/volttron"
    HOST_CONFIG: "{{ ansible_env.HOME }}/host.config.yml"
    http_proxy: ""
  tasks:

    - name: Initialize git variables for downloading repository without git
      set_fact:
        git_branch: remote-platforms
        git_organization: craig8

    - name: Test for enable_drivers
      when: enable_drivers is not defined
      set_fact:
        enable_drivers: no

    - name: Test for extra_requires
      when: extra_requirements is not defined
      set_fact:
        extra_requirements: []

    - name: Set messagebus zmq when not defined
      when: messagebus is not defined
      set_fact:
          messagebus: "zmq"

    #TODO BHL: this step is expected to be very sensitive to the OS
    #          package names differ between ubuntu versions and/or to debian
#    - name: Update apt cache
#      become: yes
#      become_method: sudo
#      apt:
#        update-cache: yes
#        autoclean: yes
    - name: Install base software
      become: yes
      become_method: sudo
      apt:
        #update_cache: yes
        state: present
        name: #"{{item}}"
      #loop:
          - "build-essential"
          - "git"
          - "python3-dev"
          - "python3-venv"
          - "libssl-dev"
          - "libevent-dev"
          - libzmq3-dev

    - name: Installing extra system level things for rabbit.
      become: yes
      become_method: sudo
      when: messagebus == "rmq"
      apt:
        update_cache: yes
        name: "{{item}}"
        state: present
      loop:
          - "apt-transport-https"
          - "libwxbase3.0-0v5"
          - "libwxgtk3.0-0v5"
          - "libsctp1"

    - name: Adding apt_key for erlang solutions
      become: yes
      become_method: sudo
      when: messagebus == "rmq"
      apt_key:
        url: https://packages.erlang-solutions.com/ubuntu/erlang_solutions.asc
        state: present

    - name: Adding apt repo for erlang
      become: yes
      become_method: sudo
      when: messagebus == "rmq"
      apt_repository:
        update_cache: yes
        repo: deb https://packages.erlang-solutions.com/ubuntu bionic contrib
        state: present
        filename: erlang.solutions.list

    - name: Install erlang requirements
      become: yes
      become_method: sudo
      when: messagebus == "rmq"
      apt:
        update_cache: yes
        name: "{{item}}"
        state: present
      loop:
        - "erlang-base"
        - "erlang-diameter"
        - "erlang-eldap"
        - "erlang-ssl"
        - "erlang-crypto"
        - "erlang-asn1"
        - "erlang-public-key"
        - "erlang-nox"

    - name: Download volttron repository tarball
      get_url:
        url: https://github.com/{{ git_organization }}/volttron/archive/{{ git_branch }}.tar.gz
        dest: "/tmp/volttron.tar.gz"
        force: yes

    - name: Stat volttron dir
      stat:
        path: "{{ ansible_env.HOME }}/volttron"
      register: volttron_path_stat

    - name: Stat tar file
      stat:
        path: "/tmp/volttron.tar.gz"
        get_checksum: yes
      register: new_tar_stat

    - name: Stat old tar
      stat:
        path: "{{ ansible_env.HOME }}/volttron.tar.gz"
        get_checksum: yes
      register: old_tar_stat

    - name: Should reset
      set_fact:
        redo_volttron: "{{ (not volttron_path_stat.stat.exists or not old_tar_stat.stat.exists or (new_tar_stat.stat.checksum != old_tar_stat.stat.checksum)) }}"

    - name: Move new file
      command: mv "/tmp/volttron.tar.gz" "{{ ansible_env.HOME }}/volttron.tar.gz"
      when: redo_volttron

    - name: Remove volttron dir if exists
      command: rm -rf {{ ansible_env.HOME }}/volttron
      when: redo_volttron

    - name: Extract archive
      unarchive:
        src: "{{ ansible_env.HOME }}/volttron.tar.gz"
        dest: "{{ ansible_env.HOME }}"
        remote_src: yes
      when: redo_volttron

    - name: rename folder
      command: mv "{{ ansible_env.HOME }}/volttron-{{git_branch}}" "{{ansible_env.HOME }}/volttron"
      when: redo_volttron

    - name: Bootstrap the python3 environment
      command:
        cmd: "python3 bootstrap.py"
        chdir: "{{ ansible_env.HOME }}/volttron"
        creates: "{{ ansible_env.HOME }}/volttron/env"

    - name: Test if pika installed
      shell: "cd ~/volttron && env/bin/pip list --disable-pip-version-check --format legacy| grep -F gevent-pika | wc -l"
      args:
        chdir: "{{ ansible_env.HOME }}/volttron"
      register: already_installed_pika

    - name: Boostrap rmq environment
      when: (messagebus == "rmq" and "0" not in already_installed_pika.stdout)
      command:
        cmd: "env/bin/python bootstrap.py --rabbitmq"
        chdir: "{{ ansible_env.HOME }}/volttron"

<<<<<<< HEAD
    - name: Test if ws4py is installed (test if web has been installed)
      raw: "cd {{ ansible_env.HOME }}/volttron && env/bin/pip list --disable-pip-version-check --format legacy| grep -F ws4py | wc -l"
=======
    - name: Test if ws4py installed
      shell: "cd {{ ansible_env.HOME }}/volttron && env/bin/pip list --disable-pip-version-check --format legacy| grep -F ws4py | wc -l"
>>>>>>> 3d6ab6e2
      args:
        chdir: "{{ ansible_env.HOME }}/volttron"
      register: web_enabled

    - name: Enabling web packages for environment
<<<<<<< HEAD
      when: (enable_web == True and "0" in web_enabled.stdout)
=======
      when: (enable_web is defined and enable_web == True) # and "0" not in web_enabled.stdout)
>>>>>>> 3d6ab6e2
      command:
        cmd: "env/bin/python bootstrap.py --web"
        chdir: "{{ ansible_env.HOME }}/volttron"

    - name: Enabling master driver packages for environment
<<<<<<< HEAD
      when: (enable_drivers == True)
=======
      when: (enable_drivers is defined and enable_drivers == True)
>>>>>>> 3d6ab6e2
      command:
        cmd: "env/bin/python bootstrap.py --drivers"
        chdir: "{{ ansible_env.HOME }}/volttron"

    - name: Install extra requirements for this instance
      pip:
        virtualenv: "{{ansible_env.HOME}}/volttron/env"
        name: "{{ item }}"
      with_items: "{{ extra_requirements }}"
      environment:
        # This module doesn't use the http_proxy as the env instead it uses the
        # capitalized one
        # reference https://docs.ansible.com/ansible/latest/modules/pip_module.html
        HTTP_PROXY: "{{ ansible_env.http_proxy }}"
      when: extra_requirements != []

    - set_fact:
        local_remote_config_file: "{{lookup('env','DEPLOYMENT_ROOT')}}/{{inventory_hostname}}/{{inventory_hostname}}.yml"
        local_configs_dir: "{{lookup('env','DEPLOYMENT_ROOT')}}/{{inventory_hostname}}/configs"
        python3: "{{lookup('env','DEPLOYMENT_ROOT')}}/env/bin/python"

    - include_tasks: includes/ansible_venv.yml
    - include_tasks: includes/copy_configs.yml

    - name: "Create custom fact directory"
      become: True
      become_method: sudo
      file:
        owner: "{{ ansible_user }}"
        recurse: yes
        path: "/etc/ansible/facts.d"
        state: "directory"

    - include_tasks: includes/update_facts.yml
      vars:
        host_config: "{{ ansible_env.HOME }}/host.config.yml"<|MERGE_RESOLUTION|>--- conflicted
+++ resolved
@@ -171,33 +171,20 @@
         cmd: "env/bin/python bootstrap.py --rabbitmq"
         chdir: "{{ ansible_env.HOME }}/volttron"
 
-<<<<<<< HEAD
     - name: Test if ws4py is installed (test if web has been installed)
       raw: "cd {{ ansible_env.HOME }}/volttron && env/bin/pip list --disable-pip-version-check --format legacy| grep -F ws4py | wc -l"
-=======
-    - name: Test if ws4py installed
-      shell: "cd {{ ansible_env.HOME }}/volttron && env/bin/pip list --disable-pip-version-check --format legacy| grep -F ws4py | wc -l"
->>>>>>> 3d6ab6e2
       args:
         chdir: "{{ ansible_env.HOME }}/volttron"
       register: web_enabled
 
     - name: Enabling web packages for environment
-<<<<<<< HEAD
-      when: (enable_web == True and "0" in web_enabled.stdout)
-=======
       when: (enable_web is defined and enable_web == True) # and "0" not in web_enabled.stdout)
->>>>>>> 3d6ab6e2
       command:
         cmd: "env/bin/python bootstrap.py --web"
         chdir: "{{ ansible_env.HOME }}/volttron"
 
     - name: Enabling master driver packages for environment
-<<<<<<< HEAD
-      when: (enable_drivers == True)
-=======
       when: (enable_drivers is defined and enable_drivers == True)
->>>>>>> 3d6ab6e2
       command:
         cmd: "env/bin/python bootstrap.py --drivers"
         chdir: "{{ ansible_env.HOME }}/volttron"
