[pytest]
timeout = 240
addopts = --strict -rsxX -v --continue-on-collection-errors 
#--full-trace

norecursedirs = \
	.git env scripts volttron.egg-info config docs \
	examples volttron_data

markers =
        actuator: Tests for actuator agent
        actuator_pubsub: Test for actuator agent.
        actuator_unit: Unit tests for actuator agent
        agent: Testing for core agent operations.
        alert: Testing alerts from the health subsystem.
        auth: Testing for auth based code.
        control: Control service/aip tests.
        config_store: Configuration store tests.
        dev: Mark for currently developing test.
        drivenagent: Tests for driven agent
        forwarder: Tests for forwardhistorian
        gevent: Functionality tests for gevent.
        historian: Test cases for historian.
        health: Testing the health subsystem.
        heartbeat: Testing the heartbeat subsystem.
        keystore: Test the keystore and known-hosts store.
        mongodb: Tests for mongodb related test code.
        pa: Tests for the platform agent.
        driver: Tests for master driver functionality.
        driver_unit: Unit tests for master driver functionality.
        slow: Mark tests that run slowly.
        sqlhistorian: Mark for only sql historian tests.
        subsystems: Testing subsystems.
        web: Tests for web and web services.
        wrapper: Test the platformwrapper test code.
        vc: Tests associated with volttron central agent.
        vcp: Tests associated with the volttron central platform agent.
        zmq: Tests for zmq
        aggregator: Run aggregate historian tests
        sql_aggregator: Run aggregate historian tests
        mongo_aggregator: Run aggregate historian tests
        packaging: Run packaging tests
        market: Run the market service agent and base market agent tests
        tagging: Tagging service tests
        alert: Alerter agent tests
        multiplatform: Tests for multiplatforn functionality
        weather: Weather agent tests
        rmq_pubsub: rmq pubsub test
        ecorithm: Tests associated with ecorithm's agents
        weather2: new weather agent tests
        darksky: darksky weather agent tests
        pubsub: pubsub tests for zeromq and rabbitmq
        rmq_reconnect: rabbitmq reconnect tests
        rmq_shutdown: rabbitmq shutdown tests
        secure: Test platform and agents with secure platform options
        rpc: Tests for RPC
        mysqlfuncts: level one integration tests for mysqlfuncts
        postgresqlfuncts_timescaledb: level one integreation tests for timescaledb
        postgresqlfuncts: level one integration tests for postgresqlfuncts
        dbutils: test all the level one integrations tests for dbfuncts classes
<<<<<<< HEAD
        mongoutils: level one integration tests for mongoutils
        sqlitefuncts: level one integration tests for sqlitefuncts
        unit: Run all unit/level one integration tests
=======
        influxdbutils: level one integration tests for influxdb
>>>>>>> ff501d7c
<|MERGE_RESOLUTION|>--- conflicted
+++ resolved
@@ -58,10 +58,7 @@
         postgresqlfuncts_timescaledb: level one integreation tests for timescaledb
         postgresqlfuncts: level one integration tests for postgresqlfuncts
         dbutils: test all the level one integrations tests for dbfuncts classes
-<<<<<<< HEAD
         mongoutils: level one integration tests for mongoutils
         sqlitefuncts: level one integration tests for sqlitefuncts
         unit: Run all unit/level one integration tests
-=======
-        influxdbutils: level one integration tests for influxdb
->>>>>>> ff501d7c
+        influxdbutils: level one integration tests for influxdb