[pytest]
addopts = --strict -rsxX -q

norecursedirs =
	services/core/MultiBuilding \
	.git env scripts volttron.egg-info config

markers =
	slow: Mark tests that run slowly.
	zmq: Only zmq tests.
	historian: test cases for historian.
	gevent: functionality tests for gevent.
<<<<<<< HEAD
	auth: testing for auth based code.
=======
	dev: Mark for currently developing test.
	wrapper: Test the platformwrapper test code.
>>>>>>> 42d3adff
<|MERGE_RESOLUTION|>--- conflicted
+++ resolved
@@ -10,9 +10,6 @@
 	zmq: Only zmq tests.
 	historian: test cases for historian.
 	gevent: functionality tests for gevent.
-<<<<<<< HEAD
 	auth: testing for auth based code.
-=======
 	dev: Mark for currently developing test.
-	wrapper: Test the platformwrapper test code.
->>>>>>> 42d3adff
+	wrapper: Test the platformwrapper test code.