--- conflicted
+++ resolved
@@ -41,10 +41,6 @@
         alert: Alerter agent tests
         multiplatform: Tests for multiplatforn functionality
         weather: Weather agent tests
-<<<<<<< HEAD
-        ecorithm: Tests associated with ecorithm's agents
-        rmq_pubsub: rabbitmq pubsub
-=======
         rmq_pubsub: rmq pubsub test
         ecorithm: Tests associated with ecorithm's agents
->>>>>>> 882be23b
+        rmq_pubsub: rabbitmq pubsub