[pytest]
timeout = 240
addopts = --strict -rsxX -v --showlocals
# --full-trace

norecursedirs =
        services/deprecated-remove-5.0/MultiBuilding \
                .git env scripts volttron.egg-info config

markers =
        actuator: Tests for actuator agent
        actuator_pubsub: Test for actuator agent.
        actuator_unit: Unit tests for actuator agent
        agent: Testing for core agent operations.
        alert: Testing alerts from the health subsystem.
        auth: Testing for auth based code.
        control: Control service/aip tests.
        config_store: Configuration store tests.
        dev: Mark for currently developing test.
        drivenagent: Tests for driven agent
        forwarder: Tests for forwardhistorian
        gevent: Functionality tests for gevent.
        historian: Test cases for historian.
        health: Testing the health subsystem.
        heartbeat: Testing the heartbeat subsystem.
        keystore: Test the keystore and known-hosts store.
        mongodb: Tests for mongodb related test code.
        pa: Tests for the platform agent.
        driver: Tests for master driver functionality.
        slow: Mark tests that run slowly.
        sqlhistorian: Mark for only sql historian tests.
        subsystems: Testing subsystems.
        web: Tests for web and web services.
        wrapper: Test the platformwrapper test code.
        vc: Tests associated with volttron central agent.
        vcp: Tests associated with the volttron central platform agent.
        zmq: Tests for zmq
        aggregator: Run aggregate historian tests
        sql_aggregator: Run aggregate historian tests
        mongo_aggregator: Run aggregate historian tests
        packaging: Run packaging tests
        market: Run the market service agent and base market agent tests
        tagging: Tagging service tests
        alert: Alerter agent tests
        multiplatform: Tests for multiplatforn functionality
        weather: Weather agent tests
        rmq_pubsub: rmq pubsub test
        ecorithm: Tests associated with ecorithm's agents
        weather2: new weather agent tests
        darksky: darksky weather agent tests
        pubsub: pubsub tests for zeromq and rabbitmq
        rmq_reconnect: rabbitmq reconnect tests
        rmq_shutdown: rabbitmq shutdown tests
        secure: Test platform and agents with secure platform options
<<<<<<< HEAD
        rpc: Tests for RPC
=======
        mysqlfuncts: level one integration tests for mysqlfuncts
>>>>>>> 38a3d11d
<|MERGE_RESOLUTION|>--- conflicted
+++ resolved
@@ -52,8 +52,6 @@
         rmq_reconnect: rabbitmq reconnect tests
         rmq_shutdown: rabbitmq shutdown tests
         secure: Test platform and agents with secure platform options
-<<<<<<< HEAD
         rpc: Tests for RPC
-=======
         mysqlfuncts: level one integration tests for mysqlfuncts
->>>>>>> 38a3d11d
+        