--- conflicted
+++ resolved
@@ -13,10 +13,6 @@
 	auth: testing for auth based code.
 	dev: Mark for currently developing test.
 	wrapper: Test the platformwrapper test code.
-<<<<<<< HEAD
 	keystore: Test the keystore and known-hosts store.
 	mongodb: Tests for mongodb related test code.
-=======
-	mongodb: Tests for mongodb related test code.
-    actuator: Tests for actuator agent
->>>>>>> 7380652e
+    actuator: Tests for actuator agent