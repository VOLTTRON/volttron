--- conflicted
+++ resolved
@@ -58,9 +58,6 @@
         postgresqlfuncts_timescaledb: level one integreation tests for timescaledb
         postgresqlfuncts: level one integration tests for postgresqlfuncts
         dbutils: test all the level one integrations tests for dbfuncts classes
-<<<<<<< HEAD
         mongoutils: level one integration tests for mongoutils
         sqlitefuncts: level one integration tests for sqlitefuncts
-=======
-        unit: Run all unit/level one integration tests
->>>>>>> 0b940319
+        unit: Run all unit/level one integration tests