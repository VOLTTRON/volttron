[pytest]
addopts = --strict -rsxX -q

norecursedirs =
	services/core/MultiBuilding \
	.git env scripts volttron.egg-info config

markers =
	slow: Mark tests that run slowly. 
	zmq: Only zmq tests.
<<<<<<< HEAD
	historian: test cases for historian
	new: temporary marker. convenience marker for debugging just newly added test cases
=======
	historian: test cases for historian.
	gevent: functionality tests for gevent.
>>>>>>> 466a7da0
<|MERGE_RESOLUTION|>--- conflicted
+++ resolved
@@ -8,10 +8,5 @@
 markers =
 	slow: Mark tests that run slowly. 
 	zmq: Only zmq tests.
-<<<<<<< HEAD
-	historian: test cases for historian
-	new: temporary marker. convenience marker for debugging just newly added test cases
-=======
 	historian: test cases for historian.
-	gevent: functionality tests for gevent.
->>>>>>> 466a7da0
+	gevent: functionality tests for gevent.