--- conflicted
+++ resolved
@@ -87,25 +87,21 @@
     :param config:
     :return:
     """
-<<<<<<< HEAD
-    cfg = tempfile.NamedTemporaryFile()
-
-=======
->>>>>>> 132626da
     # if not a dict then config should be a filename
-    if isinstance(config, dict) or config is None:
+    if not isinstance(config, dict):
+        config_file = config
+    else:
+        cfg = tempfile.NamedTemporaryFile()
         with open(cfg.name, 'w') as fout:
-            if config is None:
-                fout.write("{}")
-            else:
-                fout.write(jsonapi.dumps(config))
+            fout.write(jsonapi.dumps(config))
         config_file = cfg.name
-    else:
-        # Do this to verify that the file is json.
-        with open(config) as fp:
+
+    try:
+        with open(config_file) as fp:
             data = json.load(fp)
-        config_file = config
-
+    except:
+        log.error("Invalid json config file.")
+        sys.exit(-10)
 
     # Configure the whl file before installing.
     add_files_to_package(opts.package, {'config_file': config_file})
@@ -123,6 +119,7 @@
     (output, errorout) = process.communicate()
 
     parsed = output.split("\n")
+
 
     # If there is not an agent with that identity:
     # 'Could not find agent with VIP IDENTITY "BOO". Installing as new agent
@@ -295,8 +292,7 @@
     if not os.path.isfile(opts.package):
         log.error("The wheel file for the agent was unable to be created.")
         sys.exit(-10)
-    # used when a config file is not specified.
-    jsonobj = None
+
     if opts.config:
         tmpconfigfile = tempfile.NamedTemporaryFile()
 
