# -*- coding: utf-8 -*- {{{
# vim: set fenc=utf-8 ft=python sw=4 ts=4 sts=4 et:

# Copyright (c) 2015, Battelle Memorial Institute
# All rights reserved.
#
# Redistribution and use in source and binary forms, with or without
# modification, are permitted provided that the following conditions
# are met:
#
# 1. Redistributions of source code must retain the above copyright
#    notice, this list of conditions and the following disclaimer.
# 2. Redistributions in binary form must reproduce the above copyright
#    notice, this list of conditions and the following disclaimer in
#    the documentation and/or other materials provided with the
#    distribution.
#
# THIS SOFTWARE IS PROVIDED BY THE COPYRIGHT HOLDERS AND CONTRIBUTORS
# "AS IS" AND ANY EXPRESS OR IMPLIED WARRANTIES, INCLUDING, BUT NOT
# LIMITED TO, THE IMPLIED WARRANTIES OF MERCHANTABILITY AND FITNESS FOR
# A PARTICULAR PURPOSE ARE DISCLAIMED. IN NO EVENT SHALL THE COPYRIGHT
# OWNER OR CONTRIBUTORS BE LIABLE FOR ANY DIRECT, INDIRECT, INCIDENTAL,
# SPECIAL, EXEMPLARY, OR CONSEQUENTIAL DAMAGES (INCLUDING, BUT NOT
# LIMITED TO, PROCUREMENT OF SUBSTITUTE GOODS OR SERVICES; LOSS OF USE,
# DATA, OR PROFITS; OR BUSINESS INTERRUPTION) HOWEVER CAUSED AND ON ANY
# THEORY OF LIABILITY, WHETHER IN CONTRACT, STRICT LIABILITY, OR TORT
# (INCLUDING NEGLIGENCE OR OTHERWISE) ARISING IN ANY WAY OUT OF THE USE
# OF THIS SOFTWARE, EVEN IF ADVISED OF THE POSSIBILITY OF SUCH DAMAGE.
#
# The views and conclusions contained in the software and documentation
# are those of the authors and should not be interpreted as representing
# official policies, either expressed or implied, of the FreeBSD
# Project.
#
# This material was prepared as an account of work sponsored by an
# agency of the United States Government.  Neither the United States
# Government nor the United States Department of Energy, nor Battelle,
# nor any of their employees, nor any jurisdiction or organization that
# has cooperated in the development of these materials, makes any
# warranty, express or implied, or assumes any legal liability or
# responsibility for the accuracy, completeness, or usefulness or any
# information, apparatus, product, software, or process disclosed, or
# represents that its use would not infringe privately owned rights.
#
# Reference herein to any specific commercial product, process, or
# service by trade name, trademark, manufacturer, or otherwise does not
# necessarily constitute or imply its endorsement, recommendation, or
# favoring by the United States Government or any agency thereof, or
# Battelle Memorial Institute. The views and opinions of authors
# expressed herein do not necessarily state or reflect those of the
# United States Government or any agency thereof.
#
# PACIFIC NORTHWEST NATIONAL LABORATORY
# operated by BATTELLE for the UNITED STATES DEPARTMENT OF ENERGY
# under Contract DE-AC05-76RL01830
#}}}

import sys
import argparse
from csv import DictWriter

import logging
import argparse

import gevent
import os

from volttron.platform import get_address
from volttron.platform.vip.agent import Agent, Core, PubSub, compat
from volttron.platform.messaging import topics
from volttron.platform.agent import utils
from bacpypes.object import get_datatype

from gevent.event import AsyncResult

from bacpypes.primitivedata import Enumerated, Unsigned, Boolean, Integer, Real, Double

utils.setup_logging()
_log = logging.getLogger(__name__)

if "VOLTTRON_HOME" not in os.environ:
    os.environ["VOLTTRON_HOME"] = '`/.volttron'

class BACnetInteraction(Agent):
    def __init__(self, *args, **kwargs):
        super(BACnetInteraction, self).__init__(*args, **kwargs)
        self.callbacks = {}
    def get_iam(self, device_id, callback, address=None):
        self.callbacks[device_id] = callback
        self.vip.rpc.call("platform.bacnet_proxy", "who_is",
                           low_device_id=device_id,
                           high_device_id=device_id,
                           target_address=address).get(timeout=5.0)

    @PubSub.subscribe('pubsub', topics.BACNET_I_AM)
    def iam_handler(self, peer, sender, bus,  topic, headers, message):
        device_id = message["device_id"]
        callback = self.callbacks.pop(device_id, None)
        if callback is not None:
            callback(message)

agent = BACnetInteraction("bacnet_interaction", address=get_address())
gevent.spawn(agent.core.run).join(0)

"""
Simple utility to scrape device registers and write them to a configuration file.
"""


def read_props(address, parameters):
    return agent.vip.rpc.call("platform.bacnet_proxy", "read_properties", address,
                                parameters).get(timeout=5)


def read_prop(address, obj_type, obj_inst, prop_id, index=None):
    point_map = {"result": [obj_type,
                            obj_inst,
                            prop_id,
                            index]}

    result = read_props(address, point_map)

    return result.get("result")


def process_device_object_reference(address, obj_type, obj_inst, property_name, max_range_report, config_writer):
    objectCount = read_prop(address, obj_type, obj_inst, property_name, index=0)
    
    for object_index in xrange(1,objectCount+1):
        _log.debug('property_name index = ' + repr(object_index))
        
        object_reference = read_prop(address, obj_type, obj_inst, property_name,
                                     index=object_index)
        
        #Skip references to objects on other devices.
        if object_reference.deviceIdentifier is not None:
            continue
        
        sub_obj_type, sub_obj_index = object_reference.objectIdentifier
        
        process_object(address, sub_obj_type, sub_obj_index, max_range_report, config_writer)


# noinspection PyDictCreation
def process_object(address, obj_type, index, max_range_report, config_writer):
    _log.debug('obj_type = ' + repr(obj_type))
    _log.debug('bacnet_index = ' + repr(index))
    
    writable = 'FALSE'
    
<<<<<<< HEAD
    subondinate_list_property = get_datatype(obj_type, 'subordinateList')
    if subondinate_list_property is not None:
        _log.debug('Processing StructuredViewObject')
        # process_device_object_reference(address, obj_type, index, 'subordinateList', max_range_report, config_writer)
        return
    
    subondinate_list_property = get_datatype(obj_type, 'zoneMembers')
    if subondinate_list_property is not None:
        _log.debug('Processing LifeSafetyZoneObject')
        # process_device_object_reference(address, obj_type, index, 'zoneMembers', max_range_report, config_writer)
        return
=======
    # TODO: Eventually we will have a device that will want to use this code so leave it here.
    #subondinate_list_property = get_datatype(obj_type, 'subordinateList')
    #if subondinate_list_property is not None:
    #    _log.debug('Processing StructuredViewObject')
    #    process_device_object_reference(address, obj_type, index, 'subordinateList', max_range_report, config_writer)
    #    return
    #
    #subondinate_list_property = get_datatype(obj_type, 'zoneMembers')
    #if subondinate_list_property is not None:
    #    _log.debug('Processing LifeSafetyZoneObject')
    #    process_device_object_reference(address, obj_type, index, 'zoneMembers', max_range_report, config_writer)
    #    return
>>>>>>> aa38f2f6
    
    present_value_type = get_datatype(obj_type, 'presentValue')
    if present_value_type is None:
        _log.debug('This object type has no presentValue. Skipping.')
        return
    
    if not issubclass(present_value_type, (Enumerated,
                                           Unsigned,
                                           Boolean,
                                           Integer,
                                           Real,
                                           Double)):
        _log.debug('presenValue is an unsupported type: ' + repr(present_value_type))
        return 
    
    try:
        object_name = read_prop(address, obj_type, index, "objectName")
        _log.debug('object name = ' + object_name)
    except TypeError:
        object_name = "NO NAME! PLEASE NAME THIS."
        
#         _log.debug('  object type = ' + obj_type)
#         _log.debug('  object index = ' + str(index))
    
    try:
        object_notes = read_prop(address, obj_type, index, "description")
        
    except TypeError:
        object_notes = ''
        
    object_units_details = ''
    
    if issubclass(present_value_type, Enumerated):
        object_units = 'Enum'
        values=present_value_type.enumerations.values()
        min_value = min(values)
        max_value = max(values)
        
        vendor_range = ''
        if hasattr(present_value_type, 'vendor_range'):
            vendor_min, vendor_max = present_value_type.vendor_range
            vendor_range = ' (vendor {min}-{max})'.format(min=vendor_min, max=vendor_max)
            
        object_units_details = '{min}-{max}{vendor}'.format(min=min_value, max=max_value, vendor=vendor_range)
        
        if not obj_type.endswith('Input'):
            try:
                default_value = read_prop(address, obj_type, index, "relinquishDefault")
                object_units_details += ' (default {default})'.format(default=present_value_type.enumerations[default_value])
                #writable = 'TRUE'
            except KeyError:
                pass
            except TypeError:
                pass
            except ValueError:
                pass
    
        if not object_notes:
            enum_strings=[]
            for name in Enumerated.keylist(present_value_type(0)):
                value = present_value_type.enumerations[name]
                enum_strings.append(str(value)+'='+name)
                
            object_notes = present_value_type.__name__ + ': ' + ', '.join(enum_strings)
        
        
    elif issubclass(present_value_type, Boolean):
        object_units = 'Boolean'
        
    elif get_datatype(obj_type, 'units') is None:
        if obj_type.startswith('multiState'):
            object_units = 'State'
            try:
                state_count = read_prop(address, obj_type, index, "numberOfStates")
                object_units_details = 'State count: {}'.format(state_count)
            except TypeError:
                pass
            
            try:
                enum_strings=[]
                state_list = read_prop(address, obj_type, index, "stateText")
                for name in state_list[1:]:
                    enum_strings.append(name)
                    
                object_notes = ', '.join('{}={}'.format(x,y) for x,y in enumerate(enum_strings, start=1))
                    
            except TypeError:
                pass
            
            if obj_type != 'multiStateInput':
                try:
                    default_value = read_prop(address, obj_type, index, "relinquishDefault")
                    object_units_details += ' (default {default})'.format(default=default_value)
                    object_units_details = object_units_details.strip()
                    #writable = 'TRUE'
                except TypeError:
                    pass
                except ValueError:
                    pass
                
        elif obj_type == 'loop':
            object_units = 'Loop'
        else:
            object_units = 'UNKNOWN UNITS'        
    else:
        try:
            object_units = read_prop(address, obj_type, index, "units")
        except TypeError:
            object_units = 'UNKNOWN UNITS'
            
        if isinstance(object_units, (int, long)):
            object_units = 'UNKNOWN UNIT ENUM VALUE: ' + str(object_units)
            
        if obj_type.startswith('analog') or obj_type in ('largeAnalogValue', 'integerValue', 'positiveIntegerValue'):
            # Value objects never have a resolution property in practice.
            if not object_notes and not obj_type.endswith('Value'):
                try:
                    res_value = read_prop(address, obj_type, index, "resolution")
                    object_notes = 'Resolution: {resolution:.6g}'.format(resolution=res_value)
                except TypeError:
                    pass
            
            if obj_type not in ('largeAnalogValue', 'integerValue', 'positiveIntegerValue'):    
                try:
                    min_value = read_prop(address, obj_type, index, "minPresValue")
                    max_value = read_prop(address, obj_type, index, "maxPresValue")
                    
                    has_min = min_value > -max_range_report
                    has_max = max_value <  max_range_report
                    
                    if has_min and has_max:
                        object_units_details = '{min:.2f} to {max:.2f}'.format(min=min_value, max=max_value)
                    elif has_min:
                        object_units_details = 'Min: {min:.2f}'.format(min=min_value)
                    elif has_max:
                        object_units_details = 'Max: {max:.2f}'.format(max=max_value)
                    else:
                        object_units_details = 'No limits.'
                    #object_units_details = '{min} to {max}'.format(min=min_value, max=max_value)            
                except TypeError:
                    pass
            
            if obj_type != 'analogInput':
                try:
                    default_value = read_prop(address, obj_type, index, "relinquishDefault")
                    object_units_details += ' (default {default})'.format(default=default_value)
                    object_units_details = object_units_details.strip()
                    #writable = 'TRUE'
                except TypeError:
                    pass
                except ValueError:
                    pass
   
    _log.debug('  object units = ' + str(object_units))
    _log.debug('  object units details = ' + str(object_units_details))
    _log.debug('  object notes = ' + object_notes)    
    
    results = {}     
    results['Reference Point Name'] = results['Volttron Point Name'] = object_name
    results['Units'] = object_units
    results['Unit Details'] = object_units_details
    results['BACnet Object Type'] = obj_type
    results['Property'] = 'presentValue'
    results['Writable'] = writable
    results['Index'] = index
    results['Notes'] = object_notes
    
    config_writer.writerow(results)

def main():
    # parse the command line arguments
    arg_parser = argparse.ArgumentParser(description=__doc__)
        
    arg_parser.add_argument("device_id", type=int,
                            help="Device ID of the target device" )
    
    arg_parser.add_argument("--address",
                            help="Address of target device, may be needed to help route initial request to device." )
    
    arg_parser.add_argument("--out-file", type=argparse.FileType('wb'),
                            help="Optional output file for configuration",
                            default=sys.stdout )
    
    arg_parser.add_argument("--max_range_report", nargs='?', type=float,
                            help='Affects how very large numbers are reported in the "Unit Details" column of the output. ' 
                            'Does not affect driver behavior.',
                            default=1.0e+20 )
    
    args = arg_parser.parse_args()

    _log.debug("initialization")
    _log.debug("    - args: %r", args)


    _log.debug("starting build")

    async_result = AsyncResult()

    agent.get_iam(args.device_id, async_result.set, args.address)

    results = async_result.get()

    target_address = results["address"]
    device_id = results["device_id"]
    
    _log.debug('pduSource = ' + target_address)
    _log.debug('iAmDeviceIdentifier = ' + str(device_id))
    _log.debug('maxAPDULengthAccepted = ' + str(results["max_apdu_length"]))
    _log.debug('segmentationSupported = ' + results["segmentation_supported"])
    _log.debug('vendorID = ' + str(results["vendor_id"]))
    
    try:
        device_name = read_prop(target_address, "device", device_id, "objectName")
        _log.debug('device_name = ' + str(device_name))
    except TypeError:
        _log.debug('device missing objectName')
    
    try:
        device_description = read_prop(target_address, "device", device_id, "description")
        _log.debug('description = ' + str(device_description))
    except TypeError:
        _log.debug('device missing description')
    
    
    
    config_writer = DictWriter(args.out_file, 
                               ('Reference Point Name',
                                'Volttron Point Name',
                                'Units',
                                'Unit Details',
                                'BACnet Object Type',
                                'Property',
                                'Writable',
                                'Index',
                                'Write Priority',
                                'Notes'))
    
    config_writer.writeheader()
    
    
    try:
        object_count = read_prop(target_address, "device", device_id, "objectList", index=0)
        list_property = "objectList"
    except TypeError:
        object_count = read_prop(target_address, "device", device_id, "structuredObjectList", index=0)
        list_property = "structuredObjectList"
    
    _log.debug('object_count = ' + str(object_count))
    
    for object_index in xrange(1,object_count+1):
        _log.debug('object_device_index = ' + repr(object_index))
        
        bac_object = read_prop(target_address,
                                "device", 
                                device_id, 
                                list_property,
                                index=object_index)
        
        obj_type, index = bac_object
        
        process_object(target_address, obj_type, index, args.max_range_report, config_writer)
        
        
        
try:
    main()
except Exception, e:
    _log.exception("an error has occurred: %s", e)
finally:
    _log.debug("finally")
    

    
<|MERGE_RESOLUTION|>--- conflicted
+++ resolved
@@ -64,8 +64,6 @@
 
 import gevent
 import os
-
-from volttron.platform import get_address
 from volttron.platform.vip.agent import Agent, Core, PubSub, compat
 from volttron.platform.messaging import topics
 from volttron.platform.agent import utils
@@ -82,8 +80,8 @@
     os.environ["VOLTTRON_HOME"] = '`/.volttron'
 
 class BACnetInteraction(Agent):
-    def __init__(self, *args, **kwargs):
-        super(BACnetInteraction, self).__init__(*args, **kwargs)
+    def __init__(self, *args):
+        super(BACnetInteraction, self).__init__(*args)
         self.callbacks = {}
     def get_iam(self, device_id, callback, address=None):
         self.callbacks[device_id] = callback
@@ -99,7 +97,7 @@
         if callback is not None:
             callback(message)
 
-agent = BACnetInteraction("bacnet_interaction", address=get_address())
+agent = BACnetInteraction("bacnet_interaction")
 gevent.spawn(agent.core.run).join(0)
 
 """
@@ -148,19 +146,6 @@
     
     writable = 'FALSE'
     
-<<<<<<< HEAD
-    subondinate_list_property = get_datatype(obj_type, 'subordinateList')
-    if subondinate_list_property is not None:
-        _log.debug('Processing StructuredViewObject')
-        # process_device_object_reference(address, obj_type, index, 'subordinateList', max_range_report, config_writer)
-        return
-    
-    subondinate_list_property = get_datatype(obj_type, 'zoneMembers')
-    if subondinate_list_property is not None:
-        _log.debug('Processing LifeSafetyZoneObject')
-        # process_device_object_reference(address, obj_type, index, 'zoneMembers', max_range_report, config_writer)
-        return
-=======
     # TODO: Eventually we will have a device that will want to use this code so leave it here.
     #subondinate_list_property = get_datatype(obj_type, 'subordinateList')
     #if subondinate_list_property is not None:
@@ -173,7 +158,6 @@
     #    _log.debug('Processing LifeSafetyZoneObject')
     #    process_device_object_reference(address, obj_type, index, 'zoneMembers', max_range_report, config_writer)
     #    return
->>>>>>> aa38f2f6
     
     present_value_type = get_datatype(obj_type, 'presentValue')
     if present_value_type is None:
