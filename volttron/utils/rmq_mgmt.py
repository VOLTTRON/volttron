--- conflicted
+++ resolved
@@ -774,8 +774,6 @@
     return True
 
 
-<<<<<<< HEAD
-=======
 def create_federation_setup():
     """
     Creates a RabbitMQ federation of multiple VOLTTRON instances
@@ -810,7 +808,6 @@
                config_opts['virtual-host'])
 
 
->>>>>>> 4b124426
 def is_valid_amqp_port(port):
     try:
         port = int(port)
@@ -837,31 +834,19 @@
     return port == 15672 or port == 15671
 
 
-<<<<<<< HEAD
-def delete_multiplatform_parameter(component, parameter_name,
-                                   user=None, password=None, vhost=None):
-=======
-
 def delete_multiplatform_parameter(component, parameter_name, vhost=None):
->>>>>>> 4b124426
-    """
-    Delete a component parameterge
+    """
+    Delete a component parameter
     :param component: component name
     :param parameter_name: parameter
-    :param user: username
-    :param password: password
     :param vhost: virtual host
     :return:
     """
     global config_opts
     if not config_opts:
         _load_rmq_config()
-<<<<<<< HEAD
     delete_parameter(component, parameter_name, vhost,
                      ssl_auth=is_ssl_connection())
-=======
-    delete_parameter(component, parameter_name, vhost)
->>>>>>> 4b124426
 
     # Delete entry in config
     try:
@@ -952,14 +937,9 @@
         else:
             passwd = get_password() if get_password() else local_password
             rmq_address = "amqp://{user}:{pwd}@{host}:{port}/{vhost}".format(
-<<<<<<< HEAD
                 user=user, pwd=passwd, host=config['host'],
                 port=config['amqp-port'],
                 vhost=config['virtual-host'])
-=======
-                user=user, pwd=pwd, host=config_opts['host'], port=config_opts['amqp-port'],
-                vhost=config_opts['virtual-host'])
->>>>>>> 4b124426
     except KeyError as e:
         print("Missing entries in rabbitmq config {}".format(e))
         raise
@@ -983,7 +963,7 @@
     perms = get_user_permissions(identity, ssl_auth=ssl_auth)
     # Add user permissions if missing
     if not perms:
-        #perms = dict(configure='.*', read='.*', write='.*')
+        # perms = dict(configure='.*', read='.*', write='.*')
         perms = dict(configure=permissions['configure'],
                      read=permissions['read'],
                      write=permissions['write'])
@@ -1004,8 +984,6 @@
     pass
 
 
-<<<<<<< HEAD
-=======
 def _get_upstream_servers():
     """
     Build RabbitMQ URIs for upstream servers
@@ -1125,7 +1103,6 @@
     return multi_platform
 
 
->>>>>>> 4b124426
 def get_ssl_url_params():
     global crts, instance_name
     if not instance_name:
@@ -1142,8 +1119,6 @@
                                                      key=key_file)
 
 
-<<<<<<< HEAD
-=======
 def create_shovel_setup():
     global instance_name
     if not config_opts:
@@ -1366,7 +1341,6 @@
     return instance_name + '-ca', instance_name+"-server", instance_name
 
 
->>>>>>> 4b124426
 def create_rmq_volttron_test_setup(volttron_home, host='localhost'):
     global config_opts
     _load_rmq_config(volttron_home)
