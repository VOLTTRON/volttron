--- conflicted
+++ resolved
@@ -60,11 +60,6 @@
 except ImportError:
     raise RuntimeError('PyYAML must be installed before running this script ')
 
-<<<<<<< HEAD
-if is_rabbitmq_available():
-    import pika
-=======
->>>>>>> 41f37cd6
 
 _log = logging.getLogger(__name__)
 
