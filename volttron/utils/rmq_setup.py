--- conflicted
+++ resolved
@@ -286,15 +286,11 @@
     """
     _log.info('\nChecking for CA certificate\n')
     instance_ca_name, server_name, admin_client_name = \
-<<<<<<< HEAD
-        certs.Certs.get_cert_names(instance_name)
+        certs.Certs.get_cert_names(rmq_config.instance_name)
     vhome = get_home()
     white_list_dir = os.path.join(vhome, "certificates", "whitelist")
     if not os.path.exists(white_list_dir):
         os.mkdir(white_list_dir)
-=======
-        certs.Certs.get_cert_names(rmq_config.instance_name)
->>>>>>> 4b90b560
 
     # prompt for host before creating certs as it is needed for server cert
     _create_certs_without_prompt(rmq_config, admin_client_name, server_name)
@@ -316,24 +312,15 @@
 management.listener.ssl = true
 management.listener.ssl_opts.cacertfile = {ca}
 management.listener.ssl_opts.certfile = {server_cert}
-<<<<<<< HEAD
-management.listener.ssl_opts.keyfile = {server_key}
+management.listener.ssl_opts.keyfile = {server_key},
 trust_store.directory={ca_dir}
 trust_store.refresh_interval=0""".format(
-        mgmt_port_ssl=config_opts.get('mgmt-port-ssl', 15671),
-        amqp_port_ssl=config_opts.get('amqp-port-ssl', 5671),
-        ca=crts.cert_file(crts.trusted_ca_name),
-        server_cert=crts.cert_file(server_name),
-        server_key=crts.private_key_file(server_name),
-        ca_dir=white_list_dir
-=======
-management.listener.ssl_opts.keyfile = {server_key}""".format(
         mgmt_port_ssl=rmq_config.mgmt_port_ssl,
         amqp_port_ssl=rmq_config.amqp_port_ssl,
         ca=rmq_config.crts.cert_file(rmq_config.crts.trusted_ca_name),
         server_cert=rmq_config.crts.cert_file(server_name),
-        server_key=rmq_config.crts.private_key_file(server_name)
->>>>>>> 4b90b560
+        server_key=rmq_config.crts.private_key_file(server_name),
+        ca_dir=white_list_dir
     )
 
     with open(os.path.join(vhome, "rabbitmq.conf"), 'w') as rconf:
@@ -373,8 +360,10 @@
                          rmq_config.hostname,
                          rmq_config.mgmt_port_ssl,
                          rmq_config.volttron_rmq_config,
-                         root_ca=rmq_config.crts.cert_file(rmq_config.crts.root_ca_name),
-                         trusted_ca=rmq_config.crts.cert_file(rmq_config.crts.trusted_ca_name),
+                         root_ca=rmq_config.crts.cert_file(
+                             rmq_config.crts.root_ca_name),
+                         trusted_ca=rmq_config.crts.cert_file(
+                             rmq_config.crts.trusted_ca_name),
                          vhome=vhome))
 
 
@@ -871,4 +860,60 @@
     try:
         setup_rabbitmq_volttron(args.setup_type, args.prompt)
     except KeyboardInterrupt:
-        _log.info("Exiting setup process")+        _log.info("Exiting setup process")
+
+def stop_rabbit(rmq_home, quite=False):
+    """
+    Stop RabbitMQ Server
+    :param rmq_home: RabbitMQ installation path
+    :param quite:
+    :return:
+    """
+    try:
+        cmd = [os.path.join(rmq_home, "sbin/rabbitmqctl"),
+               "stop"]
+        p = subprocess.Popen(cmd, stdout=subprocess.PIPE,
+                             stderr=subprocess.PIPE)
+        stdout, stderr = p.communicate()
+        gevent.sleep(2)
+        if not quite:
+            _log.info("**Stopped rmq server")
+    except subprocess.CalledProcessError as e:
+        if not quite:
+            raise e
+
+
+def start_rabbit(rmq_home):
+    """
+    Start RabbitMQ server
+    :param rmq_home: RabbitMQ installation path
+    :return:
+    """
+
+    status_cmd = [os.path.join(rmq_home, "sbin/rabbitmqctl"), "status"]
+    start_cmd = [os.path.join(rmq_home, "sbin/rabbitmq-server"), "-detached"]
+    i = 5
+    started = False
+    start = True
+    while not started:
+        try:
+            subprocess.check_call(status_cmd, stdout=subprocess.PIPE,
+                                  stderr=subprocess.PIPE)
+            if not start:
+                # if we have attempted started already
+                gevent.sleep(25)  # give a few seconds for all plugins to start
+            started = True
+            _log.info("Rmq server at {} is running".format(rmq_home))
+        except subprocess.CalledProcessError as e:
+            if start:
+                # attempt to start once
+                subprocess.check_call(start_cmd)
+                gevent.sleep(25)  # give a few seconds for all plugins to start
+                start = False
+            else:
+                if i > 60:  # if more than a minute, may be something is wrong
+                    raise e
+                else:
+                    # sleep for another 5 seconds and check status again
+                    gevent.sleep(5)
+                    i = i + 5