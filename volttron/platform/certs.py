--- conflicted
+++ resolved
@@ -58,11 +58,7 @@
 import json
 import logging
 import os
-<<<<<<< HEAD
 import six
-import subprocess
-=======
->>>>>>> 29bd3917
 import time
 from shutil import copyfile
 from socket import gethostname, getfqdn
