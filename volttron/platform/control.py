# -*- coding: utf-8 -*- {{{
# vim: set fenc=utf-8 ft=python sw=4 ts=4 sts=4 et:
#
# Copyright 2020, Battelle Memorial Institute.
#
# Licensed under the Apache License, Version 2.0 (the "License");
# you may not use this file except in compliance with the License.
# You may obtain a copy of the License at
#
# http://www.apache.org/licenses/LICENSE-2.0
#
# Unless required by applicable law or agreed to in writing, software
# distributed under the License is distributed on an "AS IS" BASIS,
# WITHOUT WARRANTIES OR CONDITIONS OF ANY KIND, either express or implied.
# See the License for the specific language governing permissions and
# limitations under the License.
#
# This material was prepared as an account of work sponsored by an agency of
# the United States Government. Neither the United States Government nor the
# United States Department of Energy, nor Battelle, nor any of their
# employees, nor any jurisdiction or organization that has cooperated in the
# development of these materials, makes any warranty, express or
# implied, or assumes any legal liability or responsibility for the accuracy,
# completeness, or usefulness or any information, apparatus, product,
# software, or process disclosed, or represents that its use would not infringe
# privately owned rights. Reference herein to any specific commercial product,
# process, or service by trade name, trademark, manufacturer, or otherwise
# does not necessarily constitute or imply its endorsement, recommendation, or
# favoring by the United States Government or any agency thereof, or
# Battelle Memorial Institute. The views and opinions of authors expressed
# herein do not necessarily state or reflect those of the
# United States Government or any agency thereof.
#
# PACIFIC NORTHWEST NATIONAL LABORATORY operated by
# BATTELLE for the UNITED STATES DEPARTMENT OF ENERGY
# under Contract DE-AC05-76RL01830
# }}}

import argparse
import collections
import hashlib
import logging
import logging.handlers
import logging.config
import os
import re
import shutil
import subprocess
import sys
import tarfile
import tempfile
import traceback
import uuid
from datetime import timedelta, datetime

import gevent
import gevent.event
# noinspection PyUnresolvedReferences
import grequests
import requests
from requests.exceptions import ConnectionError

from volttron.platform import aip as aipmod
from volttron.platform import config
from volttron.platform import get_home, get_address
from volttron.platform import jsonapi
from volttron.platform.jsonrpc import MethodNotFound
from volttron.platform.agent import utils
from volttron.platform.agent.known_identities import CONTROL_CONNECTION, \
    CONFIGURATION_STORE, PLATFORM_HEALTH
from volttron.platform.auth import AuthEntry, AuthFile, AuthException
from volttron.platform.certs import Certs
from volttron.platform.jsonrpc import RemoteError
from volttron.platform.keystore import KeyStore, KnownHostsStore
from volttron.platform.messaging.health import Status, STATUS_BAD
from volttron.platform.scheduling import periodic
from volttron.platform.vip.agent import Agent as BaseAgent, Core, RPC
from volttron.platform.vip.agent.errors import VIPError, Unreachable
from volttron.platform.vip.agent.subsystems.query import Query
from volttron.utils.rmq_config_params import RMQConfig
from volttron.utils.rmq_mgmt import RabbitMQMgmt
from volttron.utils.rmq_setup import check_rabbit_status
from volttron.platform.agent.utils import is_secure_mode, wait_for_volttron_shutdown

try:
    import volttron.restricted
except ImportError:
    HAVE_RESTRICTED = False
else:
    from volttron.restricted import cgroups

    HAVE_RESTRICTED = True

_stdout = sys.stdout
_stderr = sys.stderr

_log = logging.getLogger(os.path.basename(sys.argv[0])
                         if __name__ == '__main__' else __name__)

message_bus = utils.get_messagebus()
rmq_mgmt = None

CHUNK_SIZE = 4096


class ControlService(BaseAgent):
    def __init__(self, aip, agent_monitor_frequency, *args, **kwargs):

        tracker = kwargs.pop('tracker', None)
        kwargs["enable_store"] = False
        super(ControlService, self).__init__(*args, **kwargs)
        self._aip = aip
        self._tracker = tracker
        self.crashed_agents = {}
        self.agent_monitor_frequency = int(agent_monitor_frequency)

        if self.core.publickey is None or self.core.secretkey is None:
            self.core.publickey, self.core.secretkey, _ = self.core._get_keys_from_addr()
        if self.core.publickey is None or self.core.secretkey is None:
            self.core.publickey, self.core.secretkey = self.core._get_keys_from_keystore()

    @Core.receiver('onsetup')
    def _setup(self, sender, **kwargs):
        if not self._tracker:
            return
        self.vip.rpc.export(lambda: self._tracker.enabled, 'stats.enabled')
        self.vip.rpc.export(self._tracker.enable, 'stats.enable')
        self.vip.rpc.export(self._tracker.disable, 'stats.disable')
        self.vip.rpc.export(lambda: self._tracker.stats, 'stats.get')

    @Core.receiver('onstart')
    def onstart(self, sender, **kwargs):
        _log.debug(" agent monitor frequency is... {}".format(
            self.agent_monitor_frequency))
        self.core.schedule(periodic(self.agent_monitor_frequency),
                           self._monitor_agents)

    def _monitor_agents(self):
        """
        Periodically look for agents that crashed and schedule a restart
        attempt. Attempts at most 5 times with increasing interval
        between attempts. Sends alert if attempts fail.
        """
        # Get status for agents that have been started at least once.
        stats = self._aip.status_agents()
        for (uid, name, (pid, stat)) in stats:
            if stat:
                # stat=0 means stopped and stat=None means running
                # will always have pid(current/crashed/stopped)
                attempt = self.crashed_agents.get(uid, -1) + 1
                if attempt < 5:
                    self.crashed_agents[uid] = attempt
                    next_restart = utils.get_aware_utc_now() + timedelta(
                        minutes=attempt*5)
                    _log.debug("{} stopped unexpectedly. Will attempt to "
                               "restart at {}".format(name, next_restart))
                    self.core.schedule(next_restart,
                                       self._restart_agent,
                                       uid, name)
                else:
                    self.send_alert(uid, name)
                    self.crashed_agents.pop(uid)

    def _restart_agent(self, agent_id, agent_name):
        """
        Checks if a given agent has crashed. If so attempts to restart it.
        If successful removes the agent id from list of crashed agents
        :param agent_id:
        :param agent_name:
        :return:
        """
        (id, stat) = self._aip.agent_status(agent_id)
        if stat:
            # if there is still some error status... attempt restart
            # call self.stop to inform router but call aip start to get
            # status back
            self.stop_agent(agent_id)
            (id,stat) = self._aip.start_agent(agent_id)
            if stat is None:
                # start successful
                self.crashed_agents.pop(agent_id)
                _log.info("Successfully restarted agent {}".format(agent_name))
            else:
                _log.info("Restart of {} failed".format(agent_name))

    def send_alert(self, agent_id, agent_name):
        """Send an alert for the group, summarizing missing topics.

        """
        alert_key = "Agent {}({}) stopped unexpectedly".format(agent_name,
                                                               agent_id)
        context = "Agent {}({}) stopped unexpectedly. Attempts to " \
                    "restart failed".format(agent_name, agent_id)
        status = Status.build(STATUS_BAD, context=context)
        self.vip.health.send_alert(alert_key, status)

    @RPC.export
    def peerlist(self):
        # We want to keep the same interface so we convert the byte array to
        # string array when returning.
        peer_list = self.vip.peerlist().get(timeout=5)
        return peer_list

    @RPC.export
    def serverkey(self):
        q = Query(self.core)
        pk = q.query('serverkey').get(timeout=1)
        del q
        return pk

    @RPC.export
    def clear_status(self, clear_all=False):
        self._aip.clear_status(clear_all)

    @RPC.export
    def agent_status(self, uuid):
        if not isinstance(uuid, str):
            identity = bytes(self.vip.rpc.context.vip_message.peer).decode("utf-8")
            raise TypeError("expected a string for 'uuid';"
                            "got {!r} from identity: {}".format(
                type(uuid).__name__, identity))
        return self._aip.agent_status(uuid)

    @RPC.export
    def agent_name(self, uuid):
        if not isinstance(uuid, str):
            identity = bytes(self.vip.rpc.context.vip_message.peer).decode("utf-8")
            raise TypeError("expected a string for 'uuid';"
                            "got {!r} from identity: {}".format(
                type(uuid).__name__, identity))
        return self._aip.agent_name(uuid)

    @RPC.export
    def agent_version(self, uuid):
        if not isinstance(uuid, str):
            identity = bytes(self.vip.rpc.context.vip_message.peer).decode("utf-8")
            raise TypeError("expected a string for 'uuid';"
                            "got {!r} from identity: {}".format(
                type(uuid).__name__, identity))
        return self._aip.agent_version(uuid)

    @RPC.export
    def agent_versions(self):
        return self._aip.agent_versions()

    @RPC.export
    def status_agents(self, get_agent_user=False):
        return self._aip.status_agents(get_agent_user)

    @RPC.export
    def start_agent(self, uuid):
        if not isinstance(uuid, str):
            identity = bytes(self.vip.rpc.context.vip_message.peer).decode("utf-8")
            raise TypeError("expected a string for 'uuid';"
                            "got {!r} from identity: {}".format(
                type(uuid).__name__, identity))
        self._aip.start_agent(uuid)

    @RPC.export
    def stop_agent(self, uuid):
        if not isinstance(uuid, str):
            identity = bytes(self.vip.rpc.context.vip_message.peer).decode("utf-8")
            raise TypeError("expected a string for 'uuid';"
                            "got {!r} from identity: {}".format(
                type(uuid).__name__, identity))

        identity = self.agent_vip_identity(uuid)
        self._aip.stop_agent(uuid)
        # Send message to router that agent is shutting down
        frames = [identity]

        # Was self.core.socket.send_vip(b'', b'agentstop', frames, copy=False)
        self.core.connection.send_vip('', 'agentstop', args=frames, copy=False)

    @RPC.export
    def restart_agent(self, uuid):
        self.stop_agent(uuid)
        self.start_agent(uuid)

    @RPC.export
    def shutdown(self):
        self._aip.shutdown()

    @RPC.export
    def stop_platform(self):
        # XXX: Restrict call as it kills the process
        self.core.connection.send_vip('', 'quit')

    @RPC.export
    def list_agents(self):
        tag = self._aip.agent_tag
        priority = self._aip.agent_priority
        return [{'name': name, 'uuid': uuid,
                 'tag': tag(uuid), 'priority': priority(uuid),
                 'identity': self.agent_vip_identity(uuid)}
                for uuid, name in self._aip.list_agents().items()]

    @RPC.export
    def list_agents_rpc(self):
        pass
        # agents = self.list_agents()
        # return [jsonapi.dumps(self.vip.rpc.call(agent.vip_identity, 'inspect').get(timeout=4)) for agent in agents]

    @RPC.export
    def tag_agent(self, uuid, tag):
        if not isinstance(uuid, str):
            identity = bytes(self.vip.rpc.context.vip_message.peer).decode("utf-8")
            raise TypeError("expected a string for 'uuid';"
                            "got {!r} from identity: {}".format(
                type(uuid).__name__, identity))
        if not isinstance(tag, (type(None), str)):
            identity = bytes(self.vip.rpc.context.vip_message.peer).decode("utf-8")
            raise TypeError("expected a string for 'tag';"
                            "got {!r} from identity: {}".format(
                type(uuid).__name__, identity))
        return self._aip.tag_agent(uuid, tag)

    @RPC.export
    def remove_agent(self, uuid, remove_auth=True):
        if not isinstance(uuid, str):
            identity = bytes(self.vip.rpc.context.vip_message.peer).decode("utf-8")
            raise TypeError("expected a string for 'uuid';"
                            "got {!r} from identity: {}".format(
                type(uuid).__name__, identity))

        identity = self.agent_vip_identity(uuid)
        # Because we are using send_vip we should pass frames that have bytes rather than
        # strings.
        frames = [identity]

        # Send message to router that agent is shutting down
        self.core.connection.send_vip('', 'agentstop', args=frames)
        self._aip.remove_agent(uuid, remove_auth=remove_auth)

    @RPC.export
    def prioritize_agent(self, uuid, priority='50'):
        if not isinstance(uuid, str):
            identity = bytes(self.vip.rpc.context.vip_message.peer).decode("utf-8")
            raise TypeError("expected a string for 'uuid';"
                            "got {!r} from identity: {}".format(
                type(uuid).__name__, identity))
        if not isinstance(priority, (type(None), str)):
            identity = bytes(self.vip.rpc.context.vip_message.peer).decode("utf-8")
            raise TypeError("expected a string or null for 'priority';"
                            "got {!r} from identity: {}".format(
                type(uuid).__name__, identity))
        self._aip.prioritize_agent(uuid, priority)

    @RPC.export
    def agent_vip_identity(self, uuid):
        """ Lookup the agent's vip identity based upon it's uuid.

        @param uuid:
        @return:
        """
        if not isinstance(uuid, str):
            identity = bytes(self.vip.rpc.context.vip_message.peer).decode("utf-8")
            raise TypeError("expected a string for 'uuid';"
                            "got {!r} from identity: {}".format(type(uuid).__name__, identity))
        return self._aip.agent_identity(uuid)

    @RPC.export
    def get_all_agent_publickeys(self):
        """
        RPC method to retrieve the public keys of all of the agents installed
        on the VOLTTRON instance.

        This method does not differentiate between running and not running
        agents.

        .. note::

            This method will only retrieve a publickey for an installed agents.
            It is recommended that dynamic agents use the context of the
            containing agent's publickey for connections to external instances.

        :return: mapping of identity to agent publickey
        :rtype: dict
        """
        id_map = self._aip.get_agent_identity_to_uuid_mapping()
        retmap = {}
        for id, uuid in id_map.items():
            retmap[id] = self._aip.get_agent_keystore(uuid).public
        return retmap

    @RPC.export
    def install_agent_local(self, filename, vip_identity=None, publickey=None,
                            secretkey=None):
        return self._aip.install_agent(filename, vip_identity=vip_identity,
                                       publickey=publickey,
                                       secretkey=secretkey)

    @RPC.export
    def install_agent(self, filename, channel_name, vip_identity=None,
                      publickey=None, secretkey=None):
        """
        Installs an agent on the instance instance.

        The installation of an agent through this method involves sending
        the binary data of the agent file through a channel.  The following
        example is the protocol for sending the agent across the wire:

        Example Protocol:

        .. code-block:: python

            # client creates channel to this agent (control)
            channel = agent.vip.channel('control', 'channel_name')

            # Begin sending data
            sha512 = hashlib.sha512()
            while True:
                request, file_offset, chunk_size = channel.recv_multipart()

                # Control has all of the file. Send hash for for it to verify.
                if request == b'checksum':
                    channel.send(hash)
                assert request == b'fetch'

                # send a chunk of the file
                file_offset = int(file_offset)
                chunk_size = int(chunk_size)
                file.seek(file_offset)
                data = file.read(chunk_size)
                sha512.update(data)
                channel.send(data)

            agent_uuid = agent_uuid.get(timeout=10)
            # close and delete the channel
            channel.close(linger=0)
            del channel

        :param:string:filename:
            The name of the agent packaged file that is being written.
        :param:string:channel_name:
            The name of the channel that the agent file will be sent on.
        :param:string:publickey:
            Encoded public key the installed agent will use
        :param:string:secretkey:
            Encoded secret key the installed agent will use
        """

        peer = bytes(self.vip.rpc.context.vip_message.peer).decode("utf-8")
        channel = self.vip.channel(peer, channel_name)

        try:
            tmpdir = tempfile.mkdtemp()
            path = os.path.join(tmpdir, os.path.basename(filename))
            store = open(path, 'wb')
            file_offset = 0
            sha512 = hashlib.sha512()

            try:
                while True:
                    # request a chunk of the file
                    channel.send_multipart([
                        'fetch',
                        bytes(file_offset),
                        bytes(CHUNK_SIZE)
                    ])

                    # get the requested data
                    with gevent.Timeout(30):
                        data = channel.recv()
                    sha512.update(data)
                    store.write(data)
                    size = len(data)
                    file_offset += size

                    # let volttron-ctl know that we have everything
                    if size < CHUNK_SIZE:
                        channel.send_multipart(['checksum', '', ''])
                        with gevent.Timeout(30):
                            checksum = channel.recv()
                        assert checksum == sha512.digest()
                        break

            except AssertionError:
                _log.warning("Checksum mismatch on received file")
                raise
            except gevent.Timeout:
                _log.warning("Gevent timeout trying to receive data")
                raise
            finally:
                store.close()
                _log.debug('Closing channel on server')
                channel.close(linger=0)
                del channel

            agent_uuid = self._aip.install_agent(path,
                                                 vip_identity=vip_identity,
                                                 publickey=publickey,
                                                 secretkey=secretkey)
            return agent_uuid
        finally:
            shutil.rmtree(tmpdir, ignore_errors=True)


def log_to_file(file, level=logging.WARNING,
                handler_class=logging.StreamHandler):
    '''Direct log output to a file (or something like one).'''
    handler = handler_class(file)
    handler.setLevel(level)
    handler.setFormatter(utils.AgentFormatter(
        '%(asctime)s %(composite_name)s %(levelname)s: %(message)s'))
    root = logging.getLogger()
    root.setLevel(level)
    root.addHandler(handler)


Agent = collections.namedtuple('Agent', 'name tag uuid vip_identity agent_user')


def _list_agents(aip):
    return [Agent(name, aip.agent_tag(uuid), uuid, aip.agent_identity(uuid), '')
            for uuid, name in aip.list_agents().items()]


def escape(pattern):
    strings = re.split(r'([*?])', pattern)
    if len(strings) == 1:
        return re.escape(pattern), False
    return ''.join('.*' if s == '*' else '.' if s == '?' else
    s if s in [r'\?', r'\*'] else re.escape(s)
                   for s in strings), True


def filter_agents(agents, patterns, opts):
    by_name, by_tag, by_uuid = opts.by_name, opts.by_tag, opts.by_uuid
    for pattern in patterns:
        regex, _ = escape(pattern)
        result = set()
        if not (by_uuid or by_name or by_tag):
            reobj = re.compile(regex)
            matches = [agent for agent in agents if reobj.match(agent.uuid)]
            if len(matches) == 1:
                result.update(matches)
        else:
            reobj = re.compile(regex + '$')
            if by_uuid:
                result.update(
                    agent for agent in agents if reobj.match(agent.uuid))
            if by_name:
                result.update(
                    agent for agent in agents if reobj.match(agent.name))
            if by_tag:
                result.update(
                    agent for agent in agents if reobj.match(agent.tag or ''))
        yield pattern, result


def filter_agent(agents, pattern, opts):
    return next(filter_agents(agents, [pattern], opts))[1]


def backup_agent_data(output_filename, source_dir):
    with tarfile.open(output_filename, "w:gz") as tar:
        tar.add(source_dir, arcname=os.path.sep)  # os.path.basename(source_dir))


def restore_agent_data_from_tgz(source_file, output_dir):
    # Open tarfile
    with tarfile.open(source_file, mode="r:gz") as tar:
        tar.extractall(output_dir)


def find_agent_data_dir(opts, agent_uuid):
    # Find agent-data directory path, create if missing
    agent_data_dir = opts.aip.create_agent_data_dir_if_missing(agent_uuid)
    return agent_data_dir


def upgrade_agent(opts):
    publickey = None
    secretkey = None

    identity = opts.vip_identity
    if not identity:
        raise ValueError("Missing required VIP IDENTITY option")

    identity_to_uuid = opts.aip.get_agent_identity_to_uuid_mapping()
    agent_uuid = identity_to_uuid.get(identity, None)
    backup_agent_file = "/tmp/{}.tar.gz".format(agent_uuid)
    if agent_uuid:
        agent_data_dir = find_agent_data_dir(opts, agent_uuid)

        if agent_data_dir:
            backup_agent_data(backup_agent_file, agent_data_dir)

        keystore = opts.aip.get_agent_keystore(agent_uuid)
        publickey = keystore.public
        secretkey = keystore.secret
        _stdout.write('Removing previous version of agent "{}"\n'
                      .format(identity))
        opts.connection.call('remove_agent', agent_uuid, remove_auth=False)
    else:
        _stdout.write(('Could not find agent with VIP IDENTITY "{}". '
                       'Installing as new agent\n').format(identity))

    if secretkey is None or publickey is None:
        publickey = None
        secretkey = None

    def restore_agents_data(agent_uuid):
        # if we are  upgrading transfer the old data on.
        if os.path.exists(backup_agent_file):
            new_agent_data_dir = find_agent_data_dir(opts, agent_uuid)
            restore_agent_data_from_tgz(backup_agent_file, new_agent_data_dir)
            os.remove(backup_agent_file)

    install_agent(opts, publickey=publickey, secretkey=secretkey,
                  callback=restore_agents_data)


def install_agent(opts, publickey=None, secretkey=None, callback=None):
    aip = opts.aip
    filename = opts.wheel
    tag = opts.tag
    vip_identity = opts.vip_identity
    if opts.vip_address.startswith('ipc://'):
        _log.info("Installing wheel locally without channel subsystem")
        filename = config.expandall(filename)
        agent_uuid = opts.connection.call('install_agent_local',
                                          filename,
                                          vip_identity=vip_identity,
                                          publickey=publickey,
                                          secretkey=secretkey)

        if tag:
            opts.connection.call('tag_agent', agent_uuid, tag)

    else:
        try:
            _log.debug('Creating channel for sending the agent.')
            channel_name = str(uuid.uuid4())
            channel = opts.connection.server.vip.channel('control',
                                                         channel_name)
            _log.debug('calling control install agent.')
            agent_uuid = opts.connection.call_no_get('install_agent',
                                                     filename,
                                                     channel_name,
                                                     vip_identity=vip_identity,
                                                     publickey=publickey,
                                                     secretkey=secretkey)

            _log.debug('Sending wheel to control')
            sha512 = hashlib.sha512()
            with open(filename, 'rb') as wheel_file_data:
                while True:
                    # get a request
                    with gevent.Timeout(60):
                        request, file_offset, chunk_size = channel.recv_multipart()
                    if request == 'checksum':
                        channel.send(sha512.digest())
                        break

                    assert request == 'fetch'

                    # send a chunk of the file
                    file_offset = int(file_offset)
                    chunk_size = int(chunk_size)
                    wheel_file_data.seek(file_offset)
                    data = wheel_file_data.read(chunk_size)
                    sha512.update(data)
                    channel.send(data)

            agent_uuid = agent_uuid.get(timeout=10)

        except Exception as exc:
            if opts.debug:
                traceback.print_exc()
            _stderr.write(
                '{}: error: {}: {}\n'.format(opts.command, exc, filename))
            return 10
        else:
            if tag:
                opts.connection.call('tag_agent',
                                     agent_uuid,
                                     tag)
        finally:
            _log.debug('closing channel')
            channel.close(linger=0)
            del channel

    name = opts.connection.call('agent_name', agent_uuid)
    _stdout.write('Installed {} as {} {}\n'.format(filename, agent_uuid, name))

    # Need to use a callback here rather than a return value.  I am not 100%
    # sure why this is the reason for allowing our tests to pass.
    if callback:
        callback(agent_uuid)


def tag_agent(opts):
    agents = filter_agent(_list_agents(opts.aip), opts.agent, opts)
    if len(agents) != 1:
        if agents:
            msg = 'multiple agents selected'
        else:
            msg = 'agent not found'
        _stderr.write(
            '{}: error: {}: {}\n'.format(opts.command, msg, opts.agent))
        return 10
    agent, = agents
    if opts.tag:
        _stdout.write('Tagging {} {}\n'.format(agent.uuid, agent.name))
        opts.aip.tag_agent(agent.uuid, opts.tag)
    elif opts.remove:
        if agent.tag is not None:
            _stdout.write(
                'Removing tag for {} {}\n'.format(agent.uuid, agent.name))
            opts.aip.tag_agent(agent.uuid, None)
    else:
        if agent.tag is not None:
            _stdout.writelines([agent.tag, '\n'])


def remove_agent(opts, remove_auth=True):
    agents = _list_agents(opts.aip)
    for pattern, match in filter_agents(agents, opts.pattern, opts):
        if not match:
            _stderr.write(
                '{}: error: agent not found: {}\n'.format(opts.command,
                                                          pattern))
        elif len(match) > 1 and not opts.force:
            _stderr.write(
                '{}: error: pattern returned multiple agents: {}\n'.format(
                    opts.command, pattern))
            _stderr.write(
                'Use -f or --force to force removal of multiple agents.\n')
            return 10
        for agent in match:
            _stdout.write('Removing {} {}\n'.format(agent.uuid, agent.name))
            opts.connection.call('remove_agent', agent.uuid,
                                 remove_auth=remove_auth)


def _calc_min_uuid_length(agents):
    n = 0
    for agent1 in agents:
        for agent2 in agents:
            if agent1 is agent2:
                continue
            common_len = len(os.path.commonprefix([agent1.uuid, agent2.uuid]))
            if common_len > n:
                n = common_len
    return n + 1


def list_agents(opts):
    def get_priority(agent):
        return opts.aip.agent_priority(agent.uuid) or ''

    _show_filtered_agents(opts, 'PRI', get_priority)


def list_peers(opts):
    conn = opts.connection
    peers = sorted(conn.call('peerlist'))
    for peer in peers:
        sys.stdout.write("{}\n".format(peer))


def print_rpc_list(peers, code=False):
    for peer in peers:
        print(f'{peer}')
        for method in peers[peer]:
            if code:
                print(f"\tself.vip.rpc.call({peer}, {method}).get()")
            else:
                print(f'\t{method}')


def print_rpc_methods(opts, peer_method_metadata, code=False):
    for peer in peer_method_metadata:
        if code is True:
            pass
        else:
            print(f'{peer}')
        for method in peer_method_metadata[peer]:
            params = peer_method_metadata[peer][method].get('params', "No parameters for this method.")
            if code is True:
                if len(params) == 0:
                    print(f"self.vip.rpc.call({peer}, {method}).get()")
                else:
                    print(f"self.vip.rpc.call({peer}, {method}, {[param for param in params]}).get()")
                continue
            else:
                print(f'\t{method}')
                if opts.verbose == True:
                    print("\tDocumentation:")
                    doc = peer_method_metadata[peer][method]\
                        .get('doc', "No documentation for this method.")\
                        .replace("\n", "\n\t\t")
                    print(f'\t\t{doc}\n')
            print("\tParameters:")
            if type(params) is str:
                print(f'\t\t{params}')
            else:
                for param in params:
                    print(f'\t\t{param}:\n\t\t\t{params[param]}')


def list_agents_rpc(opts):
    conn = opts.connection
    try:
        peers = sorted(conn.call('peerlist'))
    except Exception as e:
        print(e)
    if opts.by_vip == True or len(opts.pattern) == 1:
        peers = [peer for peer in peers if peer in opts.pattern]
    elif len(opts.pattern) > 1:
        peer = opts.pattern[0]
        methods = opts.pattern[1:]
        peer_method_metadata = {peer: {}}
        for method in methods:
            try:
                peer_method_metadata[peer][method] = conn.server.vip.rpc.call(
                    peer, f'{method}.inspect').get(timeout=4)
            except gevent.Timeout:
                print(f'{peer} has timed out.')
            except Unreachable:
                print(f'{peer} is unreachable')
            except MethodNotFound as e:
                print(e)

        # _stdout.write(f"{peer_method_metadata}\n")
        print_rpc_methods(opts, peer_method_metadata)
        return
    peer_methods = {}
    for peer in peers:
        try:
            peer_methods[peer] = conn.server.vip.rpc.call(
                peer, 'inspect').get(timeout=4)["methods"]
        except gevent.Timeout:
            print(f'{peer} has timed out')
        except Unreachable:
                print(f'{peer} is unreachable')
        except MethodNotFound as e:
            print(e)

    if opts.verbose is True:
        print_rpc_list(peer_methods)
        # for peer in peer_methods:
        #     _stdout.write(f"{peer}:{peer_methods[peer]}\n")
    else:
        for peer in peer_methods:
            peer_methods[peer] = [method for method in peer_methods[peer] if "." not in method]
            # _stdout.write(f"{peer}:{peer_methods[peer]}\n")
        print_rpc_list(peer_methods)


def list_agent_rpc_code(opts):
    conn = opts.connection
    try:
        peers = sorted(conn.call('peerlist'))
    except Exception as e:
        print(e)
    if len(opts.pattern) == 1:
        peers = [peer for peer in peers if peer in opts.pattern]
    elif len(opts.pattern) > 1:
        peer = opts.pattern[0]
        methods = opts.pattern[1:]
        peer_method_metadata = {peer: {}}
        for method in methods:
            try:
                peer_method_metadata[peer][method] = conn.server.vip.rpc.call(
                    peer, f'{method}.inspect').get(timeout=4)
            except gevent.Timeout:
                print(f'{peer} has timed out.')
            except Unreachable:
                print(f'{peer} is unreachable')
            except MethodNotFound as e:
                print(e)

        # _stdout.write(f"{peer_method_metadata}\n")
        print_rpc_methods(opts, peer_method_metadata, code=True)
        return

    peer_methods = {}
    for peer in peers:
        try:
            peer_methods[peer] = conn.server.vip.rpc.call(
                peer, 'inspect').get(timeout=4)["methods"]
        except gevent.Timeout:
            print(f'{peer} has timed out.')
        except Unreachable:
                print(f'{peer} is unreachable')
        except MethodNotFound as e:
            print(e)

    if opts.verbose is True:
        pass
    else:
        for peer in peer_methods:
            peer_methods[peer] = [method for method in peer_methods[peer] if "." not in method]

    peer_method_metadata = {}
    for peer in peer_methods:
        peer_method_metadata[peer] = {}
        for method in peer_methods[peer]:
            try:
                peer_method_metadata[peer][method] = conn.server.vip.rpc.call(
                    peer, f'{method}.inspect').get(timeout=4)
            except gevent.Timeout:
                print(f'{peer} has timed out')
            except Unreachable:
                print(f'{peer} is unreachable')
            except MethodNotFound as e:
                print(e)
    print_rpc_methods(opts, peer_method_metadata, code=True)

<<<<<<< HEAD
def modify_agent_rpc_capabilites(opts):
    pass
=======

# the following global variables are used to update the cache so
# that we don't ask the platform too many times for the data
# associated with health.
health_cache_timeout_date = None
health_cache_timeout = 5
health_cache = {}


def update_health_cache(opts):
    global health_cache_timeout_date

    t_now = datetime.now()
    do_update = True
    # Make sure we update if we don't have any health dicts, or if the cache has timed out.
    if health_cache_timeout_date is not None and t_now < health_cache_timeout_date and health_cache:
        do_update = False

    if do_update:
        health_cache.clear()
        health_cache.update(opts.connection.server.vip.rpc.call(PLATFORM_HEALTH, 'get_platform_health').get(timeout=4))
        health_cache_timeout_date = datetime.now() + timedelta(seconds=health_cache_timeout)

>>>>>>> 435a9d61

def status_agents(opts):
    agents = {agent.uuid: agent for agent in _list_agents(opts.aip)}
    status = {}
    for details in opts.connection.call('status_agents', get_agent_user=True):
        if is_secure_mode():
            (uuid, name, agent_user, stat) = details
        else:
            (uuid, name, stat) = details
            agent_user = ''
        try:
            agent = agents[uuid]
            agents[uuid] = agent._replace(agent_user=agent_user)
        except KeyError:
            agents[uuid] = agent = Agent(name, None, uuid, vip_identity=None, agent_user=agent_user)
        status[uuid] = stat
    agents = list(agents.values())

    def get_status(agent):
        try:
            pid, stat = status[agent.uuid]
        except KeyError:
            pid = stat = None

        if stat is not None:
            return str(stat)
        if pid:
            return 'running [{}]'.format(pid)
        return ''

    def get_health(agent):
        update_health_cache(opts)

        try:
            health_dict = health_cache.get(agent.vip_identity)

            if health_dict:
                if opts.json:
                    return health_dict
                else:
                    return health_dict.get('message', '')
            else:
                return ''
        except (VIPError, gevent.Timeout):
            return ''

    _show_filtered_agents_status(opts, get_status, get_health, agents)


def agent_health(opts):
    agents = {agent.uuid: agent for agent in _list_agents(opts.aip)}.values()
    agents = get_filtered_agents(opts, agents)
    if not agents:
        if not opts.json:
            _stderr.write('No installed Agents found\n')
        else:
            _stdout.write(f'{jsonapi.dumps({}, indent=2)}\n')
        return
    agent = agents.pop()
    update_health_cache(opts)

    data = health_cache.get(agent.vip_identity)

    if not data:
        if not opts.json:
            _stdout.write(f'No health associated with {agent.vip_identity}\n')
        else:
            _stdout.write(f'{jsonapi.dumps({}, indent=2)}\n')
    else:
        _stdout.write(f'{jsonapi.dumps(data, indent=4)}\n')


def clear_status(opts):
    opts.connection.call('clear_status', opts.clear_all)


def enable_agent(opts):
    agents = _list_agents(opts.aip)
    for pattern, match in filter_agents(agents, opts.pattern, opts):
        if not match:
            _stderr.write(
                '{}: error: agent not found: {}\n'.format(opts.command,
                                                          pattern))
        for agent in match:
            _stdout.write('Enabling {} {} with priority {}\n'.format(
                agent.uuid, agent.name, opts.priority))
            opts.aip.prioritize_agent(agent.uuid, opts.priority)


def disable_agent(opts):
    agents = _list_agents(opts.aip)
    for pattern, match in filter_agents(agents, opts.pattern, opts):
        if not match:
            _stderr.write(
                '{}: error: agent not found: {}\n'.format(opts.command,
                                                          pattern))
        for agent in match:
            priority = opts.aip.agent_priority(agent.uuid)
            if priority is not None:
                _stdout.write(
                    'Disabling {} {}\n'.format(agent.uuid, agent.name))
                opts.aip.prioritize_agent(agent.uuid, None)


def start_agent(opts):
    call = opts.connection.call
    agents = _list_agents(opts.aip)
    for pattern, match in filter_agents(agents, opts.pattern, opts):
        if not match:
            _stderr.write(
                '{}: error: agent not found: {}\n'.format(opts.command,
                                                          pattern))
        for agent in match:
            pid, status = call('agent_status', agent.uuid)
            if pid is None or status is not None:
                _stdout.write(
                    'Starting {} {}\n'.format(agent.uuid, agent.name))
                call('start_agent', agent.uuid)


def stop_agent(opts):
    call = opts.connection.call
    agents = _list_agents(opts.aip)
    for pattern, match in filter_agents(agents, opts.pattern, opts):
        if not match:
            _stderr.write(
                '{}: error: agent not found: {}\n'.format(opts.command,
                                                          pattern))
        for agent in match:
            pid, status = call('agent_status', agent.uuid)
            if pid and status is None:
                _stdout.write(
                    'Stopping {} {}\n'.format(agent.uuid, agent.name))
                call('stop_agent', agent.uuid)


def restart_agent(opts):
    stop_agent(opts)
    start_agent(opts)


def run_agent(opts):
    call = opts.connection.call
    for directory in opts.directory:
        call('run_agent', directory)


def shutdown_agents(opts):
    if 'rmq' == utils.get_messagebus():
        if not check_rabbit_status():
            rmq_cfg = RMQConfig()
            wait_period = rmq_cfg.reconnect_delay() if rmq_cfg.reconnect_delay() < 60 else 60
            _stderr.write(
                'RabbitMQ server is not running.\n'
                'Waiting for {} seconds for possible reconnection and to perform normal shutdown\n'.format(wait_period))
            gevent.sleep(wait_period)
            if not check_rabbit_status():
                _stderr.write(
                    'RabbitMQ server is still not running.\nShutting down the platform forcefully\n')
                opts.aip.brute_force_platform_shutdown()
                return
    opts.connection.call('shutdown')
    _log.debug("Calling stop_platform")
    if opts.platform:
        opts.connection.notify('stop_platform')
        wait_for_volttron_shutdown(get_home(), 60)


def create_cgroups(opts):
    try:
        cgroups.setup(user=opts.user, group=opts.group)
    except ValueError as exc:
        _stderr.write('{}: error: {}\n'.format(opts.command, exc))
        return os.EX_NOUSER


def _send_agent(connection, peer, path):
    wheel = open(path, 'rb')
    channel = connection.vip.channel(peer)

    def send():
        try:
            # Wait for peer to open compliment channel
            channel.recv()
            while True:
                data = wheel.read(8192)
                channel.send(data)
                if not data:
                    break
            # Wait for peer to signal all data received
            channel.recv()
        finally:
            wheel.close()
            channel.close(linger=0)

    result = connection.vip.rpc.call(
        peer, 'install_agent', os.path.basename(path), channel.name)
    task = gevent.spawn(send)
    result.rawlink(lambda glt: task.kill(block=False))
    return result


def send_agent(opts):
    connection = opts.connection
    for wheel in opts.wheel:
        uuid = _send_agent(connection.server, connection.peer, wheel).get()
        connection.call('start_agent', uuid)
        _stdout.write('Agent {} started as {}\n'.format(wheel, uuid))


def gen_keypair(opts):
    keypair = KeyStore.generate_keypair_dict()
    _stdout.write('{}\n'.format(jsonapi.dumps(keypair, indent=2)))


def add_server_key(opts):
    store = KnownHostsStore()
    store.add(opts.host, opts.serverkey)
    _stdout.write('server key written to {}\n'.format(store.filename))


def list_known_hosts(opts):
    store = KnownHostsStore()
    entries = store.load()
    if entries:
        _print_two_columns(entries, 'HOST', 'CURVE KEY')
    else:
        _stdout.write('No entries in {}\n'.format(store.filename))


def remove_known_host(opts):
    store = KnownHostsStore()
    store.remove(opts.host)
    _stdout.write('host "{}" removed from {}\n'.format(opts.host,
                                                       store.filename))


def do_stats(opts):
    call = opts.connection.call
    if opts.op == 'status':
        _stdout.write(
            '%sabled\n' % ('en' if call('stats.enabled') else 'dis'))
    elif opts.op in ['dump', 'pprint']:
        stats = call('stats.get')
        if opts.op == 'pprint':
            import pprint
            pprint.pprint(stats, _stdout)
        else:
            _stdout.writelines([str(stats), '\n'])
    else:
        call('stats.' + opts.op)
        _stdout.write(
            '%sabled\n' % ('en' if call('stats.enabled') else 'dis'))


def show_serverkey(opts):
    """
    write serverkey to standard out.

    return 0 if success, 1 if false
    """
    q = Query(opts.connection.server.core)
    pk = q.query('serverkey').get(timeout=2)
    del q
    if pk is not None:
        _stdout.write('%s\n' % pk)
        return 0

    return 1


def _get_auth_file(volttron_home):
    path = os.path.join(volttron_home, 'auth.json')
    return AuthFile(path)


def _print_two_columns(dict_, key_name, value_name):
    padding = 2
    key_lengths = [len(key) for key in dict_] + [len(key_name)]
    max_key_len = max(key_lengths) + padding
    _stdout.write('{}{}{}\n'.format(key_name,
                                    ' ' * (max_key_len - len(key_name)), value_name))
    _stdout.write('{}{}{}\n'.format('-' * len(key_name),
                                    ' ' * (max_key_len - len(key_name)),
                                    '-' * len(value_name)))
    for key in sorted(dict_):
        value = dict_[key]
        if isinstance(value, list):
            value = sorted(value)
        _stdout.write('{}{}{}\n'.format(key,
                                        ' ' * (max_key_len - len(key)), value))


def list_auth(opts, indices=None):
    auth_file = _get_auth_file(opts.volttron_home)
    entries = auth_file.read_allow_entries()
    print_out = []
    if entries:
        for index, entry in enumerate(entries):
            if indices is None or index in indices:
                _stdout.write('\nINDEX: {}\n'.format(index))
                _stdout.write(
                    '{}\n'.format(jsonapi.dumps(vars(entry), indent=2)))
    else:
        _stdout.write('No entries in {}\n'.format(auth_file.auth_file))


def _ask_for_auth_fields(domain=None, address=None, user_id=None,
                         capabilities=None, roles=None, groups=None,
                         mechanism='CURVE', credentials=None, comments=None,
                         enabled=True, **kwargs):
    class Asker(object):
        def __init__(self):
            self._fields = collections.OrderedDict()

        def add(self, name, default=None, note=None, callback=lambda x: x,
                validate=lambda x, y: (True, '')):
            self._fields[name] = {'note': note, 'default': default,
                                  'callback': callback, 'validate': validate}

        def ask(self):
            for name in self._fields:
                note = self._fields[name]['note']
                default = self._fields[name]['default']
                callback = self._fields[name]['callback']
                validate = self._fields[name]['validate']
                if isinstance(default, list):
                    default_str = '{}'.format(','.join(default))
                elif default is None:
                    default_str = ''
                else:
                    default_str = default
                note = '({}) '.format(note) if note else ''
                question = '{} {}[{}]: '.format(name, note, default_str)
                valid = False
                while not valid:
                    response = input(question).strip()
                    if response == '':
                        response = default
                    if response == 'clear':
                        if _ask_yes_no('Do you want to clear this field?'):
                            response = None
                    valid, msg = validate(response, self._fields)
                    if not valid:
                        _stderr.write('{}\n'.format(msg))

                self._fields[name]['response'] = callback(response)
            return {k: self._fields[k]['response'] for k in self._fields}

    def to_true_or_false(response):
        if isinstance(response, str):
            return {'true': True, 'false': False}[response.lower()]
        return response

    def is_true_or_false(x, fields):
        if x is not None:
            if isinstance(x, bool) or x.lower() in ['true', 'false']:
                return True, None
        return False, 'Please enter True or False'

    def valid_creds(creds, fields):
        try:
            mechanism = fields['mechanism']['response']
            AuthEntry.valid_credentials(creds, mechanism=mechanism)
        except AuthException as e:
            return False, str(e)
        return True, None

    def valid_mech(mech, fields):
        try:
            AuthEntry.valid_mechanism(mech)
        except AuthException as e:
            return False, str(e)
        return True, None

    asker = Asker()
    asker.add('domain', domain)
    asker.add('address', address)
    asker.add('user_id', user_id)
    asker.add('capabilities', capabilities,
              'delimit multiple entries with comma', _parse_capabilities)
    asker.add('roles', roles, 'delimit multiple entries with comma',
              _comma_split)
    asker.add('groups', groups, 'delimit multiple entries with comma',
              _comma_split)
    asker.add('mechanism', mechanism, validate=valid_mech)
    asker.add('credentials', credentials, validate=valid_creds)
    asker.add('comments', comments)
    asker.add('enabled', enabled, callback=to_true_or_false,
              validate=is_true_or_false)

    return asker.ask()


def _comma_split(line):
    if not isinstance(line, str):
        return line
    line = line.strip()
    if not line:
        return []
    return [word.strip() for word in line.split(',')]


def _parse_capabilities(line):
    if not isinstance(line, str):
        return line
    line = line.strip()
    try:
       result = jsonapi.loads(line.replace("'", "\""))
    except Exception as e:
        result = _comma_split(line)
    return result


def add_auth(opts):
    """Add authorization entry.

    If all options are None, then use interactive 'wizard.'
    """
    fields = {
        "domain": opts.domain,
        "address": opts.address,
        "mechanism": opts.mechanism,
        "credentials": opts.credentials,
        "user_id": opts.user_id,
        "groups": _comma_split(opts.groups),
        "roles": _comma_split(opts.roles),
        "capabilities": _parse_capabilities(opts.capabilities),
        "comments": opts.comments,
    }

    if any(fields.values()):
        # Remove unspecified options so the default parameters are used
        fields = {k: v for k, v in fields.items() if v}
        fields['enabled'] = not opts.disabled
        entry = AuthEntry(**fields)
    else:
        # No options were specified, use interactive wizard
        responses = _ask_for_auth_fields()
        entry = AuthEntry(**responses)

    if opts.add_known_host:
        if entry.address is None:
            raise ValueError('host (--address) is required when '
                             '--add-known-host is specified')
        if entry.credentials is None:
            raise ValueError('serverkey (--credentials) is required when '
                             '--add-known-host is specified')
        opts.host = entry.address
        opts.serverkey = entry.credentials
        add_server_key(opts)

    auth_file = _get_auth_file(opts.volttron_home)
    try:
        auth_file.add(entry, overwrite=False)
        _stdout.write('added entry {}\n'.format(entry))
    except AuthException as err:
        _stderr.write('ERROR: %s\n' % str(err))


def _ask_yes_no(question, default='yes'):
    yes = set(['yes', 'ye', 'y'])
    no = set(['no', 'n'])
    y = 'y'
    n = 'n'
    if default in yes:
        y = 'Y'
    elif default in no:
        n = 'N'
    else:
        raise ValueError("invalid default answer: '%s'" % default)
    while True:
        choice = input('{} [{}/{}] '.format(question, y, n)).lower()
        if choice == '':
            choice = default
        if choice in yes:
            return True
        if choice in no:
            return False
        _stderr.write("Please respond with 'yes' or 'no'\n")


def remove_auth(opts):
    auth_file = _get_auth_file(opts.volttron_home)
    entry_count = len(auth_file.read_allow_entries())

    for i in opts.indices:
        if i < 0 or i >= entry_count:
            _stderr.write('ERROR: invalid index {}\n'.format(i))
            return

    _stdout.write('This action will delete the following:\n')
    list_auth(opts, opts.indices)
    if not _ask_yes_no('Do you wish to delete?'):
        return
    try:
        auth_file.remove_by_indices(opts.indices)
        if len(opts.indices) > 1:
            msg = 'removed entries at indices {}'.format(opts.indices)
        else:
            msg = msg = 'removed entry at index {}'.format(opts.indices)
        _stdout.write(msg + '\n')
    except AuthException as err:
        _stderr.write('ERROR: %s\n' % str(err))


def update_auth(opts):
    auth_file = _get_auth_file(opts.volttron_home)
    entries = auth_file.read_allow_entries()
    try:
        if opts.index < 0:
            raise IndexError
        entry = entries[opts.index]
        _stdout.write('(For any field type "clear" to clear the value.)\n')
        response = _ask_for_auth_fields(**entry.__dict__)
        updated_entry = AuthEntry(**response)
        auth_file.update_by_index(updated_entry, opts.index)
        _stdout.write('updated entry at index {}\n'.format(opts.index))
    except IndexError:
        _stderr.write('ERROR: invalid index %s\n' % opts.index)
    except AuthException as err:
        _stderr.write('ERROR: %s\n' % str(err))


def add_role(opts):
    auth_file = _get_auth_file(opts.volttron_home)
    roles = auth_file.read()[2]
    if opts.role in roles:
        _stderr.write('role "{}" already exists\n'.format(opts.role))
        return
    roles[opts.role] = list(set(opts.capabilities))
    auth_file.set_roles(roles)
    _stdout.write('added role "{}"\n'.format(opts.role))


def list_roles(opts):
    auth_file = _get_auth_file(opts.volttron_home)
    roles = auth_file.read()[2]
    _print_two_columns(roles, 'ROLE', 'CAPABILITIES')


def update_role(opts):
    auth_file = _get_auth_file(opts.volttron_home)
    roles = auth_file.read()[2]
    if opts.role not in roles:
        _stderr.write('role "{}" does not exist\n'.format(opts.role))
        return
    caps = roles[opts.role]
    if opts.remove:
        roles[opts.role] = list(set(caps) - set(opts.capabilities))
    else:
        roles[opts.role] = list(set(caps) | set(opts.capabilities))
    auth_file.set_roles(roles)
    _stdout.write('updated role "{}"\n'.format(opts.role))


def remove_role(opts):
    auth_file = _get_auth_file(opts.volttron_home)
    roles = auth_file.read()[2]
    if opts.role not in roles:
        _stderr.write('role "{}" does not exist\n'.format(opts.role))
        return
    del roles[opts.role]
    auth_file.set_roles(roles)
    _stdout.write('removed role "{}"\n'.format(opts.role))


def add_group(opts):
    auth_file = _get_auth_file(opts.volttron_home)
    groups = auth_file.read()[1]
    if opts.group in groups:
        _stderr.write('group "{}" already exists\n'.format(opts.group))
        return
    groups[opts.group] = list(set(opts.roles))
    auth_file.set_groups(groups)
    _stdout.write('added group "{}"\n'.format(opts.group))


def list_groups(opts):
    auth_file = _get_auth_file(opts.volttron_home)
    groups = auth_file.read()[1]
    _print_two_columns(groups, 'GROUPS', 'ROLES')


def update_group(opts):
    auth_file = _get_auth_file(opts.volttron_home)
    groups = auth_file.read()[1]
    if opts.group not in groups:
        _stderr.write('group "{}" does not exist\n'.format(opts.group))
        return
    roles = groups[opts.group]
    if opts.remove:
        groups[opts.group] = list(set(roles) - set(opts.roles))
    else:
        groups[opts.group] = list(set(roles) | set(opts.roles))
    auth_file.set_groups(groups)
    _stdout.write('updated group "{}"\n'.format(opts.group))


def remove_group(opts):
    auth_file = _get_auth_file(opts.volttron_home)
    groups = auth_file.read()[1]
    if opts.group not in groups:
        _stderr.write('group "{}" does not exist\n'.format(opts.group))
        return
    del groups[opts.group]
    auth_file.set_groups(groups)
    _stdout.write('removed group "{}"\n'.format(opts.group))


def get_filtered_agents(opts, agents=None):
    if opts.pattern:
        filtered = set()
        for pattern, match in filter_agents(agents, opts.pattern, opts):
            if not match:
                _stderr.write(
                    '{}: error: agent not found: {}\n'.format(opts.command,
                                                              pattern))
            filtered |= match
        agents = list(filtered)
    return agents


def _show_filtered_agents(opts, field_name, field_callback, agents=None):
    """Provides generic way to filter and display agent information.
    The agents will be filtered by the provided opts.pattern and the
    following fields will be displayed:
      * UUID (or part of the UUID)
      * agent name
      * VIP identiy
      * tag
      * field_name
    @param:Namespace:opts:
        Options from argparse
    @param:string:field_name:
        Name of field to display about agents
    @param:function:field_callback:
        Function that takes an Agent as an argument and returns data
        to display
    @param:list:agents:
        List of agents to filter and display
    """
    if not agents:
        agents = _list_agents(opts.aip)

    agents = get_filtered_agents(opts, agents)

    if not agents:
        if not opts.json:
            _stderr.write('No installed Agents found\n')
        else:
            _stdout.write(f'{jsonapi.dumps({}, indent=2)}\n')
        return
    agents = sorted(agents, key=lambda x: x.name)
    if not opts.min_uuid_len:
        n = 36
    else:
        n = max(_calc_min_uuid_length(agents), opts.min_uuid_len)
    name_width = max(5, max(len(agent.name) for agent in agents))
    tag_width = max(3, max(len(agent.tag or '') for agent in agents))
    identity_width = max(3, max(len(agent.vip_identity or '') for agent in agents))
    fmt = '{} {:{}} {:{}} {:{}} {:>6}\n'

    if not opts.json:
        _stderr.write(
            fmt.format(' ' * n, 'AGENT', name_width, 'IDENTITY', identity_width,
                       'TAG', tag_width, field_name))
        for agent in agents:
            _stdout.write(fmt.format(agent.uuid[:n], agent.name, name_width,
                                     agent.vip_identity, identity_width,
                                     agent.tag or '', tag_width,
                                     field_callback(agent)))
    else:
        json_obj = {}
        for agent in agents:
            json_obj[agent.vip_identity] = {
                'agent_uuid': agent.uuid,
                'name': agent.name,
                'identity': agent.vip_identity,
                'agent_tag': agent.tag or '',
                field_name: field_callback(agent),
            }
        _stdout.write(f'{jsonapi.dumps(json_obj, indent=2)}\n')


def _show_filtered_agents_status(opts, status_callback, health_callback, agents=None):
    """Provides generic way to filter and display agent information.

    The agents will be filtered by the provided opts.pattern and the
    following fields will be displayed:
      * UUID (or part of the UUID)
      * agent name
      * VIP identiy
      * tag
      * field_name

    @param:Namespace:opts:
        Options from argparse
    @param:string:field_name:
        Name of field to display about agents
    @param:function:field_callback:
        Function that takes an Agent as an argument and returns data
        to display
    @param:list:agents:
        List of agents to filter and display
    """
    if not agents:
        agents = _list_agents(opts.aip)

    # Find max before so the uuid of the agent is available
    # when a usre has filtered the list.
    if not opts.min_uuid_len:
        n = 36
    else:
        n = max(_calc_min_uuid_length(agents), opts.min_uuid_len)

    agents = get_filtered_agents(opts, agents)

    if not agents:
        if not opts.json:
            _stderr.write('No installed Agents found\n')
        else:
            _stdout.write(f'{jsonapi.dumps({}, indent=2)}\n')
        return

    agents = sorted(agents, key=lambda x: x.name)
    if not opts.json:
        name_width = max(5, max(len(agent.name) for agent in agents))
        tag_width = max(3, max(len(agent.tag or '') for agent in agents))
        identity_width = max(3, max(len(agent.vip_identity or '') for agent in agents))
        if is_secure_mode():
            user_width = max(3, max(len(agent.agent_user or '') for agent in agents))
            fmt = '{} {:{}} {:{}} {:{}} {:{}} {:>6} {:>15}\n'
            _stderr.write(
                fmt.format(' ' * n, 'AGENT', name_width, 'IDENTITY', identity_width,
                           'TAG', tag_width, 'AGENT_USER', user_width, 'STATUS', 'HEALTH'))
            fmt = '{} {:{}} {:{}} {:{}} {:{}} {:<15} {:<}\n'
            for agent in agents:
                status_str = status_callback(agent)
                agent_health_dict = health_callback(agent)
                _stdout.write(fmt.format(agent.uuid[:n], agent.name, name_width,
                                         agent.vip_identity, identity_width,
                                         agent.tag or '', tag_width,
                                         agent.agent_user if status_str.startswith("running") else "", user_width,
                                         status_str, health_callback(agent)))
        else:
            fmt = '{} {:{}} {:{}} {:{}} {:>6} {:>15}\n'
            _stderr.write(
                fmt.format(' ' * n, 'AGENT', name_width, 'IDENTITY', identity_width,
                           'TAG', tag_width, 'STATUS', 'HEALTH'))
            fmt = '{} {:{}} {:{}} {:{}} {:<15} {:<}\n'
            for agent in agents:
                _stdout.write(fmt.format(agent.uuid[:n], agent.name, name_width,
                                         agent.vip_identity, identity_width,
                                         agent.tag or '', tag_width,
                                         status_callback(agent), health_callback(agent)))
    else:
        json_obj = {}
        for agent in agents:
            json_obj[agent.vip_identity] = {
                'agent_uuid': agent.uuid,
                'name': agent.name,
                'identity': agent.vip_identity,
                'agent_tag': agent.tag or '',
                'status': status_callback(agent),
                'health': health_callback(agent),
            }
            if is_secure_mode():
                json_obj[agent.vip_identity]['agent_user'] = agent_user if json_obj[agent.vip_identity]['status'].startswith('running') else ''
        _stdout.write(f'{jsonapi.dumps(json_obj, indent=2)}\n')



def get_agent_publickey(opts):
    def get_key(agent):
        return opts.aip.get_agent_keystore(agent.uuid).public

    _show_filtered_agents(opts, 'PUBLICKEY', get_key)


# XXX: reimplement over VIP
# def send_agent(opts):
#    _log.debug("send_agent: "+ str(opts))
#    ssh_dir = os.path.join(opts.volttron_home, 'ssh')
#    _log.debug('ssh_dir: ' + ssh_dir)
#    try:
#        host_key, client = comms.client(ssh_dir, opts.host, opts.port)
#    except (OSError, IOError, PasswordRequiredException, SSHException) as exc:
#        if opts.debug:
#            traceback.print_exc()
#        _stderr.write('{}: error: {}\n'.format(opts.command, exc))
#        if isinstance(exc, OSError):
#            return os.EX_OSERR
#        if isinstance(exc, IOError):
#            return os.EX_IOERR
#        return os.EX_SOFTWARE
#    if host_key is None:
#        _stderr.write('warning: no public key found for remote host\n')
#    with client:
#        for wheel in opts.wheel:
#            with open(wheel) as file:
#                client.send_and_start_agent(file)

def add_config_to_store(opts):
    opts.connection.peer = CONFIGURATION_STORE
    call = opts.connection.call

    file_contents = opts.infile.read()

    call("manage_store", opts.identity, opts.name, file_contents, config_type=opts.config_type)


def delete_config_from_store(opts):
    opts.connection.peer = CONFIGURATION_STORE
    call = opts.connection.call
    if opts.delete_store:
        call("manage_delete_store", opts.identity)
        return

    if opts.name is None:
        _stderr.write('ERROR: must specify a configuration when not deleting entire store\n')
        return

    call("manage_delete_config", opts.identity, opts.name)


def list_store(opts):
    opts.connection.peer = CONFIGURATION_STORE
    call = opts.connection.call
    results = []
    if opts.identity is None:
        results = call("manage_list_stores")
    else:
        results = call("manage_list_configs", opts.identity)

    for item in results:
        _stdout.write(item + "\n")


def get_config(opts):
    opts.connection.peer = CONFIGURATION_STORE
    call = opts.connection.call
    results = call("manage_get", opts.identity, opts.name, raw=opts.raw)

    if opts.raw:
        _stdout.write(results)
    else:
        if isinstance(results, str):
            _stdout.write(results)
        else:
            _stdout.write(jsonapi.dumps(results, indent=2))
            _stdout.write("\n")


def edit_config(opts):
    opts.connection.peer = CONFIGURATION_STORE
    call = opts.connection.call

    if opts.new_config:
        config_type = opts.config_type
        raw_data = ''
    else:
        try:
            results = call("manage_get_metadata", opts.identity, opts.name)
            config_type = results["type"]
            raw_data = results["data"]
        except RemoteError as e:
            if "No configuration file" not in e.message:
                raise
            config_type = opts.config_type
            raw_data = ''

    # Write raw data to temp file
    # This will not work on Windows, FYI
    with tempfile.NamedTemporaryFile(suffix=".txt", mode="r+") as f:
        f.write(raw_data)
        f.flush()

        success = True
        try:
            # do not use utils.execute_command as we don't want set stdout to
            #  subprocess.PIPE
            subprocess.check_call([opts.editor, f.name])
        except subprocess.CalledProcessError as e:
            _stderr.write("Editor returned with code {}. Changes not committed.\n".format(e.returncode))
            success = False

        if not success:
            return

        f.seek(0)
        new_raw_data = f.read()

        if new_raw_data == raw_data:
            _stderr.write("No changes detected.\n")
            return

        call("manage_store", opts.identity, opts.name, new_raw_data, config_type=config_type)


class ControlConnection(object):
    def __init__(self, address, peer='control'):
        self.address = address
        self.peer = peer
        message_bus = utils.get_messagebus()
        self._server = BaseAgent(address=self.address,
                                 enable_store=False,
                                 identity=CONTROL_CONNECTION,
                                 message_bus=message_bus,
                                 enable_channel=True)
        self._greenlet = None

    @property
    def server(self):
        if self._greenlet is None:
            event = gevent.event.Event()
            self._greenlet = gevent.spawn(self._server.core.run, event)
            event.wait()
        return self._server

    def call(self, method, *args, **kwargs):
        return self.server.vip.rpc.call(
            self.peer, method, *args, **kwargs).get()

    def call_no_get(self, method, *args, **kwargs):
        return self.server.vip.rpc.call(
            self.peer, method, *args, **kwargs)

    def notify(self, method, *args, **kwargs):
        return self.server.vip.rpc.notify(
            self.peer, method, *args, **kwargs)

    def kill(self, *args, **kwargs):
        if self._greenlet is not None:
            self._greenlet.kill(*args, **kwargs)


def priority(value):
    n = int(value)
    if not 0 <= n < 100:
        raise ValueError('invalid priority (0 <= n < 100): {}'.format(n))
    return '{:02}'.format(n)


def get_keys(opts):
    '''Gets keys from keystore and known-hosts store'''
    hosts = KnownHostsStore()
    serverkey = hosts.serverkey(opts.vip_address)
    key_store = KeyStore()
    publickey = key_store.public
    secretkey = key_store.secret
    return {'publickey': publickey, 'secretkey': secretkey,
            'serverkey': serverkey}


# RabbitMQ management methods
def add_vhost(opts):
    try:
        rmq_mgmt.create_vhost(opts.vhost)
    except requests.exceptions.HTTPError as e:
        _stdout.write("Error adding a Virtual Host: {} \n".format(opts.vhost))
    except ConnectionError as e:
        _stdout.write("Error making request to RabbitMQ Management interface.\n"
                      "Check Connection Parameters: {} \n".format(e))


def add_user(opts):
    rmq_mgmt.create_user(opts.user, opts.pwd)
    permissions = dict(configure="", read="", write="")
    read = _ask_yes_no("Do you want to set READ permission ")
    write = _ask_yes_no("Do you want to set WRITE permission ")
    configure = _ask_yes_no("Do you want to set CONFIGURE permission ")

    if read:
        permissions['read'] = ".*"
    if write:
        permissions['write'] = ".*"
    if configure:
        permissions['configure'] = ".*"
    try:
        rmq_mgmt.set_user_permissions(permissions, opts.user)
    except requests.exceptions.HTTPError as e:
        _stdout.write("Error Setting User permissions : {} \n".format(opts.user))
    except ConnectionError as e:
        _stdout.write("Error making request to RabbitMQ Management interface.\n"
                      "Check Connection Parameters: {} \n".format(e))


def add_exchange(opts):
    if opts.type not in ['topic', 'fanout', 'direct']:
        print("Unknown exchange type. Valid exchange types are topic or fanout or direct")
        return
    durable = _ask_yes_no("Do you want exchange to be durable ")
    auto_delete = _ask_yes_no("Do you want exchange to be auto deleted ")
    alternate = _ask_yes_no("Do you want alternate exchange ")

    properties = dict(durable=durable, type=opts.type, auto_delete=auto_delete)
    try:
        if alternate:
            alternate_exch = opts.name + 'alternate'
            properties['alternate-exchange'] = alternate_exch
            # create alternate exchange
            new_props = dict(durable=durable, type='fanout', auto_delete=auto_delete)
            rmq_mgmt.create_exchange(alternate_exch, new_props)
        rmq_mgmt.create_exchange(opts.name, properties)
    except requests.exceptions.HTTPError as e:
        _stdout.write("Error Adding Exchange : {} \n".format(opts.name))
    except ConnectionError as e:
        _stdout.write("Error making request to RabbitMQ Management interface.\n"
                      "Check Connection Parameters: {} \n".format(e))


def add_queue(opts):
    durable = _ask_yes_no("Do you want queue to be durable ")
    auto_delete = _ask_yes_no("Do you want queue to be auto deleted ")

    properties = dict(durable=durable, auto_delete=auto_delete)
    try:
        rmq_mgmt.create_queue(opts.name, properties)
    except requests.exceptions.HTTPError as e:
        _stdout.write("Error Adding Queue : {} \n".format(opts.name))
    except ConnectionError as e:
        _stdout.write("Error making request to RabbitMQ Management interface.\n"
                      "Check Connection Parameters: {} \n".format(e))


def list_vhosts(opts):
    try:
        vhosts = rmq_mgmt.get_virtualhosts()
        for item in vhosts:
            _stdout.write(item + "\n")
    except requests.exceptions.HTTPError as e:
        _stdout.write("No Virtual Hosts Found: {} \n")
    except ConnectionError as e:
        _stdout.write("Error making request to RabbitMQ Management interface.\n"
                      "Check Connection Parameters: {} \n".format(e))


def list_users(opts):
    try:
        users = rmq_mgmt.get_users()
        for item in users:
            _stdout.write(item + "\n")
    except requests.exceptions.HTTPError as e:
        _stdout.write("No Users Found: {} \n")
    except ConnectionError as e:
        _stdout.write("Error making request to RabbitMQ Management interface.\n"
                      "Check Connection Parameters: {} \n".format(e))


def list_user_properties(opts):
    try:
        props = rmq_mgmt.get_user_props(opts.user)
        for key, value in props.items():
            _stdout.write("{0}: {1} \n".format(key, value))
    except requests.exceptions.HTTPError as e:
        _stdout.write("No User Found: {} \n".format(opts.user))
    except ConnectionError as e:
        _stdout.write("Error making request to RabbitMQ Management interface.\n"
                      "Check Connection Parameters: {} \n".format(e))


def list_exchanges(opts):
    try:
        exchanges = rmq_mgmt.get_exchanges()
        for exch in exchanges:
            _stdout.write(exch + "\n")
    except requests.exceptions.HTTPError as e:
        _stdout.write("No exchanges found \n")
    except ConnectionError as e:
        _stdout.write("Error making request to RabbitMQ Management interface.\n"
                      "Check Connection Parameters: {} \n".format(e))


def list_exchanges_with_properties(opts):
    exchanges = None
    try:
        exchanges = rmq_mgmt.get_exchanges_with_props()
    except requests.exceptions.HTTPError as e:
        _stdout.write("No exchanges found \n")
        return
    except ConnectionError as e:
        _stdout.write("Error making request to RabbitMQ Management interface.\n"
                      "Check Connection Parameters: {} \n".format(e))
        return
    try:
        name_width = max(8, max(len(e['name']) for e in exchanges))
        dur_width = len('DURABLE')
        auto_width = len('AUTO-DELETE')
        type_width = max(6, max(len(e['type']) for e in exchanges))
        # args_width = max(6, max(len(e['type']) for e in exchanges))
        fmt = '{:{}} {:{}} {:{}} {:{}}\n'
        _stderr.write(
            fmt.format('EXCHANGE', name_width, 'TYPE', type_width, 'DURABLE', dur_width,
                       'AUTO-DELETE', auto_width))
        for exch in exchanges:
            _stdout.write(fmt.format(exch['name'], name_width,
                                     exch['type'], type_width,
                                     str(exch['durable']), dur_width,
                                     str(exch['auto_delete']), auto_width))
            # exch['messages'], args_width))
    except (AttributeError, KeyError) as ex:
        _stdout.write("Error in getting queue properties")


def list_queues(opts):
    queues = None
    try:
        queues = rmq_mgmt.get_queues()
    except requests.exceptions.HTTPError as e:
        _stdout.write("No queues found \n")
        return
    except ConnectionError as e:
        _stdout.write("Error making request to RabbitMQ Management interface.\n"
                      "Check Connection Parameters: {} \n".format(e))
        return
    if queues:
        for q in queues:
            _stdout.write(q + "\n")


def list_queues_with_properties(opts):
    queues = None
    try:
        queues = rmq_mgmt.get_queues_with_props()
    except requests.exceptions.HTTPError as e:
        _stdout.write("No queues found \n")
        return
    except ConnectionError as e:
        _stdout.write("Error making request to RabbitMQ Management interface.\n"
                      "Check Connection Parameters: {} \n".format(e))
        return
    try:
        name_width = max(5, max(len(q['name']) for q in queues))
        dur_width = len('DURABLE')
        excl_width = len('EXCLUSIVE')
        auto_width = len('auto-delete')
        state_width = len('running')
        unack_width = len('MESSAGES')
        fmt = '{:{}} {:{}} {:{}} {:{}} {:{}} {:{}}\n'
        _stderr.write(
            fmt.format('QUEUE', name_width, 'STATE', state_width, 'DURABLE', dur_width,
                       'EXCLUSIVE', excl_width, 'AUTO-DELETE', auto_width,
                       'MESSAGES', unack_width))
        for q in queues:
            _stdout.write(fmt.format(q['name'], name_width,
                                     str(q['state']), state_width,
                                     str(q['durable']), dur_width,
                                     str(q['exclusive']), excl_width,
                                     str(q['auto_delete']), auto_width,
                                     q['messages'], unack_width))
    except (AttributeError, KeyError) as ex:
        _stdout.write("Error in getting queue properties")


def list_connections(opts):
    try:
        conn = rmq_mgmt.get_connection()
    except requests.exceptions.HTTPError as e:
        _stdout.write("No connections found \n")
        return
    except ConnectionError as e:
        _stdout.write("Error making request to RabbitMQ Management interface.\n"
                      "Check Connection Parameters: {} \n".format(e))
        return


def list_fed_parameters(opts):
    parameters = None
    try:
        parameters = rmq_mgmt.get_parameter('federation-upstream')
    except requests.exceptions.HTTPError as e:
        _stdout.write("No Federation Parameters Found \n")
        return
    except ConnectionError as e:
        _stdout.write("Error making request to RabbitMQ Management interface.\n"
                      "Check Connection Parameters: {} \n".format(e))
        return
    try:
        if parameters:
            name_width = max(5, max(len(p['name']) for p in parameters))
            uri_width = max(3, max(len(p['value']['uri']) for p in parameters))
            fmt = '{:{}} {:{}}\n'
            _stderr.write(
                fmt.format('NAME', name_width, 'URI', uri_width))
            for param in parameters:
                _stdout.write(fmt.format(param['name'], name_width,
                                         param['value']['uri'], uri_width))
    except (AttributeError, KeyError) as ex:
        _stdout.write("Error in federation parameters")


def list_shovel_parameters(opts):
    parameters = None
    try:
        parameters = rmq_mgmt.get_parameter('shovel')
    except requests.exceptions.HTTPError as e:
        _stdout.write("No Shovel Parameters Found \n")
        return
    except ConnectionError as e:
        _stdout.write("Error making request to RabbitMQ Management interface.\n"
                      "Check Connection Parameters: {} \n".format(e))
        return
    try:
        if parameters:
            name_width = max(5, max(len(p['name']) for p in parameters))
            src_uri_width = max(len('SOURCE ADDRESS'),
                                max(len(p['value']['src-uri']) for p in parameters))
            dest_uri_width = max(len('DESTINATION ADDRESS'),
                                 max(len(p['value']['dest-uri']) for p in parameters))
            binding_key = max(len('BINDING KEY'),
                              max(len(p['value']['src-exchange-key']) for p in parameters))
            fmt = '{:{}}  {:{}}  {:{}}  {:{}}\n'
            _stderr.write(
                fmt.format('NAME', name_width,
                           'SOURCE ADDRESS', src_uri_width,
                           'DESTINATION ADDRESS', dest_uri_width,
                           'BINDING KEY', binding_key))
            for param in parameters:
                _stdout.write(fmt.format(param['name'], name_width,
                                         param['value']['src-uri'], src_uri_width,
                                         param['value']['dest-uri'], dest_uri_width,
                                         param['value']['src-exchange-key'], binding_key))
    except (AttributeError, KeyError) as ex:
        _stdout.write("Error in getting shovel parameters")


def list_bindings(opts):
    bindings = None
    try:
        bindings = rmq_mgmt.get_bindings(opts.exchange)
    except requests.exceptions.HTTPError as e:
        _stdout.write("No Bindings Found \n")
        return
    except ConnectionError as e:
        _stdout.write("Error making request to RabbitMQ Management interface.\n"
                      "Check Connection Parameters: {} \n".format(e))
        return

    try:
        if bindings:
            src_width = max(5, max(len(b['source']) for b in bindings))
            exch_width = len('EXCHANGE')
            dest_width = max(len('QUEUE'), max(len(b['destination']) for b in bindings))
            bindkey = len('BINDING KEY')
            rkey = max(10, max(len(b['routing_key']) for b in bindings))
            fmt = '{:{}}  {:{}}  {:{}}\n'
            _stderr.write(
                fmt.format('EXCHANGE', exch_width, 'QUEUE', dest_width, 'BINDING KEY', bindkey))
            for b in bindings:
                _stdout.write(fmt.format(b['source'], src_width,
                                         b['destination'], dest_width,
                                         b['routing_key'], rkey))
    except (AttributeError, KeyError) as ex:
        _stdout.write("Error in getting bindings")


def list_policies(opts):
    policies = None
    try:
        policies = rmq_mgmt.get_policies()
    except requests.exceptions.HTTPError as e:
        _stdout.write("No Policies Found \n")
        return
    except ConnectionError as e:
        _stdout.write("Error making request to RabbitMQ Management interface.\n"
                      "Check Connection Parameters: {} \n".format(e))
        return
    try:
        if policies:
            name_width = max(5, max(len(p['name']) for p in policies))
            apply_width = max(8, max(len(p['apply-to']) for p in policies))
            fmt = '{:{}} {:{}}\n'
            _stderr.write(
                fmt.format('NAME', name_width, 'APPLY-TO', apply_width))
            for policy in policies:
                _stdout.write(fmt.format(policy['name'], name_width,
                                         policy['apply-to'], apply_width))
    except (AttributeError, KeyError) as ex:
        _stdout.write("Error in getting policies")


def remove_vhosts(opts):
    try:
        for vhost in opts.vhost:
            rmq_mgmt.delete_vhost(vhost)
    except requests.exceptions.HTTPError as e:
        _stdout.write("No Vhost Found {} \n".format(opts.vhost))
    except ConnectionError as e:
        _stdout.write("Error making request to RabbitMQ Management interface.\n"
                      "Check Connection Parameters: {} \n".format(e))


def remove_users(opts):
    try:
        for user in opts.user:
            rmq_mgmt.delete_user(user)
    except requests.exceptions.HTTPError as e:
        _stdout.write("No User Found {} \n".format(opts.user))
    except ConnectionError as e:
        _stdout.write("Error making request to RabbitMQ Management interface.\n"
                      "Check Connection Parameters: {} \n".format(e))


def remove_exchanges(opts):
    try:
        for e in opts.exchanges:
            rmq_mgmt.delete_exchange(e)
    except requests.exceptions.HTTPError as e:
        _stdout.write("No Exchange Found {} \n".format(opts.exchanges))
    except ConnectionError as e:
        _stdout.write("Error making request to RabbitMQ Management interface.\n"
                      "Check Connection Parameters: {} \n".format(e))


def remove_queues(opts):
    try:
        for q in opts.queues:
            rmq_mgmt.delete_queue(q)
    except requests.exceptions.HTTPError as e:
        _stdout.write("No Queues Found {} \n".format(opts.queues))
    except ConnectionError as e:
        _stdout.write("Error making request to RabbitMQ Management interface.\n"
                      "Check Connection Parameters: {} \n".format(e))


def remove_fed_parameters(opts):
    try:
        for param in opts.parameters:
            rmq_mgmt.delete_multiplatform_parameter('federation-upstream', param)
    except requests.exceptions.HTTPError as e:
        _stdout.write("No Federation Parameters Found {} \n".format(opts.parameters))
    except ConnectionError as e:
        _stdout.write("Error making request to RabbitMQ Management interface.\n"
                      "Check Connection Parameters: {} \n".format(e))


def remove_shovel_parameters(opts):
    try:
        for param in opts.parameters:
            rmq_mgmt.delete_multiplatform_parameter('shovel', param)
    except requests.exceptions.HTTPError as e:
        _stdout.write("No Shovel Parameters Found {} \n".format(opts.parameters))
    except ConnectionError as e:
        _stdout.write("Error making request to RabbitMQ Management interface.\n"
                      "Check Connection Parameters: {} \n".format(e))


def remove_policies(opts):
    try:
        for policy in opts.policies:
            rmq_mgmt.delete_policy(policy)
    except requests.exceptions.HTTPError as e:
        _stdout.write("No Policies Found {} \n".format(opts.policies))
    except ConnectionError as e:
        _stdout.write("Error making request to RabbitMQ Management interface.\n"
                      "Check Connection Parameters: {} \n".format(e))


def create_ssl_keypair(opts):
    fq_identity = utils.get_fq_identity(opts.identity)
    certs = Certs()
    certs.create_signed_cert_files(fq_identity)


def export_pkcs12_from_identity(opts):

    fq_identity = utils.get_fq_identity(opts.identity)

    certs = Certs()
    certs.export_pkcs12(fq_identity, opts.outfile)


def main(argv=sys.argv):
    # Refuse to run as root
    if not getattr(os, 'getuid', lambda: -1)():
        sys.stderr.write('%s: error: refusing to run as root to prevent '
                         'potential damage.\n' % os.path.basename(argv[0]))
        sys.exit(77)

    volttron_home = get_home()

    os.environ['VOLTTRON_HOME'] = volttron_home

    global_args = config.ArgumentParser(description='global options',
                                        add_help=False)
    global_args.add_argument('-c', '--config', metavar='FILE',
                             action='parse_config', ignore_unknown=True,
                             sections=[None, 'global', 'volttron-ctl'],
                             help='read configuration from FILE')
    global_args.add_argument('--debug', action='store_true',
                             help='show tracebacks for errors rather than a brief message')
    global_args.add_argument('-t', '--timeout', type=float, metavar='SECS',
                             help='timeout in seconds for remote calls (default: %(default)g)')
    global_args.add_argument('--msgdebug',
                             help='route all messages to an agent while debugging')
    global_args.add_argument(
        '--vip-address', metavar='ZMQADDR',
        help='ZeroMQ URL to bind for VIP connections')

    global_args.set_defaults(
        vip_address=get_address(),
        timeout=60,
    )

    filterable = config.ArgumentParser(add_help=False)
    filterable.add_argument('--name', dest='by_name', action='store_true',
                            help='filter/search by agent name')
    filterable.add_argument('--tag', dest='by_tag', action='store_true',
                            help='filter/search by tag name')
    filterable.add_argument('--uuid', dest='by_uuid', action='store_true',
                            help='filter/search by UUID (default)')
    filterable.set_defaults(by_name=False, by_tag=False, by_uuid=False)

    parser = config.ArgumentParser(
        prog=os.path.basename(argv[0]), add_help=False,
        description='Manage and control VOLTTRON agents.',
        usage='%(prog)s command [OPTIONS] ...',
        argument_default=argparse.SUPPRESS,
        parents=[global_args]
    )
    parser.add_argument('-l', '--log', metavar='FILE', default=None,
                        help='send log output to FILE instead of stderr')
    parser.add_argument('-L', '--log-config', metavar='FILE',
                        help='read logging configuration from FILE')
    parser.add_argument('-q', '--quiet', action='add_const', const=10,
                        dest='verboseness',
                        help='decrease logger verboseness; may be used multiple times')
    parser.add_argument('-v', '--verbose', action='add_const', const=-10,
                        dest='verboseness',
                        help='increase logger verboseness; may be used multiple times')
    parser.add_argument('--verboseness', type=int, metavar='LEVEL',
                        default=logging.WARNING,
                        help='set logger verboseness')
    parser.add_argument(
        '--show-config', action='store_true',
        help=argparse.SUPPRESS)
    parser.add_argument("--json", action="store_true", default=False, help="format output to json")

    parser.add_help_argument()
    parser.set_defaults(
        log_config=None,
        volttron_home=volttron_home,
    )

    top_level_subparsers = parser.add_subparsers(title='commands', metavar='',
                                                 dest='command')

    def add_parser(*args, **kwargs):
        parents = kwargs.get('parents', [])
        parents.append(global_args)
        kwargs['parents'] = parents
        subparser = kwargs.pop("subparser", top_level_subparsers)
        return subparser.add_parser(*args, **kwargs)

    install = add_parser('install', help='install agent from wheel',
                         epilog='Optionally you may specify the --tag argument to tag the '
                                'agent during install without requiring a separate call to '
                                'the tag command. ')
    install.add_argument('wheel', help='path to agent wheel')
    install.add_argument('--tag', help='tag for the installed agent')
    install.add_argument('--vip-identity', help='VIP IDENTITY for the installed agent. '
                                                'Overrides any previously configured VIP IDENTITY.')
    if HAVE_RESTRICTED:
        install.add_argument('--verify', action='store_true',
                             dest='verify_agents',
                             help='verify agent integrity during install')
        install.add_argument('--no-verify', action='store_false',
                             dest='verify_agents',
                             help=argparse.SUPPRESS)
    install.set_defaults(func=install_agent, verify_agents=True)

    tag = add_parser('tag', parents=[filterable],
                     help='set, show, or remove agent tag')
    tag.add_argument('agent', help='UUID or name of agent')
    group = tag.add_mutually_exclusive_group()
    group.add_argument('tag', nargs='?', const=None, help='tag to give agent')
    group.add_argument('-r', '--remove', action='store_true',
                       help='remove tag')
    tag.set_defaults(func=tag_agent, tag=None, remove=False)

    remove = add_parser('remove', parents=[filterable],
                        help='remove agent')
    remove.add_argument('pattern', nargs='+', help='UUID or name of agent')
    remove.add_argument('-f', '--force', action='store_true',
                        help='force removal of multiple agents')
    remove.set_defaults(func=remove_agent, force=False)

    peers = add_parser('peerlist', help='list the peers connected to the platform')
    peers.set_defaults(func=list_peers)

    list_ = add_parser('list', parents=[filterable],
                       help='list installed agent')
    list_.add_argument('pattern', nargs='*',
                       help='UUID or name of agent')
    list_.add_argument('-n', dest='min_uuid_len', type=int, metavar='N',
                       help='show at least N characters of UUID (0 to show all)')
    list_.set_defaults(func=list_agents, min_uuid_len=1)

    status = add_parser('status', parents=[filterable],
                        help='show status of agents')
    status.add_argument('pattern', nargs='*',
                        help='UUID or name of agent')
    status.add_argument('-n', dest='min_uuid_len', type=int, metavar='N',
                        help='show at least N characters of UUID (0 to show all)')
    status.set_defaults(func=status_agents, min_uuid_len=1)

    health = add_parser('health', parents=[filterable],
                        help='show agent health as JSON')
    health.add_argument('pattern', nargs=1, help='UUID or name of agent')
    health.set_defaults(func=agent_health, min_uuid_len=1)

    clear = add_parser('clear', help='clear status of defunct agents')
    clear.add_argument('-a', '--all', dest='clear_all', action='store_true',
                       help='clear the status of all agents')
    clear.set_defaults(func=clear_status, clear_all=False)

    enable = add_parser('enable', parents=[filterable],
                        help='enable agent to start automatically')
    enable.add_argument('pattern', nargs='+', help='UUID or name of agent')
    enable.add_argument('-p', '--priority', type=priority,
                        help='2-digit priority from 00 to 99')
    enable.set_defaults(func=enable_agent, priority='50')

    disable = add_parser('disable', parents=[filterable],
                         help='prevent agent from start automatically')
    disable.add_argument('pattern', nargs='+', help='UUID or name of agent')
    disable.set_defaults(func=disable_agent)

    start = add_parser('start', parents=[filterable],
                       help='start installed agent')
    start.add_argument('pattern', nargs='+', help='UUID or name of agent')
    if HAVE_RESTRICTED:
        start.add_argument('--verify', action='store_true',
                           dest='verify_agents',
                           help='verify agent integrity during start')
        start.add_argument('--no-verify', action='store_false',
                           dest='verify_agents',
                           help=argparse.SUPPRESS)
    start.set_defaults(func=start_agent)

    stop = add_parser('stop', parents=[filterable],
                      help='stop agent')
    stop.add_argument('pattern', nargs='+', help='UUID or name of agent')
    stop.set_defaults(func=stop_agent)

    restart = add_parser('restart', parents=[filterable],
                         help='restart agent')
    restart.add_argument('pattern', nargs='+', help='UUID or name of agent')
    restart.set_defaults(func=restart_agent)

    run = add_parser('run',
                     help='start any agent by path')
    run.add_argument('directory', nargs='+', help='path to agent directory')
    if HAVE_RESTRICTED:
        run.add_argument('--verify', action='store_true',
                         dest='verify_agents',
                         help='verify agent integrity during run')
        run.add_argument('--no-verify', action='store_false',
                         dest='verify_agents',
                         help=argparse.SUPPRESS)
    run.set_defaults(func=run_agent)

    upgrade = add_parser('upgrade', help='upgrade agent from wheel',
                         epilog='Optionally you may specify the --tag argument to tag the '
                                'agent during upgrade without requiring a separate call to '
                                'the tag command. ')
    upgrade.add_argument('vip_identity', metavar='vip-identity',
                         help='VIP IDENTITY of agent to upgrade')
    upgrade.add_argument('wheel', help='path to new agent wheel')
    upgrade.add_argument('--tag', help='tag for the upgraded agent')
    if HAVE_RESTRICTED:
        upgrade.add_argument('--verify', action='store_true',
                             dest='verify_agents',
                             help='verify agent integrity during upgrade')
        upgrade.add_argument('--no-verify', action='store_false',
                             dest='verify_agents',
                             help=argparse.SUPPRESS)
    upgrade.set_defaults(func=upgrade_agent, verify_agents=True)

    # ====================================================
    # rpc commands
    # ====================================================
    rpc_ctl = add_parser('rpc',
                       help='rpc controls')

    rpc_subparsers = rpc_ctl.add_subparsers(title='subcommands', metavar='', dest='store_commands')

    rpc_code = add_parser("code", subparser=rpc_subparsers, help="shows how to use rpc call in other agents")

    rpc_code.add_argument('pattern', nargs='*',
                       help='Identity of agent, followed by method(s)'
                            '')
    rpc_code.add_argument('-v', '--verbose', action='store_true',
                          help="list all subsystem rpc methods in addition to the agent's rpc methods")

    rpc_code.set_defaults(func=list_agent_rpc_code, min_uuid_len=1)

    rpc_list = add_parser("list", subparser=rpc_subparsers, help="lists all agents and their rpc methods")

    rpc_list.add_argument('-i', '--vip', dest='by_vip', action='store_true',
                            help='filter by vip identity')

    rpc_list.add_argument('pattern', nargs='*',
                       help='UUID or name of agent')

    rpc_list.add_argument('-v', '--verbose', action='store_true',
                          help="list all subsystem rpc methods in addition to the agent's rpc methods. If a method "
                               "is specified, display the doc-string associated with the method.")

    rpc_list.set_defaults(func=list_agents_rpc, min_uuid_len=1)

    rpc_cap = add_parser("cap", subparser=rpc_subparsers, help="modifies rpc method capabilities")

    rpc_cap.add_argument('pattern', nargs='*',
                       help='Identity of agent, followed by method(s)'
                            '')
    rpc_cap.set_defaults(func=modify_agent_rpc_capabilites, min_uuid_len=1)
    # ====================================================
    # certs commands
    # ====================================================
    cert_cmds = add_parser("certs",
                           help="manage certificate creation")

    certs_subparsers = cert_cmds.add_subparsers(title='subcommands', metavar='', dest='store_commands')

    create_ssl_keypair_cmd = add_parser("create-ssl-keypair", subparser=certs_subparsers,
                             help="create a ssl keypair.")

    create_ssl_keypair_cmd.add_argument("identity",
                                        help="Create a private key and cert for the given identity signed by "
                                             "the root ca of this platform.")
    create_ssl_keypair_cmd.set_defaults(func=create_ssl_keypair)

    export_pkcs12 = add_parser("export-pkcs12", subparser=certs_subparsers,
                             help="create a PKCS12 encoded file containing private and public key from an agent. "
                                  "this function is useful to create a java key store using a p12 file.")
    export_pkcs12.add_argument("identity", help="identity of the agent to export")
    export_pkcs12.add_argument("outfile", help="file to write the PKCS12 file to")
    export_pkcs12.set_defaults(func=export_pkcs12_from_identity)

    # ====================================================
    # auth commands
    # ====================================================
    auth_cmds = add_parser("auth",
                           help="manage authorization entries and encryption keys")

    auth_subparsers = auth_cmds.add_subparsers(title='subcommands',
                                               metavar='', dest='store_commands')

    auth_add = add_parser('add',
                          help='add new authentication record',
                          subparser=auth_subparsers)
    auth_add.add_argument('--domain', default=None)
    auth_add.add_argument('--address', default=None)
    auth_add.add_argument('--mechanism', default=None)
    auth_add.add_argument('--credentials', default=None)
    auth_add.add_argument('--user_id', default=None)
    auth_add.add_argument('--groups', default=None,
                          help='delimit multiple entries with comma')
    auth_add.add_argument('--roles', default=None,
                          help='delimit multiple entries with comma')
    auth_add.add_argument('--capabilities', default=None,
                          help='delimit multiple entries with comma')
    auth_add.add_argument('--comments', default=None)
    auth_add.add_argument('--disabled', action='store_true')
    auth_add.add_argument('--add-known-host', action='store_true',
                          help='adds entry in known host')
    auth_add.set_defaults(func=add_auth)

    auth_add_group = add_parser('add-group',
                                subparser=auth_subparsers,
                                help='associate a group name with a set of roles')
    auth_add_group.add_argument('group', metavar='GROUP', help='name of group')
    auth_add_group.add_argument('roles', metavar='ROLE',
                                nargs='*', help='roles to associate with the group')
    auth_add_group.set_defaults(func=add_group)

    auth_add_known_host = add_parser('add-known-host',
                                     subparser=auth_subparsers,
                                     help='add server public key to known-hosts file')
    auth_add_known_host.add_argument('--host', required=True,
                                     help='hostname or IP address with optional port')
    auth_add_known_host.add_argument('--serverkey', required=True)
    auth_add_known_host.set_defaults(func=add_server_key)

    auth_add_role = add_parser('add-role',
                               subparser=auth_subparsers,
                               help='associate a role name with a set of capabilities')
    auth_add_role.add_argument('role', metavar='ROLE', help='name of role')
    auth_add_role.add_argument('capabilities', metavar='CAPABILITY',
                               nargs='*', help='capabilities to associate with the role')
    auth_add_role.set_defaults(func=add_role)

    auth_keypair = add_parser('keypair', subparser=auth_subparsers,
                              help='generate CurveMQ keys for encrypting VIP connections')
    auth_keypair.set_defaults(func=gen_keypair)

    auth_list = add_parser('list', help='list authentication records',
                           subparser=auth_subparsers)
    auth_list.set_defaults(func=list_auth)

    auth_list_groups = add_parser('list-groups',
                                  subparser=auth_subparsers,
                                  help='show list of group names and their sets of roles')
    auth_list_groups.set_defaults(func=list_groups)

    auth_list_known_host = add_parser('list-known-hosts',
                                      subparser=auth_subparsers,
                                      help='list entries from known-hosts file')
    auth_list_known_host.set_defaults(func=list_known_hosts)

    auth_list_roles = add_parser('list-roles',
                                 subparser=auth_subparsers,
                                 help='show list of role names and their sets of capabilities')
    auth_list_roles.set_defaults(func=list_roles)

    auth_publickey = add_parser('publickey', parents=[filterable],
                                subparser=auth_subparsers, help='show public key for each agent')
    auth_publickey.add_argument('pattern', nargs='*',
                                help='UUID or name of agent')
    auth_publickey.add_argument('-n', dest='min_uuid_len', type=int, metavar='N',
                                help='show at least N characters of UUID (0 to show all)')
    auth_publickey.set_defaults(func=get_agent_publickey, min_uuid_len=1)

    auth_remove = add_parser('remove', subparser=auth_subparsers,
                             help='removes one or more authentication records by indices')
    auth_remove.add_argument('indices', nargs='+', type=int,
                             help='index or indices of record(s) to remove')
    auth_remove.set_defaults(func=remove_auth)

    auth_remove_group = add_parser('remove-group',
                                   subparser=auth_subparsers,
                                   help='disassociate a group name from a set of roles')
    auth_remove_group.add_argument('group', help='name of group')
    auth_remove_group.set_defaults(func=remove_group)

    auth_remove_known_host = add_parser('remove-known-host',
                                        subparser=auth_subparsers,
                                        help='remove entry from known-hosts file')
    auth_remove_known_host.add_argument('host', metavar='HOST',
                                        help='hostname or IP address with optional port')
    auth_remove_known_host.set_defaults(func=remove_known_host)

    auth_remove_role = add_parser('remove-role',
                                  subparser=auth_subparsers,
                                  help='disassociate a role name from a set of capabilities')
    auth_remove_role.add_argument('role', help='name of role')
    auth_remove_role.set_defaults(func=remove_role)

    auth_serverkey = add_parser('serverkey', subparser=auth_subparsers,
                                help="show the serverkey for the instance")
    auth_serverkey.set_defaults(func=show_serverkey)

    auth_update = add_parser('update', subparser=auth_subparsers,
                             help='updates one authentication record by index')
    auth_update.add_argument('index', type=int,
                             help='index of record to update')
    auth_update.set_defaults(func=update_auth)

    auth_update_group = add_parser('update-group',
                                   subparser=auth_subparsers,
                                   help='update group to include (or remove) given roles')
    auth_update_group.add_argument('group', metavar='GROUP', help='name of group')
    auth_update_group.add_argument('roles', nargs='*',
                                   metavar='ROLE',
                                   help='roles to append to (or remove from) the group')
    auth_update_group.add_argument('--remove', action='store_true',
                                   help='remove (rather than append) given roles')
    auth_update_group.set_defaults(func=update_group)

    auth_update_role = add_parser('update-role',
                                  subparser=auth_subparsers,
                                  help='update role to include (or remove) given capabilities')
    auth_update_role.add_argument('role', metavar='ROLE', help='name of role')
    auth_update_role.add_argument('capabilities', nargs='*',
                                  metavar='CAPABILITY',
                                  help='capabilities to append to (or remove from) the role')
    auth_update_role.add_argument('--remove', action='store_true',
                                  help='remove (rather than append) given capabilities')
    auth_update_role.set_defaults(func=update_role)

    # ====================================================
    # config commands
    # ====================================================
    config_store = add_parser("config",
                              help="manage the platform configuration store")

    config_store_subparsers = config_store.add_subparsers(title='subcommands', metavar='',
                                                          dest='store_commands')

    config_store_store = add_parser("store",
                                    help="store a configuration",
                                    subparser=config_store_subparsers)

    config_store_store.add_argument('identity',
                                    help='VIP IDENTITY of the store')
    config_store_store.add_argument('name',
                                    help='name used to reference the configuration by in the store')
    config_store_store.add_argument('infile', nargs='?', type=argparse.FileType('r'), default=sys.stdin,
                                    help='file containing the contents of the configuration')
    config_store_store.add_argument('--raw', const="raw", dest="config_type", action="store_const",
                                    help='interpret the input file as raw data')
    config_store_store.add_argument('--json', const="json", dest="config_type", action="store_const",
                                    help='interpret the input file as json')
    config_store_store.add_argument('--csv', const="csv", dest="config_type", action="store_const",
                                    help='interpret the input file as csv')

    config_store_store.set_defaults(func=add_config_to_store,
                                    config_type="json")

    config_store_edit = add_parser("edit",
                                   help="edit a configuration. (nano by default, respects EDITOR env variable)",
                                   subparser=config_store_subparsers)

    config_store_edit.add_argument('identity',
                                   help='VIP IDENTITY of the store')
    config_store_edit.add_argument('name',
                                   help='name used to reference the configuration by in the store')
    config_store_edit.add_argument('--editor', dest="editor",
                                   help='Set the editor to use to change the file. Defaults to nano if EDITOR is not set',
                                   default=os.getenv("EDITOR", "nano"))
    config_store_edit.add_argument('--raw', const="raw", dest="config_type", action="store_const",
                                   help='Interpret the configuration as raw data. If the file already exists this is ignored.')
    config_store_edit.add_argument('--json', const="json", dest="config_type", action="store_const",
                                   help='Interpret the configuration as json. If the file already exists this is ignored.')
    config_store_edit.add_argument('--csv', const="csv", dest="config_type", action="store_const",
                                   help='Interpret the configuration as csv. If the file already exists this is ignored.')
    config_store_edit.add_argument('--new', dest="new_config", action="store_true",
                                   help='Ignore any existing configuration and creates new empty file.'
                                        ' Configuration is not written if left empty. Type defaults to JSON.')

    config_store_edit.set_defaults(func=edit_config,
                                   config_type="json")

    config_store_delete = add_parser("delete",
                                     help="delete a configuration",
                                     subparser=config_store_subparsers)
    config_store_delete.add_argument('identity',
                                     help='VIP IDENTITY of the store')
    config_store_delete.add_argument('name', nargs='?',
                                     help='name used to reference the configuration by in the store')
    config_store_delete.add_argument('--all', dest="delete_store", action="store_true",
                                     help='delete all configurations in the store')

    config_store_delete.set_defaults(func=delete_config_from_store)

    config_store_list = add_parser("list",
                                   help="list stores or configurations in a store",
                                   subparser=config_store_subparsers)

    config_store_list.add_argument('identity', nargs='?',
                                   help='VIP IDENTITY of the store to list')

    config_store_list.set_defaults(func=list_store)

    config_store_get = add_parser("get",
                                  help="get the contents of a configuration",
                                  subparser=config_store_subparsers)

    config_store_get.add_argument('identity',
                                  help='VIP IDENTITY of the store')
    config_store_get.add_argument('name',
                                  help='name used to reference the configuration by in the store')
    config_store_get.add_argument('--raw', action="store_true",
                                  help='get the configuration as raw data')
    config_store_get.set_defaults(func=get_config)

    shutdown = add_parser('shutdown',
                          help='stop all agents')
    shutdown.add_argument('--platform', action='store_true',
                          help='also stop the platform process')
    shutdown.set_defaults(func=shutdown_agents, platform=False)

    send = add_parser('send',
                      help='send agent and start on a remote platform')
    send.add_argument('wheel', nargs='+', help='agent package to send')
    send.set_defaults(func=send_agent)

    stats = add_parser('stats',
                       help='manage router message statistics tracking')
    op = stats.add_argument(
        'op', choices=['status', 'enable', 'disable', 'dump', 'pprint'],
        nargs='?')
    stats.set_defaults(func=do_stats, op='status')

    # ==============================================================================
    global message_bus, rmq_mgmt

    if message_bus == 'rmq':
        rmq_mgmt = RabbitMQMgmt()
        # ====================================================
        # rabbitmq commands
        # ====================================================
        rabbitmq_cmds = add_parser("rabbitmq", help="manage rabbitmq")
        rabbitmq_subparsers = rabbitmq_cmds.add_subparsers(title='subcommands',
                                                           metavar='',
                                                           dest='store_commands')
        rabbitmq_add_vhost = add_parser('add-vhost', help='add a new virtual host',
                                        subparser=rabbitmq_subparsers)
        rabbitmq_add_vhost.add_argument('vhost', help='Virtual host')
        rabbitmq_add_vhost.set_defaults(func=add_vhost)

        rabbitmq_add_user = add_parser('add-user',
                                       help='Add a new user. User will have admin privileges i.e,'
                                            'configure, read and write',
                                       subparser=rabbitmq_subparsers)
        rabbitmq_add_user.add_argument('user', help='user id')
        rabbitmq_add_user.add_argument('pwd', help='password')
        rabbitmq_add_user.set_defaults(func=add_user)

        rabbitmq_add_exchange = add_parser('add-exchange',
                                           help='add a new exchange',
                                           subparser=rabbitmq_subparsers)
        rabbitmq_add_exchange.add_argument('name', help='Name of the exchange')
        rabbitmq_add_exchange.add_argument('type', help='Type of the exchange - fanout/direct/topic')
        rabbitmq_add_exchange.set_defaults(func=add_exchange)

        rabbitmq_add_queue = add_parser('add-queue',
                                        help='add a new queue',
                                        subparser=rabbitmq_subparsers)
        rabbitmq_add_queue.add_argument('name', help='Name of the queue')
        rabbitmq_add_queue.set_defaults(func=add_queue)
        # =======================================================================
        # List commands
        rabbitmq_list_vhosts = add_parser('list-vhosts', help='List virtual hosts',
                                          subparser=rabbitmq_subparsers)
        rabbitmq_list_vhosts.set_defaults(func=list_vhosts)

        rabbitmq_list_users = add_parser('list-users', help='List users',
                                         subparser=rabbitmq_subparsers)
        rabbitmq_list_users.set_defaults(func=list_users)

        rabbitmq_list_user_properties = add_parser('list-user-properties', help='List users',
                                                   subparser=rabbitmq_subparsers)
        rabbitmq_list_user_properties.add_argument('user', help='RabbitMQ user id')
        rabbitmq_list_user_properties.set_defaults(func=list_user_properties)

        rabbitmq_list_exchanges = add_parser('list-exchanges', help='List exhanges',
                                             subparser=rabbitmq_subparsers)
        rabbitmq_list_exchanges.set_defaults(func=list_exchanges)

        rabbitmq_list_exchanges_props = add_parser('list-exchange-properties', help='list exchanges with properties',
                                                   subparser=rabbitmq_subparsers)
        rabbitmq_list_exchanges_props.set_defaults(func=list_exchanges_with_properties)

        rabbitmq_list_queues = add_parser('list-queues', help='list all queues',
                                          subparser=rabbitmq_subparsers)
        rabbitmq_list_queues.set_defaults(func=list_queues)
        rabbitmq_list_queues_props = add_parser('list-queue-properties', help='list queues with properties',
                                                subparser=rabbitmq_subparsers)
        rabbitmq_list_queues_props.set_defaults(func=list_queues_with_properties)

        rabbitmq_list_bindings = add_parser('list-bindings', help='list all bindings with exchange',
                                            subparser=rabbitmq_subparsers)
        rabbitmq_list_bindings.add_argument('exchange', help='Source exchange')
        rabbitmq_list_bindings.set_defaults(func=list_bindings)

        rabbitmq_list_fed_parameters = add_parser('list-federation-parameters', help='list all federation parameters',
                                                  subparser=rabbitmq_subparsers)
        rabbitmq_list_fed_parameters.set_defaults(func=list_fed_parameters)

        rabbitmq_list_shovel_parameters = add_parser('list-shovel-parameters', help='list all shovel parameters',
                                                     subparser=rabbitmq_subparsers)
        rabbitmq_list_shovel_parameters.set_defaults(func=list_shovel_parameters)

        rabbitmq_list_policies = add_parser('list-policies', help='list all policies',
                                            subparser=rabbitmq_subparsers)
        rabbitmq_list_policies.set_defaults(func=list_policies)
        # ==========================================================================================
        # Remove commands
        rabbitmq_remove_vhosts = add_parser('remove-vhosts', help='Remove virtual host/s',
                                            subparser=rabbitmq_subparsers)
        rabbitmq_remove_vhosts.add_argument('vhost', nargs='+', help='Virtual host')
        rabbitmq_remove_vhosts.set_defaults(func=remove_vhosts)

        rabbitmq_remove_users = add_parser('remove-users', help='Remove virtual user/s',
                                           subparser=rabbitmq_subparsers)
        rabbitmq_remove_users.add_argument('user', nargs='+', help='Virtual host')
        rabbitmq_remove_users.set_defaults(func=remove_users)

        rabbitmq_remove_exchanges = add_parser('remove-exchanges', help='Remove exchange/s',
                                               subparser=rabbitmq_subparsers)
        rabbitmq_remove_exchanges.add_argument('exchanges', nargs='+', help='Remove exchanges/s')
        rabbitmq_remove_exchanges.set_defaults(func=remove_exchanges)

        rabbitmq_remove_queues = add_parser('remove-queues', help='Remove queue/s',
                                            subparser=rabbitmq_subparsers)
        rabbitmq_remove_queues.add_argument('queues', nargs='+', help='Queue')
        rabbitmq_remove_queues.set_defaults(func=remove_queues)

        rabbitmq_remove_fed_parameters = add_parser('remove-federation-parameters',
                                                    help='Remove federation parameter',
                                                    subparser=rabbitmq_subparsers)
        rabbitmq_remove_fed_parameters.add_argument('parameters', nargs='+', help='parameter name/s')
        rabbitmq_remove_fed_parameters.set_defaults(func=remove_fed_parameters)

        rabbitmq_remove_shovel_parameters = add_parser('remove-shovel-parameters',
                                                       help='Remove shovel parameter',
                                                       subparser=rabbitmq_subparsers)
        rabbitmq_remove_shovel_parameters.add_argument('parameters', nargs='+', help='parameter name/s')
        rabbitmq_remove_shovel_parameters.set_defaults(func=remove_shovel_parameters)

        rabbitmq_remove_policies = add_parser('remove-policies', help='Remove policy',
                                              subparser=rabbitmq_subparsers)
        rabbitmq_remove_policies.add_argument('policies', nargs='+', help='policy name/s')
        rabbitmq_remove_policies.set_defaults(func=remove_policies)
    # ===============================================================================================
    if HAVE_RESTRICTED:
        cgroup = add_parser('create-cgroups',
                            help='setup VOLTTRON control group for restricted execution')
        cgroup.add_argument('-u', '--user', metavar='USER',
                            help='owning user name or ID')
        cgroup.add_argument('-g', '--group', metavar='GROUP',
                            help='owning group name or ID')
        cgroup.set_defaults(func=create_cgroups, user=None, group=None)

    # Parse and expand options
    args = argv[1:]

    # TODO: for auth some of the commands will work when volttron is down and
    # some will error (example vctl auth serverkey). Do check inside auth
    # function
    # Below vctl commands can work even when volttron is not up. For others
    # volttron need to be up.
    if len(args) > 0:
        if args[0] not in ('list', 'tag', 'auth', 'rabbitmq', 'certs'):
            # check pid file
            if not utils.is_volttron_running(volttron_home):
                _stderr.write("VOLTTRON is not running. This command "
                              "requires VOLTTRON platform to be running\n")
                return 10

    conf = os.path.join(volttron_home, 'config')
    if os.path.exists(conf) and 'SKIP_VOLTTRON_CONFIG' not in os.environ:
        args = ['--config', conf] + args
    opts = parser.parse_args(args)

    if opts.log:
        opts.log = config.expandall(opts.log)
    if opts.log_config:
        opts.log_config = config.expandall(opts.log_config)
    opts.vip_address = config.expandall(opts.vip_address)
    if getattr(opts, 'show_config', False):
        for name, value in sorted(vars(opts).items()):
            print(name, repr(value))
        return

    # Configure logging
    level = max(1, opts.verboseness)
    if opts.log is None:
        log_to_file(sys.stderr, level)
    elif opts.log == '-':
        log_to_file(sys.stdout, level)
    elif opts.log:
        log_to_file(
            opts.log, level,
            handler_class=logging.handlers.WatchedFileHandler)
    else:
        log_to_file(None, 100, handler_class=lambda x: logging.NullHandler())
    if opts.log_config:
        logging.config.fileConfig(opts.log_config)

    opts.aip = aipmod.AIPplatform(opts)
    opts.aip.setup()
    opts.connection = ControlConnection(opts.vip_address)

    try:
        with gevent.Timeout(opts.timeout):
            return opts.func(opts)
    except gevent.Timeout:
        _stderr.write('{}: operation timed out\n'.format(opts.command))
        return 75
    except RemoteError as exc:
        print_tb = exc.print_tb
        error = exc.message
    except AttributeError as exc:
        _stderr.write("Invalid command: '{}' or command requires additional arguments\n".format(opts.command))
        parser.print_help()
        return 1
    # except Exception as exc:
    #     print_tb = traceback.print_exc
    #     error = str(exc)
    else:
        return 0
    if opts.debug:
        print_tb()
    _stderr.write('{}: error: {}\n'.format(opts.command, error))
    return 20


def _main():
    try:
        sys.exit(main())
    except KeyboardInterrupt:
        sys.exit(1)


if __name__ == '__main__':
    _main()<|MERGE_RESOLUTION|>--- conflicted
+++ resolved
@@ -910,10 +910,6 @@
                 print(e)
     print_rpc_methods(opts, peer_method_metadata, code=True)
 
-<<<<<<< HEAD
-def modify_agent_rpc_capabilites(opts):
-    pass
-=======
 
 # the following global variables are used to update the cache so
 # that we don't ask the platform too many times for the data
@@ -937,7 +933,9 @@
         health_cache.update(opts.connection.server.vip.rpc.call(PLATFORM_HEALTH, 'get_platform_health').get(timeout=4))
         health_cache_timeout_date = datetime.now() + timedelta(seconds=health_cache_timeout)
 
->>>>>>> 435a9d61
+
+def modify_agent_rpc_capabilites(opts):
+    pass
 
 def status_agents(opts):
     agents = {agent.uuid: agent for agent in _list_agents(opts.aip)}
