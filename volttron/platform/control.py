# -*- coding: utf-8 -*- {{{
# vim: set fenc=utf-8 ft=python sw=4 ts=4 sts=4 et:

# Copyright (c) 2016, Battelle Memorial Institute
# All rights reserved.
#
# Redistribution and use in source and binary forms, with or without
# modification, are permitted provided that the following conditions
# are met:
#
# 1. Redistributions of source code must retain the above copyright
#    notice, this list of conditions and the following disclaimer.
# 2. Redistributions in binary form must reproduce the above copyright
#    notice, this list of conditions and the following disclaimer in
#    the documentation and/or other materials provided with the
#    distribution.
#
# THIS SOFTWARE IS PROVIDED BY THE COPYRIGHT HOLDERS AND CONTRIBUTORS
# "AS IS" AND ANY EXPRESS OR IMPLIED WARRANTIES, INCLUDING, BUT NOT
# LIMITED TO, THE IMPLIED WARRANTIES OF MERCHANTABILITY AND FITNESS FOR
# A PARTICULAR PURPOSE ARE DISCLAIMED. IN NO EVENT SHALL THE COPYRIGHT
# OWNER OR CONTRIBUTORS BE LIABLE FOR ANY DIRECT, INDIRECT, INCIDENTAL,
# SPECIAL, EXEMPLARY, OR CONSEQUENTIAL DAMAGES (INCLUDING, BUT NOT
# LIMITED TO, PROCUREMENT OF SUBSTITUTE GOODS OR SERVICES; LOSS OF USE,
# DATA, OR PROFITS; OR BUSINESS INTERRUPTION) HOWEVER CAUSED AND ON ANY
# THEORY OF LIABILITY, WHETHER IN CONTRACT, STRICT LIABILITY, OR TORT
# (INCLUDING NEGLIGENCE OR OTHERWISE) ARISING IN ANY WAY OUT OF THE USE
# OF THIS SOFTWARE, EVEN IF ADVISED OF THE POSSIBILITY OF SUCH DAMAGE.
#
# The views and conclusions contained in the software and documentation
# are those of the authors and should not be interpreted as representing
# official policies, either expressed or implied, of the FreeBSD
# Project.
#
# This material was prepared as an account of work sponsored by an
# agency of the United States Government.  Neither the United States
# Government nor the United States Department of Energy, nor Battelle,
# nor any of their employees, nor any jurisdiction or organization that
# has cooperated in the development of these materials, makes any
# warranty, express or implied, or assumes any legal liability or
# responsibility for the accuracy, completeness, or usefulness or any
# information, apparatus, product, software, or process disclosed, or
# represents that its use would not infringe privately owned rights.
#
# Reference herein to any specific commercial product, process, or
# service by trade name, trademark, manufacturer, or otherwise does not
# necessarily constitute or imply its endorsement, recommendation, or
# favoring by the United States Government or any agency thereof, or
# Battelle Memorial Institute. The views and opinions of authors
# expressed herein do not necessarily state or reflect those of the
# United States Government or any agency thereof.
#
# PACIFIC NORTHWEST NATIONAL LABORATORY
# operated by BATTELLE for the UNITED STATES DEPARTMENT OF ENERGY
# under Contract DE-AC05-76RL01830

# }}}

from __future__ import absolute_import, print_function

import argparse
import collections
import json
import logging
import logging.handlers
import os
import re
import shutil
import sys
import tempfile
import traceback
import StringIO
import uuid
import base64
import hashlib

import gevent
import gevent.event
from volttron.platform.vip.agent.subsystems.query import Query
from volttron.platform import get_home, get_address

from .agent import utils
from .agent.known_identities import CONTROL_CONNECTION
from .vip.agent import Agent as BaseAgent, Core, RPC
from . import aip as aipmod
from . import config
from .jsonrpc import RemoteError
from .auth import AuthEntry, AuthFile, AuthException
from .keystore import KeyStore, KnownHostsStore

try:
    import volttron.restricted
except ImportError:
    HAVE_RESTRICTED = False
else:
    from volttron.restricted import cgroups

    HAVE_RESTRICTED = True

_stdout = sys.stdout
_stderr = sys.stderr

_log = logging.getLogger(os.path.basename(sys.argv[0])
                         if __name__ == '__main__' else __name__)

CHUNK_SIZE = 4096


class ControlService(BaseAgent):
    def __init__(self, aip, *args, **kwargs):
        tracker = kwargs.pop('tracker', None)
        kwargs["enable_store"] = False
        super(ControlService, self).__init__(*args, **kwargs)
        self._aip = aip
        self._tracker = tracker

    @Core.receiver('onsetup')
    def _setup(self, sender, **kwargs):
        if not self._tracker:
            return
        self.vip.rpc.export(lambda: self._tracker.enabled, 'stats.enabled')
        self.vip.rpc.export(self._tracker.enable, 'stats.enable')
        self.vip.rpc.export(self._tracker.disable, 'stats.disable')
        self.vip.rpc.export(lambda: self._tracker.stats, 'stats.get')

    @RPC.export
    def serverkey(self):
        q = Query(self.core)
        pk = q.query('serverkey').get(timeout=1)
        del q
        return pk

    @RPC.export
    def clear_status(self, clear_all=False):
        self._aip.clear_status(clear_all)

    @RPC.export
    def agent_status(self, uuid):
        if not isinstance(uuid, basestring):
            identity = bytes(self.vip.rpc.context.vip_message.peer)
            raise TypeError("expected a string for 'uuid';"
                            "got {!r} from identity: {}".format(
                type(uuid).__name__, identity))
        return self._aip.agent_status(uuid)

    @RPC.export
    def agent_name(self, uuid):
        if not isinstance(uuid, basestring):
            identity = bytes(self.vip.rpc.context.vip_message.peer)
            raise TypeError("expected a string for 'uuid';"
                            "got {!r} from identity: {}".format(
                type(uuid).__name__, identity))
        return self._aip.agent_name(uuid)

    @RPC.export
    def status_agents(self):
        return self._aip.status_agents()

    @RPC.export
    def start_agent(self, uuid):
        if not isinstance(uuid, basestring):
            identity = bytes(self.vip.rpc.context.vip_message.peer)
            raise TypeError("expected a string for 'uuid';"
                            "got {!r} from identity: {}".format(
                type(uuid).__name__, identity))
        self._aip.start_agent(uuid)

    @RPC.export
    def stop_agent(self, uuid):
        if not isinstance(uuid, basestring):
            identity = bytes(self.vip.rpc.context.vip_message.peer)
            raise TypeError("expected a string for 'uuid';"
                            "got {!r} from identity: {}".format(
                type(uuid).__name__, identity))
        self._aip.stop_agent(uuid)

    @RPC.export
    def restart_agent(self, uuid):
        self.stop_agent(uuid)
        self.start_agent(uuid)

    @RPC.export
    def shutdown(self):
        self._aip.shutdown()

    @RPC.export
    def stop_platform(self):
        # XXX: Restrict call as it kills the process
        self.core.socket.send_vip(b'', b'quit')

    @RPC.export
    def list_agents(self):
        tag = self._aip.agent_tag
        priority = self._aip.agent_priority
        return [{'name': name, 'uuid': uuid,
                 'tag': tag(uuid), 'priority': priority(uuid)}
                for uuid, name in self._aip.list_agents().iteritems()]

    @RPC.export
    def tag_agent(self, uuid, tag):
        if not isinstance(uuid, basestring):
            identity = bytes(self.vip.rpc.context.vip_message.peer)
            raise TypeError("expected a string for 'uuid';"
                            "got {!r} from identity: {}".format(
                type(uuid).__name__, identity))
        if not isinstance(tag, (type(None), basestring)):
            identity = bytes(self.vip.rpc.context.vip_message.peer)
            raise TypeError("expected a string for 'tag';"
                            "got {!r} from identity: {}".format(
                type(uuid).__name__, identity))
        return self._aip.tag_agent(uuid, tag)

    @RPC.export
    def remove_agent(self, uuid, remove_auth=True):
        if not isinstance(uuid, basestring):
            identity = bytes(self.vip.rpc.context.vip_message.peer)
            raise TypeError("expected a string for 'uuid';"
                            "got {!r} from identity: {}".format(
                type(uuid).__name__, identity))
<<<<<<< HEAD
        self._aip.remove_agent(uuid)
=======
        self._aip.remove_agent(uuid, remove_auth=remove_auth)
>>>>>>> 6b8971d7

    @RPC.export
    def prioritize_agent(self, uuid, priority='50'):
        if not isinstance(uuid, basestring):
            identity = bytes(self.vip.rpc.context.vip_message.peer)
            raise TypeError("expected a string for 'uuid';"
                            "got {!r} from identity: {}".format(
                type(uuid).__name__, identity))
        if not isinstance(priority, (type(None), basestring)):
            identity = bytes(self.vip.rpc.context.vip_message.peer)
            raise TypeError("expected a string or null for 'priority';"
                            "got {!r} from identity: {}".format(
                type(uuid).__name__, identity))
        self._aip.prioritize_agent(uuid, priority)

    @RPC.export
    def agent_vip_identity(self, uuid):
        """ Lookup the agent's vip identity based upon it's uuid.

        @param uuid:
        @return:
        """
        if not isinstance(uuid, basestring):
            identity = bytes(self.vip.rpc.context.vip_message.peer)
            raise TypeError("expected a string for 'uuid';"
                            "got {!r} from identity: {}".format(
                type(uuid).__name__, identity))
        return self._aip.agent_identity(uuid)

    @RPC.export
    def install_agent_local(self, filename, vip_identity=None, publickey=None,
                            secretkey=None, add_auth=True):
        return self._aip.install_agent(filename, vip_identity=vip_identity,
                                       publickey=publickey,
                                       secretkey=secretkey,
                                       add_auth=add_auth)

    @RPC.export
    def install_agent(self, filename, channel_name, vip_identity=None,
                      publickey=None, secretkey=None, add_auth=True):
        """ Installs an agent on the instance instance.

        The installation of an agent through this method involves sending
        the binary data of the agent file through a channel.  The following
        example is the protocol for sending the agent across the wire:

        Example Protocol:

            # client creates channel to this agent (control)
            channel = agent.vip.channel('control', 'channel_name')

            # Begin sending data
            sha512 = hashlib.sha512()
            while True:
                request, file_offset, chunk_size = channel.recv_multipart()

                # Control has all of the file. Send hash for for it to verify.
                if request == b'checksum':
                    channel.send(hash)
                assert request == b'fetch'

                # send a chunk of the file
                file_offset = int(file_offset)
                chunk_size = int(chunk_size)
                file.seek(file_offset)
                data = file.read(chunk_size)
                sha512.update(data)
                channel.send(data)

            agent_uuid = agent_uuid.get(timeout=10)
            # close and delete the channel
            channel.close(linger=0)
            del channel

        @param:string:filename:
            The name of the agent packaged file that is being written.
        @param:string:channel_name:
            The name of the channel that the agent file will be sent on.
        @param:string:publickey:
            Encoded public key the installed agent will use
        @param:string:secretkey:
            Encoded secret key the installed agent will use
        @param:bool:add_auth:
            Add the agent's credentials to the authorized-agent list
        """

        peer = bytes(self.vip.rpc.context.vip_message.peer)
        channel = self.vip.channel(peer, channel_name)
        try:
            tmpdir = tempfile.mkdtemp()
            path = os.path.join(tmpdir, os.path.basename(filename))
            store = open(path, 'wb')
            file_offset = 0
            sha512 = hashlib.sha512()

            try:
                while True:
                    # request a chunk of the file
                    channel.send_multipart([
                        b'fetch',
                        bytes(file_offset),
                        bytes(CHUNK_SIZE)
                    ])

                    # get the requested data
                    with gevent.Timeout(30):
                        data = channel.recv()
                    sha512.update(data)
                    store.write(data)
                    size = len(data)
                    file_offset += size

                    # let volttron-ctl know that we have everything
                    if size < CHUNK_SIZE:
                        channel.send_multipart([b'checksum', b'', b''])
                        with gevent.Timeout(30):
                            checksum = channel.recv()
                        assert checksum == sha512.digest()
                        break

            except AssertionError:
                _log.warning("Checksum mismatch on received file")
                raise
            except gevent.Timeout:
                _log.warning("Gevent timeout trying to receive data")
                raise
            finally:
                store.close()
                _log.debug('Closing channel on server')
                channel.close(linger=0)
                del channel

            agent_uuid = self._aip.install_agent(path,
                                                 vip_identity=vip_identity,
                                                 publickey=publickey,
                                                 secretkey=secretkey,
                                                 add_auth=add_auth)
            return agent_uuid
        finally:
            shutil.rmtree(tmpdir, ignore_errors=True)


def log_to_file(file, level=logging.WARNING,
                handler_class=logging.StreamHandler):
    '''Direct log output to a file (or something like one).'''
    handler = handler_class(file)
    handler.setLevel(level)
    handler.setFormatter(utils.AgentFormatter(
        '%(asctime)s %(composite_name)s %(levelname)s: %(message)s'))
    root = logging.getLogger()
    root.setLevel(level)
    root.addHandler(handler)


Agent = collections.namedtuple('Agent', 'name tag uuid vip_identity')


def _list_agents(aip):
    return [Agent(name, aip.agent_tag(uuid), uuid, aip.agent_identity(uuid))
            for uuid, name in aip.list_agents().iteritems()]


def escape(pattern):
    strings = re.split(r'([*?])', pattern)
    if len(strings) == 1:
        return re.escape(pattern), False
    return ''.join('.*' if s == '*' else '.' if s == '?' else
        s if s in [r'\?', r'\*'] else re.escape(s)
                   for s in strings), True


def filter_agents(agents, patterns, opts):
    by_name, by_tag, by_uuid = opts.by_name, opts.by_tag, opts.by_uuid
    for pattern in patterns:
        regex, _ = escape(pattern)
        result = set()
        if not (by_uuid or by_name or by_tag):
            reobj = re.compile(regex)
            matches = [agent for agent in agents if reobj.match(agent.uuid)]
            if len(matches) == 1:
                result.update(matches)
        else:
            reobj = re.compile(regex + '$')
            if by_uuid:
                result.update(
                    agent for agent in agents if reobj.match(agent.uuid))
            if by_name:
                result.update(
                    agent for agent in agents if reobj.match(agent.name))
            if by_tag:
                result.update(
                    agent for agent in agents if reobj.match(agent.tag or ''))
        yield pattern, result


def filter_agent(agents, pattern, opts):
    return next(filter_agents(agents, [pattern], opts))[1]


def upgrade_agent(opts):
    publickey = None
    secretkey = None
    identity = opts.vip_identity
    if not identity:
        raise ValueError("Missing required VIP IDENTITY option")

    identity_to_uuid = opts.aip.get_agent_identity_to_uuid_mapping()
    agent_uuid = identity_to_uuid.get(identity, None)
    if agent_uuid:
        keystore = opts.aip.get_agent_keystore(agent_uuid)
        publickey = keystore.public
        secretkey = keystore.secret
        _stdout.write('Removing previous version of agent "{}"\n'
                .format(identity))
        opts.connection.call('remove_agent', agent_uuid, remove_auth=False)
    else:
        _stdout.write(('Could not find agent with VIP IDENTITY "{}". '
                       'Installing as new agent\n').format(identity))

    install_agent(opts, publickey=publickey, secretkey=secretkey,
                  add_auth=False)


def install_agent(opts, publickey=None, secretkey=None, add_auth=True):
    aip = opts.aip
    filename = opts.wheel
    tag = opts.tag
    vip_identity = opts.vip_identity

    if opts.vip_address.startswith('ipc://'):
        _log.info("Installing wheel locally without channel subsystem")
        filename = config.expandall(filename)
        agent_uuid = opts.connection.call('install_agent_local',
                                          filename,
                                          vip_identity=vip_identity,
                                          publickey=publickey,
                                          secretkey=secretkey,
                                          add_auth=add_auth)

        if tag:
            opts.connection.call('tag_agent', agent_uuid, tag)

    else:
        try:
            _log.debug('Creating channel for sending the agent.')
            channel_name = str(uuid.uuid4())
            channel = opts.connection.server.vip.channel('control',
                                                          channel_name)
            _log.debug('calling control install agent.')
            agent_uuid = opts.connection.call_no_get('install_agent',
                                                     filename,
                                                     channel_name,
                                                     vip_identity=vip_identity,
                                                     publickey=publickey,
                                                     secretkey=secretkey,
                                                     add_auth=add_auth)

            _log.debug('Sending wheel to control')
            sha512 = hashlib.sha512()
            with open(filename, 'rb') as wheel_file_data:
                while True:
                    # get a request
                    with gevent.Timeout(30):
                        request, file_offset, chunk_size = channel.recv_multipart()
                    if request == b'checksum':
                        channel.send(sha512.digest())
                        break

                    assert request == b'fetch'

                    # send a chunk of the file
                    file_offset = int(file_offset)
                    chunk_size = int(chunk_size)
                    wheel_file_data.seek(file_offset)
                    data = wheel_file_data.read(chunk_size)
                    sha512.update(data)
                    channel.send(data)

            agent_uuid = agent_uuid.get(timeout=10)

        except Exception as exc:
            if opts.debug:
                traceback.print_exc()
            _stderr.write(
                '{}: error: {}: {}\n'.format(opts.command, exc, filename))
            return 10
        else:
            if tag:
                opts.connection.call('tag_agent',
                                     agent_uuid,
                                     tag)
        finally:
            _log.debug('closing channel')
            channel.close(linger=0)
            del channel

    name = opts.connection.call('agent_name', agent_uuid)
    _stdout.write('Installed {} as {} {}\n'.format(filename, agent_uuid, name))


def tag_agent(opts):
    agents = filter_agent(_list_agents(opts.aip), opts.agent, opts)
    if len(agents) != 1:
        if agents:
            msg = 'multiple agents selected'
        else:
            msg = 'agent not found'
        _stderr.write(
            '{}: error: {}: {}\n'.format(opts.command, msg, opts.agent))
        return 10
    agent, = agents
    if opts.tag:
        _stdout.write('Tagging {} {}\n'.format(agent.uuid, agent.name))
        opts.aip.tag_agent(agent.uuid, opts.tag)
    elif opts.remove:
        if agent.tag is not None:
            _stdout.write(
                'Removing tag for {} {}\n'.format(agent.uuid, agent.name))
            opts.aip.tag_agent(agent.uuid, None)
    else:
        if agent.tag is not None:
            _stdout.writelines([agent.tag, '\n'])


def remove_agent(opts, remove_auth=True):
    agents = _list_agents(opts.aip)
    for pattern, match in filter_agents(agents, opts.pattern, opts):
        if not match:
            _stderr.write(
                '{}: error: agent not found: {}\n'.format(opts.command,
                                                          pattern))
        elif len(match) > 1 and not opts.force:
            _stderr.write(
                '{}: error: pattern returned multiple agents: {}\n'.format(
                    opts.command, pattern))
            _stderr.write(
                'Use -f or --force to force removal of multiple agents.\n')
            return 10
        for agent in match:
            _stdout.write('Removing {} {}\n'.format(agent.uuid, agent.name))
            opts.connection.call('remove_agent', agent.uuid,
                                 remove_auth=remove_auth)


def _calc_min_uuid_length(agents):
    n = 0
    for agent1 in agents:
        for agent2 in agents:
            if agent1 is agent2:
                continue
            common_len = len(os.path.commonprefix([agent1.uuid, agent2.uuid]))
            if common_len > n:
                n = common_len
    return n + 1


def list_agents(opts):
    agents = _list_agents(opts.aip)
    if opts.pattern:
        filtered = set()
        for pattern, match in filter_agents(agents, opts.pattern, opts):
            if not match:
                _stderr.write(
                    '{}: error: agent not found: {}\n'.format(opts.command,
                                                              pattern))
            filtered |= match
        agents = list(filtered)
    if not agents:
        return
    if not opts.min_uuid_len:
        n = None
    else:
        n = max(_calc_min_uuid_length(agents), opts.min_uuid_len)
    agents.sort()
    name_width = max(5, max(len(agent.name) for agent in agents))
    tag_width = max(3, max(len(agent.tag or '') for agent in agents))
    identity_width = max(3, max(len(agent.vip_identity or '') for agent in agents))
    fmt = '{} {:{}} {:{}} {:{}} {:>3}\n'
    _stderr.write(
        fmt.format(' ' * n, 'AGENT', name_width, 'IDENTITY', identity_width, 'TAG', tag_width, 'PRI'))
    for agent in agents:
        priority = opts.aip.agent_priority(agent.uuid) or ''
        _stdout.write(fmt.format(agent.uuid[:n], agent.name, name_width,
                                 agent.vip_identity, identity_width,
                                 agent.tag or '', tag_width, priority))


def status_agents(opts):
    agents = {agent.uuid: agent for agent in _list_agents(opts.aip)}
    status = {}
    for uuid, name, stat in opts.connection.call('status_agents'):
        try:
            agent = agents[uuid]
        except KeyError:
            agents[uuid] = agent = Agent(name, None, uuid)
        status[uuid] = stat
    agents = agents.values()
    if opts.pattern:
        filtered = set()
        for pattern, match in filter_agents(agents, opts.pattern, opts):
            if not match:
                _stderr.write(
                    '{}: error: agent not found: {}\n'.format(opts.command,
                                                              pattern))
            filtered |= match
        agents = list(filtered)
    if not agents:
        return
    agents.sort()
    if not opts.min_uuid_len:
        n = 36
    else:
        n = max(_calc_min_uuid_length(agents), opts.min_uuid_len)
    name_width = max(5, max(len(agent.name) for agent in agents))
    tag_width = max(3, max(len(agent.tag or '') for agent in agents))
    identity_width = max(3, max(len(agent.vip_identity or '') for agent in agents))
    fmt = '{} {:{}} {:{}} {:{}} {:>6}\n'
    _stderr.write(
        fmt.format(' ' * n, 'AGENT', name_width, 'IDENTITY', identity_width, 'TAG', tag_width, 'STATUS'))
    for agent in agents:
        try:
            pid, stat = status[agent.uuid]
        except KeyError:
            pid = stat = None
        _stdout.write(fmt.format(agent.uuid[:n], agent.name, name_width,
                                 agent.vip_identity, identity_width,
                                 agent.tag or '', tag_width,
                                 ('running [{}]'.format(pid)
                                  if stat is None else str(
                                     stat)) if pid else ''))


def clear_status(opts):
    opts.connection.call('clear_status', opts.clear_all)


def enable_agent(opts):
    agents = _list_agents(opts.aip)
    for pattern, match in filter_agents(agents, opts.pattern, opts):
        if not match:
            _stderr.write(
                '{}: error: agent not found: {}\n'.format(opts.command,
                                                          pattern))
        for agent in match:
            _stdout.write('Enabling {} {} with priority {}\n'.format(
                agent.uuid, agent.name, opts.priority))
            opts.aip.prioritize_agent(agent.uuid, opts.priority)


def disable_agent(opts):
    agents = _list_agents(opts.aip)
    for pattern, match in filter_agents(agents, opts.pattern, opts):
        if not match:
            _stderr.write(
                '{}: error: agent not found: {}\n'.format(opts.command,
                                                          pattern))
        for agent in match:
            priority = opts.aip.agent_priority(agent.uuid)
            if priority is not None:
                _stdout.write(
                    'Disabling {} {}\n'.format(agent.uuid, agent.name))
                opts.aip.prioritize_agent(agent.uuid, None)


def start_agent(opts):
    call = opts.connection.call
    agents = _list_agents(opts.aip)
    for pattern, match in filter_agents(agents, opts.pattern, opts):
        if not match:
            _stderr.write(
                '{}: error: agent not found: {}\n'.format(opts.command,
                                                          pattern))
        for agent in match:
            pid, status = call('agent_status', agent.uuid)
            if pid is None or status is not None:
                _stdout.write(
                    'Starting {} {}\n'.format(agent.uuid, agent.name))
                call('start_agent', agent.uuid)


def stop_agent(opts):
    call = opts.connection.call
    agents = _list_agents(opts.aip)
    for pattern, match in filter_agents(agents, opts.pattern, opts):
        if not match:
            _stderr.write(
                '{}: error: agent not found: {}\n'.format(opts.command,
                                                          pattern))
        for agent in match:
            pid, status = call('agent_status', agent.uuid)
            if pid and status is None:
                _stdout.write(
                    'Stopping {} {}\n'.format(agent.uuid, agent.name))
                call('stop_agent', agent.uuid)


def restart_agent(opts):
    stop_agent(opts)
    start_agent(opts)


def run_agent(opts):
    call = opts.connection.call
    for directory in opts.directory:
        call('run_agent', directory)


def shutdown_agents(opts):
    opts.connection.call('shutdown')
    if opts.platform:
        opts.connection.notify('stop_platform')


def create_cgroups(opts):
    try:
        cgroups.setup(user=opts.user, group=opts.group)
    except ValueError as exc:
        _stderr.write('{}: error: {}\n'.format(opts.command, exc))
        return os.EX_NOUSER


def _send_agent(connection, peer, path):
    wheel = open(path, 'rb')
    channel = connection.vip.channel(peer)

    def send():
        try:
            # Wait for peer to open compliment channel
            channel.recv()
            while True:
                data = wheel.read(8192)
                channel.send(data)
                if not data:
                    break
            # Wait for peer to signal all data received
            channel.recv()
        finally:
            wheel.close()
            channel.close(linger=0)

    result = connection.vip.rpc.call(
        peer, 'install_agent', os.path.basename(path), channel.name)
    task = gevent.spawn(send)
    result.rawlink(lambda glt: task.kill(block=False))
    return result


def send_agent(opts):
    connection = opts.connection
    for wheel in opts.wheel:
        uuid = _send_agent(connection.server, connection.peer, wheel).get()
        connection.call('start_agent', uuid)
        _stdout.write('Agent {} started as {}\n'.format(wheel, uuid))


def gen_keypair(opts):
    if os.path.isfile(opts.keystore_file):
        _stdout.write('{} already exists.\n'.format(opts.keystore_file))
        if not _ask_yes_no('Overwrite?', default='no'):
            return
    keystore = KeyStore(opts.keystore_file)
    keystore.generate()  # call generate to force new keys to be generated
    _stdout.write('public key: {}\n'.format(keystore.public))
    _stdout.write('keys written to {}\n'.format(opts.keystore_file))


def add_server_key(opts):
    store = KnownHostsStore(opts.known_hosts_file)
    store.add(opts.host, opts.server_key)
    _stdout.write('server key written to {}\n'.format(opts.known_hosts_file))


def do_stats(opts):
    call = opts.connection.call
    if opts.op == 'status':
        _stdout.write(
            '%sabled\n' % ('en' if call('stats.enabled') else 'dis'))
    elif opts.op in ['dump', 'pprint']:
        stats = call('stats.get')
        if opts.op == 'pprint':
            import pprint
            pprint.pprint(stats, _stdout)
        else:
            _stdout.writelines([str(stats), '\n'])
    else:
        call('stats.' + opts.op)
        _stdout.write(
            '%sabled\n' % ('en' if call('stats.enabled') else 'dis'))


def show_serverkey(opts):
    q = Query(opts.connection.server.core)
    pk = q.query('serverkey').get(timeout=2)
    del q
    return pk


def _get_auth_file(volttron_home):
    path = os.path.join(volttron_home, 'auth.json')
    return AuthFile(path)


def list_auth(opts, indices=None):
    auth_file = _get_auth_file(opts.volttron_home)
    entries = auth_file.read_allow_entries()
    print_out = []
    if entries:
        for index, entry in enumerate(entries):
            if indices is None or index in indices:
                _stdout.write('\nINDEX: {}\n'.format(index))
                _stdout.write(
                    '{}\n'.format(json.dumps(vars(entry), indent=2)))
    else:
        _stdout.write('No entries in {}\n'.format(auth_file.auth_file))


def _ask_for_auth_fields(domain=None, address=None, user_id=None,
                         capabilities=None, roles=None, groups=None,
                         mechanism='CURVE', credentials=None, comments=None,
                         enabled=True, **kwargs):
    class Asker(object):
        def __init__(self):
            self._fields = collections.OrderedDict()

        def add(self, name, default=None, note=None, callback=lambda x: x,
                validate=lambda x,y: (True, '')):
            self._fields[name] = {'note': note, 'default': default,
                                  'callback': callback, 'validate': validate}

        def ask(self):
            for name in self._fields:
                note = self._fields[name]['note']
                default = self._fields[name]['default']
                callback = self._fields[name]['callback']
                validate = self._fields[name]['validate']
                if isinstance(default, list):
                    default_str = '{}'.format(','.join(default))
                elif default is None:
                    default_str = ''
                else:
                    default_str = default
                note = '({}) '.format(note) if note else ''
                question = '{} {}[{}]: '.format(name, note, default_str)
                valid = False
                while not valid:
                    response = raw_input(question).strip()
                    if response == '':
                        response = default
                    if response == 'clear':
                        if _ask_yes_no('Do you want to clear this field?'):
                            response = None
                    valid, msg = validate(response, self._fields)
                    if not valid:
                        _stderr.write('{}\n'.format(msg))

                self._fields[name]['response'] = callback(response)
            return {k: self._fields[k]['response'] for k in self._fields}

    def comma_split(response):
        if not isinstance(response, basestring):
            return response
        response = response.strip()
        if not response:
            return []
        return [word.strip() for word in response.split(',')]

    def to_true_or_false(response):
        if isinstance(response, basestring):
            return {'true': True, 'false': False}[response.lower()]
        return response

    def is_true_or_false(x, fields):
        if x is not None:
            if isinstance(x, bool) or x.lower() in ['true', 'false']:
                return True, None
        return False, 'Please enter True or False'

    def valid_creds(creds, fields):
        try:
            mechanism = fields['mechanism']['response']
            AuthEntry.valid_credentials(creds, mechanism=mechanism)
        except AuthException as e:
            return False, e.message
        return True, None

    def valid_mech(mech, fields):
        try:
            AuthEntry.valid_mechanism(mech)
        except AuthException as e:
            return False, e.message
        return True, None

    asker = Asker()
    asker.add('domain', domain)
    asker.add('address', address)
    asker.add('user_id', user_id)
    asker.add('capabilities', capabilities,
              'delimit multiple entries with comma', comma_split)
    asker.add('roles', roles, 'delimit multiple entries with comma',
              comma_split)
    asker.add('groups', groups, 'delimit multiple entries with comma',
              comma_split)
    asker.add('mechanism', mechanism, validate=valid_mech)
    asker.add('credentials', credentials, validate=valid_creds)
    asker.add('comments', comments)
    asker.add('enabled', enabled, callback=to_true_or_false,
              validate=is_true_or_false)

    return asker.ask()


def add_auth(opts):
    responses = _ask_for_auth_fields()
    entry = AuthEntry(**responses)
    auth_file = _get_auth_file(opts.volttron_home)
    try:
        auth_file.add(entry, overwrite=False)
        _stdout.write('added entry {}\n'.format(entry))
    except AuthException as err:
        _stderr.write('ERROR: %s\n' % err.message)


def _ask_yes_no(question, default='yes'):
    yes = set(['yes', 'ye', 'y'])
    no = set(['no', 'n'])
    y = 'y'
    n = 'n'
    if default in yes:
        y = 'Y'
    elif default in no:
        n = 'N'
    else:
        raise ValueError("invalid default answer: '%s'" % default)
    while True:
        choice = raw_input('{} [{}/{}] '.format(question, y, n)).lower()
        if choice == '':
            choice = default
        if choice in yes:
            return True
        if choice in no:
            return False
        _stderr.write("Please respond with 'yes' or 'no'\n")


def remove_auth(opts):
    auth_file = _get_auth_file(opts.volttron_home)
    entry_count = len(auth_file.read_allow_entries())

    for i in opts.indices:
        if i < 0 or i >= entry_count:
            _stderr.write('ERROR: invalid index {}\n'.format(i))
            return

    _stdout.write('This action will delete the following:\n')
    list_auth(opts, opts.indices)
    if not _ask_yes_no('Do you wish to delete?'):
        return
    try:
        auth_file.remove_by_indices(opts.indices)
        if len(opts.indices) > 1:
            msg = 'removed entries at indices {}'.format(opts.indices)
        else:
            msg = msg = 'removed entry at index {}'.format(opts.indices)
        _stdout.write(msg + '\n')
    except AuthException as err:
        _stderr.write('ERROR: %s\n' % err.message)


def update_auth(opts):
    auth_file = _get_auth_file(opts.volttron_home)
    entries = auth_file.read_allow_entries()
    try:
        if opts.index < 0:
            raise IndexError
        entry = entries[opts.index]
        _stdout.write('(For any field type "clear" to clear the value.)\n')
        response = _ask_for_auth_fields(**entry.__dict__)
        updated_entry = AuthEntry(**response)
        auth_file.update_by_index(updated_entry, opts.index)
        _stdout.write('updated entry at index {}\n'.format(opts.index))
    except IndexError:
        _stderr.write('ERROR: invalid index %s\n' % opts.index)
    except AuthException as err:
        _stderr.write('ERROR: %s\n' % err.message)


def _show_filtered_agents(opts, field_name, field_callback, agents=None):
    """Provides generic way to filter and display agent information.

    The agents will be filtered by the provided opts.pattern and the
    following fields will be displayed:
      * UUID (or part of the UUID)
      * agent name
      * VIP identiy
      * tag
      * field_name

    @param:Namespace:opts:
        Options from argparse
    @param:string:field_name:
        Name of field to display about agents
    @param:function:field_callback:
        Function that takes an Agent as an argument and returns data
        to display
    @param:list:agents:
        List of agents to filter and display
    """
    if not agents:
        agents = _list_agents(opts.aip)
    if opts.pattern:
        filtered = set()
        for pattern, match in filter_agents(agents, opts.pattern, opts):
            if not match:
                _stderr.write(
                    '{}: error: agent not found: {}\n'.format(opts.command,
                                                              pattern))
            filtered |= match
        agents = list(filtered)
    if not agents:
        return
    agents.sort()
    if not opts.min_uuid_len:
        n = 36
    else:
        n = max(_calc_min_uuid_length(agents), opts.min_uuid_len)
    name_width = max(5, max(len(agent.name) for agent in agents))
    tag_width = max(3, max(len(agent.tag or '') for agent in agents))
    identity_width = max(3, max(len(agent.vip_identity or '') for agent in agents))
    fmt = '{} {:{}} {:{}} {:{}} {:>6}\n'
    _stderr.write(
        fmt.format(' ' * n, 'AGENT', name_width, 'IDENTITY', identity_width,
            'TAG', tag_width, field_name))
    for agent in agents:
        _stdout.write(fmt.format(agent.uuid[:n], agent.name, name_width,
                                 agent.vip_identity, identity_width,
                                 agent.tag or '', tag_width,
                                 field_callback(agent)))


def get_agent_publickey(opts):

    def get_key(agent):
        return opts.aip.get_agent_keystore(agent.uuid).public

    _show_filtered_agents(opts, 'PUBLICKEY', get_key)


# XXX: reimplement over VIP
# def send_agent(opts):
#    _log.debug("send_agent: "+ str(opts))
#    ssh_dir = os.path.join(opts.volttron_home, 'ssh')
#    _log.debug('ssh_dir: ' + ssh_dir)
#    try:
#        host_key, client = comms.client(ssh_dir, opts.host, opts.port)
#    except (OSError, IOError, PasswordRequiredException, SSHException) as exc:
#        if opts.debug:
#            traceback.print_exc()
#        _stderr.write('{}: error: {}\n'.format(opts.command, exc))
#        if isinstance(exc, OSError):
#            return os.EX_OSERR
#        if isinstance(exc, IOError):
#            return os.EX_IOERR
#        return os.EX_SOFTWARE
#    if host_key is None:
#        _stderr.write('warning: no public key found for remote host\n')
#    with client:
#        for wheel in opts.wheel:
#            with open(wheel) as file:
#                client.send_and_start_agent(file)

def add_config_to_store(opts):
    opts.connection.peer = "config.store"
    call = opts.connection.call

    file_contents = opts.infile.read()

    call("manage_store", opts.identity, opts.name, file_contents, config_type=opts.config_type)

def delete_config_from_store(opts):
    opts.connection.peer = "config.store"
    call = opts.connection.call
    if opts.delete_store:
        call("manage_delete_store", opts.identity)
        return

    if opts.name is None:
        _stderr.write('ERROR: must specify a configuration when not deleting entire store\n')
        return

    call("manage_delete_config", opts.identity, opts.name)


def list_store(opts):
    opts.connection.peer = "config.store"
    call = opts.connection.call
    results = []
    if opts.identity is None:
        results = call("manage_list_stores")
    else:
        results = call("manage_list_configs", opts.identity)

    for item in results:
        _stdout.write(item+"\n")

def get_config(opts):
    opts.connection.peer = "config.store"
    call = opts.connection.call
    results = call("manage_get", opts.identity, opts.name, raw=opts.raw)

    if opts.raw:
        _stdout.write(results)
    else:
        if isinstance(results, str):
            _stdout.write(results)
        else:
            _stdout.write(json.dumps(results, indent=2))
            _stdout.write("\n'")


class ControlConnection(object):
    def __init__(self, address, peer='control', developer_mode=False,
                 publickey=None, secretkey=None, serverkey=None):
        self.address = address
        self.peer = peer
        self._server = BaseAgent(address=self.address, publickey=publickey,
                                 secretkey=secretkey, serverkey=serverkey,
                                 enable_store=False,
                                 identity=CONTROL_CONNECTION,
                                 developer_mode=developer_mode)
        self._greenlet = None

    @property
    def server(self):
        if self._greenlet is None:
            event = gevent.event.Event()
            self._greenlet = gevent.spawn(self._server.core.run, event)
            event.wait()
        return self._server

    def call(self, method, *args, **kwargs):
        return self.server.vip.rpc.call(
            self.peer, method, *args, **kwargs).get()

    def call_no_get(self, method, *args, **kwargs):
        return self.server.vip.rpc.call(
            self.peer, method, *args, **kwargs)

    def notify(self, method, *args, **kwargs):
        return self.server.vip.rpc.notify(
            self.peer, method, *args, **kwargs)

    def kill(self, *args, **kwargs):
        if self._greenlet is not None:
            self._greenlet.kill(*args, **kwargs)


def priority(value):
    n = int(value)
    if not 0 <= n < 100:
        raise ValueError('invalid priority (0 <= n < 100): {}'.format(n))
    return '{:02}'.format(n)


def get_keys(opts):
    '''Gets keys from keystore and known-hosts store'''
    hosts = KnownHostsStore(opts.known_hosts_file)
    serverkey = hosts.serverkey(opts.vip_address)
    key_store = KeyStore(opts.keystore_file)
    publickey = key_store.public
    secretkey = key_store.secret
    return {'publickey': publickey, 'secretkey': secretkey,
            'serverkey': serverkey}


def main(argv=sys.argv):
    # Refuse to run as root
    if not getattr(os, 'getuid', lambda: -1)():
        sys.stderr.write('%s: error: refusing to run as root to prevent '
                         'potential damage.\n' % os.path.basename(argv[0]))
        sys.exit(77)

    volttron_home = get_home()
    os.environ['VOLTTRON_HOME'] = volttron_home

    global_args = config.ArgumentParser(description='global options',
                                        add_help=False)
    global_args.add_argument('-c', '--config', metavar='FILE',
                             action='parse_config', ignore_unknown=True,
                             sections=[None, 'global', 'volttron-ctl'],
                             help='read configuration from FILE')
    global_args.add_argument('--debug', action='store_true',
                             help='show tracbacks for errors rather than a brief message')
    global_args.add_argument('--developer-mode', action='store_true',
                             help='run in insecure developer mode')
    global_args.add_argument('-t', '--timeout', type=float, metavar='SECS',
                             help='timeout in seconds for remote calls (default: %(default)g)')
    global_args.add_argument(
        '--vip-address', metavar='ZMQADDR',
        help='ZeroMQ URL to bind for VIP connections')
    global_args.add_argument('--keystore-file', metavar='FILE',
                             help='use keystore from FILE')
    global_args.add_argument('--known-hosts-file', metavar='FILE',
                             help='get known-host server keys from FILE')
    global_args.set_defaults(
        vip_address=get_address(),
        timeout=30,
        keystore_file=os.path.join(volttron_home, 'keystore'),
        known_hosts_file=os.path.join(volttron_home, 'known_hosts')
    )

    filterable = config.ArgumentParser(add_help=False)
    filterable.add_argument('--name', dest='by_name', action='store_true',
                            help='filter/search by agent name')
    filterable.add_argument('--tag', dest='by_tag', action='store_true',
                            help='filter/search by tag name')
    filterable.add_argument('--uuid', dest='by_uuid', action='store_true',
                            help='filter/search by UUID (default)')
    filterable.set_defaults(by_name=False, by_tag=False, by_uuid=False)

    parser = config.ArgumentParser(
        prog=os.path.basename(argv[0]), add_help=False,
        description='Manage and control VOLTTRON agents.',
        usage='%(prog)s command [OPTIONS] ...',
        argument_default=argparse.SUPPRESS,
        parents=[global_args]
    )
    parser.add_argument('-l', '--log', metavar='FILE', default=None,
                        help='send log output to FILE instead of stderr')
    parser.add_argument('-L', '--log-config', metavar='FILE',
                        help='read logging configuration from FILE')
    parser.add_argument('-q', '--quiet', action='add_const', const=10,
                        dest='verboseness',
                        help='decrease logger verboseness; may be used multiple times')
    parser.add_argument('-v', '--verbose', action='add_const', const=-10,
                        dest='verboseness',
                        help='increase logger verboseness; may be used multiple times')
    parser.add_argument('--verboseness', type=int, metavar='LEVEL',
                        default=logging.WARNING,
                        help='set logger verboseness')
    parser.add_argument(
        '--show-config', action='store_true',
        help=argparse.SUPPRESS)

    parser.add_help_argument()
    parser.set_defaults(
        log_config=None,
        volttron_home=volttron_home,
    )

    top_level_subparsers = parser.add_subparsers(title='commands', metavar='',
                                       dest='command')

    def add_parser(*args, **kwargs):
        parents = kwargs.get('parents', [])
        parents.append(global_args)
        kwargs['parents'] = parents
        subparser = kwargs.pop("subparser", top_level_subparsers)
        return subparser.add_parser(*args, **kwargs)

    install = add_parser('install', help='install agent from wheel',
                         epilog='Optionally you may specify the --tag argument to tag the '
                                'agent during install without requiring a separate call to '
                                'the tag command. ')
    install.add_argument('wheel', help='path to agent wheel')
    install.add_argument('--tag', help='tag for the installed agent')
    install.add_argument('--vip-identity', help='VIP IDENTITY for the installed agent. '
                         'Overrides any previously configured VIP IDENTITY.')
    if HAVE_RESTRICTED:
        install.add_argument('--verify', action='store_true',
                             dest='verify_agents',
                             help='verify agent integrity during install')
        install.add_argument('--no-verify', action='store_false',
                             dest='verify_agents',
                             help=argparse.SUPPRESS)
    install.set_defaults(func=install_agent, verify_agents=True)

    tag = add_parser('tag', parents=[filterable],
                     help='set, show, or remove agent tag')
    tag.add_argument('agent', help='UUID or name of agent')
    group = tag.add_mutually_exclusive_group()
    group.add_argument('tag', nargs='?', const=None, help='tag to give agent')
    group.add_argument('-r', '--remove', action='store_true',
                       help='remove tag')
    tag.set_defaults(func=tag_agent, tag=None, remove=False)

    remove = add_parser('remove', parents=[filterable],
                        help='remove agent')
    remove.add_argument('pattern', nargs='+', help='UUID or name of agent')
    remove.add_argument('-f', '--force', action='store_true',
                        help='force removal of multiple agents')
    remove.set_defaults(func=remove_agent, force=False)

    list_ = add_parser('list', parents=[filterable],
                       help='list installed agent')
    list_.add_argument('pattern', nargs='*',
                       help='UUID or name of agent')
    list_.add_argument('-n', dest='min_uuid_len', type=int, metavar='N',
                       help='show at least N characters of UUID (0 to show all)')
    list_.set_defaults(func=list_agents, min_uuid_len=1)

    status = add_parser('status', parents=[filterable],
                        help='show status of agents')
    status.add_argument('pattern', nargs='*',
                        help='UUID or name of agent')
    status.add_argument('-n', dest='min_uuid_len', type=int, metavar='N',
                        help='show at least N characters of UUID (0 to show all)')
    status.set_defaults(func=status_agents, min_uuid_len=1)

    clear = add_parser('clear', help='clear status of defunct agents')
    clear.add_argument('-a', '--all', dest='clear_all', action='store_true',
                       help='clear the status of all agents')
    clear.set_defaults(func=clear_status, clear_all=False)

    enable = add_parser('enable', parents=[filterable],
                        help='enable agent to start automatically')
    enable.add_argument('pattern', nargs='+', help='UUID or name of agent')
    enable.add_argument('-p', '--priority', type=priority,
                        help='2-digit priority from 00 to 99')
    enable.set_defaults(func=enable_agent, priority='50')

    disable = add_parser('disable', parents=[filterable],
                         help='prevent agent from start automatically')
    disable.add_argument('pattern', nargs='+', help='UUID or name of agent')
    disable.set_defaults(func=disable_agent)

    start = add_parser('start', parents=[filterable],
                       help='start installed agent')
    start.add_argument('pattern', nargs='+', help='UUID or name of agent')
    if HAVE_RESTRICTED:
        start.add_argument('--verify', action='store_true',
                           dest='verify_agents',
                           help='verify agent integrity during start')
        start.add_argument('--no-verify', action='store_false',
                           dest='verify_agents',
                           help=argparse.SUPPRESS)
    start.set_defaults(func=start_agent)

    stop = add_parser('stop', parents=[filterable],
                      help='stop agent')
    stop.add_argument('pattern', nargs='+', help='UUID or name of agent')
    stop.set_defaults(func=stop_agent)

    restart = add_parser('restart', parents=[filterable],
                         help='restart agent')
    restart.add_argument('pattern', nargs='+', help='UUID or name of agent')
    restart.set_defaults(func=restart_agent)

    run = add_parser('run',
                     help='start any agent by path')
    run.add_argument('directory', nargs='+', help='path to agent directory')
    if HAVE_RESTRICTED:
        run.add_argument('--verify', action='store_true',
                         dest='verify_agents',
                         help='verify agent integrity during run')
        run.add_argument('--no-verify', action='store_false',
                         dest='verify_agents',
                         help=argparse.SUPPRESS)
    run.set_defaults(func=run_agent)

    upgrade = add_parser('upgrade', help='upgrade agent from wheel',
                         epilog='Optionally you may specify the --tag argument to tag the '
                                'agent during upgrade without requiring a separate call to '
                                'the tag command. ')
    upgrade.add_argument('vip_identity', metavar='vip-identity',
            help='VIP IDENTITY of agent to upgrade')
    upgrade.add_argument('wheel', help='path to new agent wheel')
    upgrade.add_argument('--tag', help='tag for the upgraded agent')
    if HAVE_RESTRICTED:
        upgrade.add_argument('--verify', action='store_true',
                             dest='verify_agents',
                             help='verify agent integrity during upgrade')
        upgrade.add_argument('--no-verify', action='store_false',
                             dest='verify_agents',
                             help=argparse.SUPPRESS)
    upgrade.set_defaults(func=upgrade_agent, verify_agents=True)

    auth_cmds = add_parser("auth",
            help="manage authorization entries and encryption keys")

    auth_subparsers = auth_cmds.add_subparsers(title='subcommands',
            metavar='', dest='store_commands')

    auth_add = add_parser('add', help='add new authentication record',
            subparser=auth_subparsers)
    auth_add.set_defaults(func=add_auth)

    auth_add_known_host = add_parser('add-known-host', subparser=auth_subparsers,
            help='add server public key to known-hosts file')
    auth_add_known_host.add_argument('--host', required=True,
            help='hostname or IP address with optional port')
    auth_add_known_host.add_argument('--server-key', required=True)
    auth_add_known_host.set_defaults(func=add_server_key)

    auth_keypair = add_parser('keypair', subparser=auth_subparsers,
            help='generate CurveMQ keys for encrypting VIP connections')
    auth_keypair.set_defaults(func=gen_keypair)

    auth_list = add_parser('list', help='list authentication records',
            subparser=auth_subparsers)
    auth_list.set_defaults(func=list_auth)

    auth_publickey = add_parser('publickey', parents=[filterable],
            subparser=auth_subparsers, help='show public key for each agent')
    auth_publickey.add_argument('pattern', nargs='*',
                       help='UUID or name of agent')
    auth_publickey.add_argument('-n', dest='min_uuid_len', type=int, metavar='N',
                       help='show at least N characters of UUID (0 to show all)')
    auth_publickey.set_defaults(func=get_agent_publickey, min_uuid_len=1)

    auth_remove = add_parser('remove', subparser=auth_subparsers,
            help='removes one or more authentication records by indices')
    auth_remove.add_argument('indices', nargs='+', type=int,
            help='index or indices of record(s) to remove')
    auth_remove.set_defaults(func=remove_auth)

    auth_serverkey = add_parser('serverkey', subparser=auth_subparsers,
            help="show the serverkey for the instance")
    auth_serverkey.set_defaults(func=show_serverkey)

    auth_update = add_parser('update', subparser=auth_subparsers,
            help='updates one authentication record by index')
    auth_update.add_argument('index', type=int,
            help='index of record to update')
    auth_update.set_defaults(func=update_auth)


    config_store = add_parser("config",
                              help="manage the platform configuration store")

    config_store_subparsers = config_store.add_subparsers(title='subcommands', metavar='',
                                                          dest='store_commands')

    config_store_store = add_parser("store",
                                    help="store a configuration",
                                    subparser=config_store_subparsers)

    config_store_store.add_argument('identity',
                                    help='VIP IDENTITY of the store')
    config_store_store.add_argument('name',
                                    help='name used to reference the configuration by in the store')
    config_store_store.add_argument('infile', nargs='?', type=argparse.FileType('r'), default=sys.stdin,
                                    help='file containing the contents of the configuration')
    config_store_store.add_argument('--raw', const="raw", dest="config_type" , action="store_const",
                                    help='interpret the input file as raw data')
    config_store_store.add_argument('--json', const="json", dest="config_type", action="store_const",
                                    help='interpret the input file as json')
    config_store_store.add_argument('--csv', const="csv", dest="config_type", action="store_const",
                                    help='interpret the input file as csv')

    config_store_store.set_defaults(func=add_config_to_store,
                                    config_type="json")

    config_store_delete = add_parser("delete",
                                    help="delete a configuration",
                                    subparser=config_store_subparsers)
    config_store_delete.add_argument('identity',
                                    help='VIP IDENTITY of the store')
    config_store_delete.add_argument('name', nargs='?',
                                    help='name used to reference the configuration by in the store')
    config_store_delete.add_argument('--all', dest="delete_store", action="store_true",
                                    help='delete all configurations in the store')

    config_store_delete.set_defaults(func=delete_config_from_store)

    config_store_list = add_parser("list",
                                     help="list stores or configurations in a store",
                                     subparser=config_store_subparsers)

    config_store_list.add_argument('identity', nargs='?',
                                    help='VIP IDENTITY of the store to list')

    config_store_list.set_defaults(func=list_store)

    config_store_get = add_parser("get",
                                    help="get the contents of a configuration",
                                    subparser=config_store_subparsers)

    config_store_get.add_argument('identity',
                                    help='VIP IDENTITY of the store')
    config_store_get.add_argument('name',
                                    help='name used to reference the configuration by in the store')
    config_store_get.add_argument('--raw', action="store_true",
                                    help='get the configuration as raw data')
    config_store_get.set_defaults(func=get_config)

    shutdown = add_parser('shutdown',
                          help='stop all agents')
    shutdown.add_argument('--platform', action='store_true',
                          help='also stop the platform process')
    shutdown.set_defaults(func=shutdown_agents, platform=False)

    send = add_parser('send',
                      help='send agent and start on a remote platform')
    send.add_argument('wheel', nargs='+', help='agent package to send')
    send.set_defaults(func=send_agent)

    stats = add_parser('stats',
                       help='manage router message statistics tracking')
    op = stats.add_argument(
        'op', choices=['status', 'enable', 'disable', 'dump', 'pprint'],
        nargs='?')
    stats.set_defaults(func=do_stats, op='status')

    if HAVE_RESTRICTED:
        cgroup = add_parser('create-cgroups',
                            help='setup VOLTTRON control group for restricted execution')
        cgroup.add_argument('-u', '--user', metavar='USER',
                            help='owning user name or ID')
        cgroup.add_argument('-g', '--group', metavar='GROUP',
                            help='owning group name or ID')
        cgroup.set_defaults(func=create_cgroups, user=None, group=None)

    # Parse and expand options
    args = argv[1:]
    conf = os.path.join(volttron_home, 'config')
    if os.path.exists(conf) and 'SKIP_VOLTTRON_CONFIG' not in os.environ:
        args = ['--config', conf] + args
    opts = parser.parse_args(args)

    if opts.log:
        opts.log = config.expandall(opts.log)
    if opts.log_config:
        opts.log_config = config.expandall(opts.log_config)
    opts.vip_address = config.expandall(opts.vip_address)
    if getattr(opts, 'show_config', False):
        for name, value in sorted(vars(opts).iteritems()):
            print(name, repr(value))
        return

    # Configure logging
    level = max(1, opts.verboseness)
    if opts.log is None:
        log_to_file(sys.stderr, level)
    elif opts.log == '-':
        log_to_file(sys.stdout, level)
    elif opts.log:
        log_to_file(
            opts.log, level,
            handler_class=logging.handlers.WatchedFileHandler)
    else:
        log_to_file(None, 100, handler_class=lambda x: logging.NullHandler())
    if opts.log_config:
        logging.config.fileConfig(opts.log_config)

    opts.aip = aipmod.AIPplatform(opts)
    opts.aip.setup()
    opts.connection = ControlConnection(opts.vip_address,
                                        developer_mode=opts.developer_mode,
                                        **get_keys(opts))

    try:
        with gevent.Timeout(opts.timeout):
            return opts.func(opts)
    except gevent.Timeout:
        _stderr.write('{}: operation timed out\n'.format(opts.command))
        return 75
    except RemoteError as exc:
        print_tb = exc.print_tb
        error = exc.message
    except Exception as exc:
        print_tb = traceback.print_exc
        error = str(exc)
    else:
        return 0
    if opts.debug:
        print_tb()
    _stderr.write('{}: error: {}\n'.format(opts.command, error))
    return 20


def _main():
    try:
        sys.exit(main())
    except KeyboardInterrupt:
        sys.exit(1)


if __name__ == '__main__':
    _main()<|MERGE_RESOLUTION|>--- conflicted
+++ resolved
@@ -217,11 +217,7 @@
             raise TypeError("expected a string for 'uuid';"
                             "got {!r} from identity: {}".format(
                 type(uuid).__name__, identity))
-<<<<<<< HEAD
-        self._aip.remove_agent(uuid)
-=======
         self._aip.remove_agent(uuid, remove_auth=remove_auth)
->>>>>>> 6b8971d7
 
     @RPC.export
     def prioritize_agent(self, uuid, priority='50'):
