# -*- coding: utf-8 -*- {{{
# vim: set fenc=utf-8 ft=python sw=4 ts=4 sts=4 et:
#
# Copyright 2017, Battelle Memorial Institute.
#
# Licensed under the Apache License, Version 2.0 (the "License");
# you may not use this file except in compliance with the License.
# You may obtain a copy of the License at
#
# http://www.apache.org/licenses/LICENSE-2.0
#
# Unless required by applicable law or agreed to in writing, software
# distributed under the License is distributed on an "AS IS" BASIS,
# WITHOUT WARRANTIES OR CONDITIONS OF ANY KIND, either express or implied.
# See the License for the specific language governing permissions and
# limitations under the License.
#
# This material was prepared as an account of work sponsored by an agency of
# the United States Government. Neither the United States Government nor the
# United States Department of Energy, nor Battelle, nor any of their
# employees, nor any jurisdiction or organization that has cooperated in the
# development of these materials, makes any warranty, express or
# implied, or assumes any legal liability or responsibility for the accuracy,
# completeness, or usefulness or any information, apparatus, product,
# software, or process disclosed, or represents that its use would not infringe
# privately owned rights. Reference herein to any specific commercial product,
# process, or service by trade name, trademark, manufacturer, or otherwise
# does not necessarily constitute or imply its endorsement, recommendation, or
# favoring by the United States Government or any agency thereof, or
# Battelle Memorial Institute. The views and opinions of authors expressed
# herein do not necessarily state or reflect those of the
# United States Government or any agency thereof.
#
# PACIFIC NORTHWEST NATIONAL LABORATORY operated by
# BATTELLE for the UNITED STATES DEPARTMENT OF ENERGY
# under Contract DE-AC05-76RL01830
# }}}

from __future__ import absolute_import, print_function

import argparse
import collections
import json
import logging
import logging.handlers
import os
import re
import shutil
import sys
import tempfile
import traceback
import uuid
import hashlib
import tarfile
import subprocess
from datetime import timedelta

import psutil
import requests
import gevent
import gevent.event

from volttron.platform.vip.agent.subsystems.query import Query
from volttron.platform import get_home, get_address
from volttron.platform.messaging.health import Status, STATUS_BAD

from volttron.platform.agent import utils
from volttron.platform.agent.known_identities import CONTROL_CONNECTION, \
    CONFIGURATION_STORE
from volttron.platform.vip.agent import Agent as BaseAgent, Core, RPC
from volttron.platform import aip as aipmod
from volttron.platform import config
from volttron.platform.jsonrpc import RemoteError
from volttron.platform.auth import AuthEntry, AuthFile, AuthException
from volttron.platform.keystore import KeyStore, KnownHostsStore
from volttron.platform.vip.socket import Message
from volttron.utils.prompt import prompt_response, y, n, y_or_n
from .vip.agent.errors import VIPError
<<<<<<< HEAD
from volttron.utils.rmq_mgmt import RabbitMQMgmt
from requests.packages.urllib3.connection import (ConnectionError,
                                                  NewConnectionError)
=======
from .auth import AuthEntry, AuthFile, AuthException
from .keystore import KeyStore, KnownHostsStore
from volttron.platform.scheduling import periodic
>>>>>>> 98996bc4

try:
    import volttron.restricted
except ImportError:
    HAVE_RESTRICTED = False
else:
    from volttron.restricted import cgroups

    HAVE_RESTRICTED = True

_stdout = sys.stdout
_stderr = sys.stderr

_log = logging.getLogger(os.path.basename(sys.argv[0])
                         if __name__ == '__main__' else __name__)

message_bus = utils.get_messagebus()
rmq_mgmt = None

CHUNK_SIZE = 4096


class ControlService(BaseAgent):
    def __init__(self, aip, agent_monitor_frequency, *args, **kwargs):

        tracker = kwargs.pop('tracker', None)
        kwargs["enable_store"] = False
        super(ControlService, self).__init__(*args, **kwargs)
        self._aip = aip
        self._tracker = tracker
        self.crashed_agents = {}
        self.agent_monitor_frequency = int(agent_monitor_frequency)

    @Core.receiver('onsetup')
    def _setup(self, sender, **kwargs):
        if not self._tracker:
            return
        self.vip.rpc.export(lambda: self._tracker.enabled, 'stats.enabled')
        self.vip.rpc.export(self._tracker.enable, 'stats.enable')
        self.vip.rpc.export(self._tracker.disable, 'stats.disable')
        self.vip.rpc.export(lambda: self._tracker.stats, 'stats.get')

    @Core.receiver('onstart')
    def onstart(self, sender, **kwargs):
        _log.debug(" agent monitor frequency is... {}".format(
            self.agent_monitor_frequency))
        self.core.schedule(periodic(self.agent_monitor_frequency),
                           self._monitor_agents)

    def _monitor_agents(self):
        """
        Periodically look for agents that crashed and schedule a restart
        attempt. Attempts at most 5 times with increasing interval
        between attempts. Sends alert if attempts fail.
        """
        # Get status for agents that have been started at least once.
        stats = self._aip.status_agents()
        for (uid, name, (pid, stat)) in stats:
            if stat:
                # stat=0 means stopped and stat=None means running
                # will always have pid(current/crashed/stopped)
                attempt = self.crashed_agents.get(uid, -1) + 1
                if attempt < 5:
                    self.crashed_agents[uid] = attempt
                    next_restart = utils.get_aware_utc_now() + timedelta(
                        minutes=attempt*5)
                    _log.debug("{} stopped unexpectedly. Will attempt to "
                               "restart at {}".format(name, next_restart))
                    self.core.schedule(next_restart,
                                       self._restart_agent,
                                       uid, name)
                else:
                    self.send_alert(uid, name)
                    self.crashed_agents.pop(uid)

    def _restart_agent(self, agent_id, agent_name):
        """
        Checks if a given agent has crashed. If so attempts to restart it.
        If successful removes the agent id from list of crashed agents
        :param agent_id:
        :param agent_name:
        :return:
        """
        (id, stat) = self._aip.agent_status(agent_id)
        if stat:
            # if there is still some error status... attempt restart
            # call self.stop to inform router but call aip start to get
            # status back
            self.stop_agent(agent_id)
            (id,stat) = self._aip.start_agent(agent_id)
            if stat is None:
                # start successful
                self.crashed_agents.pop(agent_id)
                _log.info("Successfully restarted agent {}".format(agent_name))
            else:
                _log.info("Restart of {} failed".format(agent_name))

    def send_alert(self, agent_id, agent_name):
        """Send an alert for the group, summarizing missing topics.

        :param unseen_topics: List of topics that were expected but not received
        :type unseen_topics: list
        """
        alert_key = "Agent {}({}) stopped unexpectedly".format(agent_name,
                                                               agent_id)
        context = "Agent {}({}) stopped unexpectedly. Attempts to " \
                    "restart failed".format(agent_name, agent_id)
        status = Status.build(STATUS_BAD, context=context)
        self.vip.health.send_alert(alert_key, status)

    @RPC.export
    def serverkey(self):
        q = Query(self.core)
        pk = q.query('serverkey').get(timeout=1)
        del q
        return pk

    @RPC.export
    def clear_status(self, clear_all=False):
        self._aip.clear_status(clear_all)

    @RPC.export
    def agent_status(self, uuid):
        if not isinstance(uuid, basestring):
            identity = bytes(self.vip.rpc.context.vip_message.peer)
            raise TypeError("expected a string for 'uuid';"
                            "got {!r} from identity: {}".format(
                type(uuid).__name__, identity))
        return self._aip.agent_status(uuid)

    @RPC.export
    def agent_name(self, uuid):
        if not isinstance(uuid, basestring):
            identity = bytes(self.vip.rpc.context.vip_message.peer)
            raise TypeError("expected a string for 'uuid';"
                            "got {!r} from identity: {}".format(
                type(uuid).__name__, identity))
        return self._aip.agent_name(uuid)

    @RPC.export
    def agent_version(self, uuid):
        if not isinstance(uuid, basestring):
            identity = bytes(self.vip.rpc.context.vip_message.peer)
            raise TypeError("expected a string for 'uuid';"
                            "got {!r} from identity: {}".format(
                type(uuid).__name__, identity))
        return self._aip.agent_version(uuid)

    @RPC.export
    def agent_versions(self):
        return self._aip.agent_versions()

    @RPC.export
    def status_agents(self):
        return self._aip.status_agents()

    @RPC.export
    def start_agent(self, uuid):
        if not isinstance(uuid, basestring):
            identity = bytes(self.vip.rpc.context.vip_message.peer)
            raise TypeError("expected a string for 'uuid';"
                            "got {!r} from identity: {}".format(
                type(uuid).__name__, identity))
        self._aip.start_agent(uuid)

    @RPC.export
    def stop_agent(self, uuid):
        if not isinstance(uuid, basestring):
            identity = bytes(self.vip.rpc.context.vip_message.peer)
            raise TypeError("expected a string for 'uuid';"
                            "got {!r} from identity: {}".format(
                type(uuid).__name__, identity))

        identity = self.agent_vip_identity(uuid)
        self._aip.stop_agent(uuid)
        # Send message to router that agent is shutting down
        frames = [bytes(identity)]

        # self.core.socket.send_vip(b'', 'agentstop', frames, copy=False)
        self.core.connection.send_vip_object(Message(peer=b'', subsystem='agentstop', args=frames))

    @RPC.export
    def restart_agent(self, uuid):
        self.stop_agent(uuid)
        self.start_agent(uuid)

    @RPC.export
    def shutdown(self):
        self._aip.shutdown()

    @RPC.export
    def stop_platform(self):
        # XXX: Restrict call as it kills the process
        # self.core.socket.send_vip(b'', b'quit')
        self.core.connection.send_vip_object(Message(peer=b'', subsystem=b'quit'))

    @RPC.export
    def list_agents(self):
        tag = self._aip.agent_tag
        priority = self._aip.agent_priority
        return [{'name': name, 'uuid': uuid,
                 'tag': tag(uuid), 'priority': priority(uuid),
                 'identity': self.agent_vip_identity(uuid)}
                for uuid, name in self._aip.list_agents().iteritems()]

    @RPC.export
    def tag_agent(self, uuid, tag):
        if not isinstance(uuid, basestring):
            identity = bytes(self.vip.rpc.context.vip_message.peer)
            raise TypeError("expected a string for 'uuid';"
                            "got {!r} from identity: {}".format(
                type(uuid).__name__, identity))
        if not isinstance(tag, (type(None), basestring)):
            identity = bytes(self.vip.rpc.context.vip_message.peer)
            raise TypeError("expected a string for 'tag';"
                            "got {!r} from identity: {}".format(
                type(uuid).__name__, identity))
        return self._aip.tag_agent(uuid, tag)

    @RPC.export
    def remove_agent(self, uuid, remove_auth=True):
        if not isinstance(uuid, basestring):
            identity = bytes(self.vip.rpc.context.vip_message.peer)
            raise TypeError("expected a string for 'uuid';"
                            "got {!r} from identity: {}".format(
                type(uuid).__name__, identity))

        identity = self.agent_vip_identity(uuid)
        frames = [bytes(identity)]

        # Send message to router that agent is shutting down
        self.core.connection.send_vip_object(Message(peer=b'', subsystem='agentstop', args=frames))
        self._aip.remove_agent(uuid, remove_auth=remove_auth)

    @RPC.export
    def prioritize_agent(self, uuid, priority='50'):
        if not isinstance(uuid, basestring):
            identity = bytes(self.vip.rpc.context.vip_message.peer)
            raise TypeError("expected a string for 'uuid';"
                            "got {!r} from identity: {}".format(
                type(uuid).__name__, identity))
        if not isinstance(priority, (type(None), basestring)):
            identity = bytes(self.vip.rpc.context.vip_message.peer)
            raise TypeError("expected a string or null for 'priority';"
                            "got {!r} from identity: {}".format(
                type(uuid).__name__, identity))
        self._aip.prioritize_agent(uuid, priority)

    @RPC.export
    def agent_vip_identity(self, uuid):
        """ Lookup the agent's vip identity based upon it's uuid.

        @param uuid:
        @return:
        """
        if not isinstance(uuid, basestring):
            identity = bytes(self.vip.rpc.context.vip_message.peer)
            raise TypeError("expected a string for 'uuid';"
                            "got {!r} from identity: {}".format(
                type(uuid).__name__, identity))
        return self._aip.agent_identity(uuid)

    @RPC.export
    def get_all_agent_publickeys(self):
        """
        RPC method to retrieve the public keys of all of the agents installed
        on the VOLTTRON instance.

        This method does not differentiate between running and not running
        agents.

        .. note::

            This method will only retrieve a publickey for an installed agents.
            It is recommended that dynamic agents use the context of the
            containing agent's publickey for connections to external instances.

        :return: mapping of identity to agent publickey
        :rtype: dict
        """
        id_map = self._aip.get_agent_identity_to_uuid_mapping()
        retmap = {}
        for id, uuid in id_map.items():
            retmap[id] = self._aip.get_agent_keystore(uuid).public
        return retmap

    @RPC.export
    def install_agent_local(self, filename, vip_identity=None, publickey=None,
                            secretkey=None):
        return self._aip.install_agent(filename, vip_identity=vip_identity,
                                       publickey=publickey,
                                       secretkey=secretkey)

    @RPC.export
    def install_agent(self, filename, channel_name, vip_identity=None,
                      publickey=None, secretkey=None):
        """
        Installs an agent on the instance instance.

        The installation of an agent through this method involves sending
        the binary data of the agent file through a channel.  The following
        example is the protocol for sending the agent across the wire:

        Example Protocol:

        .. code-block:: python

            # client creates channel to this agent (control)
            channel = agent.vip.channel('control', 'channel_name')

            # Begin sending data
            sha512 = hashlib.sha512()
            while True:
                request, file_offset, chunk_size = channel.recv_multipart()

                # Control has all of the file. Send hash for for it to verify.
                if request == b'checksum':
                    channel.send(hash)
                assert request == b'fetch'

                # send a chunk of the file
                file_offset = int(file_offset)
                chunk_size = int(chunk_size)
                file.seek(file_offset)
                data = file.read(chunk_size)
                sha512.update(data)
                channel.send(data)

            agent_uuid = agent_uuid.get(timeout=10)
            # close and delete the channel
            channel.close(linger=0)
            del channel

        :param:string:filename:
            The name of the agent packaged file that is being written.
        :param:string:channel_name:
            The name of the channel that the agent file will be sent on.
        :param:string:publickey:
            Encoded public key the installed agent will use
        :param:string:secretkey:
            Encoded secret key the installed agent will use
        """

        peer = bytes(self.vip.rpc.context.vip_message.peer)
        channel = self.vip.channel(peer, channel_name)

        try:
            tmpdir = tempfile.mkdtemp()
            path = os.path.join(tmpdir, os.path.basename(filename))
            store = open(path, 'wb')
            file_offset = 0
            sha512 = hashlib.sha512()

            try:
                while True:
                    # request a chunk of the file
                    channel.send_multipart([
                        b'fetch',
                        bytes(file_offset),
                        bytes(CHUNK_SIZE)
                    ])

                    # get the requested data
                    with gevent.Timeout(30):
                        data = channel.recv()
                    sha512.update(data)
                    store.write(data)
                    size = len(data)
                    file_offset += size

                    # let volttron-ctl know that we have everything
                    if size < CHUNK_SIZE:
                        channel.send_multipart([b'checksum', b'', b''])
                        with gevent.Timeout(30):
                            checksum = channel.recv()
                        assert checksum == sha512.digest()
                        break

            except AssertionError:
                _log.warning("Checksum mismatch on received file")
                raise
            except gevent.Timeout:
                _log.warning("Gevent timeout trying to receive data")
                raise
            finally:
                store.close()
                _log.debug('Closing channel on server')
                channel.close(linger=0)
                del channel

            agent_uuid = self._aip.install_agent(path,
                                                 vip_identity=vip_identity,
                                                 publickey=publickey,
                                                 secretkey=secretkey)
            return agent_uuid
        finally:
            shutil.rmtree(tmpdir, ignore_errors=True)


def log_to_file(file, level=logging.WARNING,
                handler_class=logging.StreamHandler):
    '''Direct log output to a file (or something like one).'''
    handler = handler_class(file)
    handler.setLevel(level)
    handler.setFormatter(utils.AgentFormatter(
        '%(asctime)s %(composite_name)s %(levelname)s: %(message)s'))
    root = logging.getLogger()
    root.setLevel(level)
    root.addHandler(handler)


Agent = collections.namedtuple('Agent', 'name tag uuid vip_identity')


def _list_agents(aip):
    return [Agent(name, aip.agent_tag(uuid), uuid, aip.agent_identity(uuid))
            for uuid, name in aip.list_agents().iteritems()]


def escape(pattern):
    strings = re.split(r'([*?])', pattern)
    if len(strings) == 1:
        return re.escape(pattern), False
    return ''.join('.*' if s == '*' else '.' if s == '?' else
    s if s in [r'\?', r'\*'] else re.escape(s)
                   for s in strings), True


def filter_agents(agents, patterns, opts):
    by_name, by_tag, by_uuid = opts.by_name, opts.by_tag, opts.by_uuid
    for pattern in patterns:
        regex, _ = escape(pattern)
        result = set()
        if not (by_uuid or by_name or by_tag):
            reobj = re.compile(regex)
            matches = [agent for agent in agents if reobj.match(agent.uuid)]
            if len(matches) == 1:
                result.update(matches)
        else:
            reobj = re.compile(regex + '$')
            if by_uuid:
                result.update(
                    agent for agent in agents if reobj.match(agent.uuid))
            if by_name:
                result.update(
                    agent for agent in agents if reobj.match(agent.name))
            if by_tag:
                result.update(
                    agent for agent in agents if reobj.match(agent.tag or ''))
        yield pattern, result


def filter_agent(agents, pattern, opts):
    return next(filter_agents(agents, [pattern], opts))[1]


def backup_agent_data(output_filename, source_dir):
    with tarfile.open(output_filename, "w:gz") as tar:
        tar.add(source_dir, arcname=os.path.sep)  # os.path.basename(source_dir))


def restore_agent_data(source_file, output_dir):
    # Open tarfile
    with tarfile.open(mode="r:gz", fileobj=file(source_file)) as tar:
        tar.extractall(output_dir)


def find_agent_data_dir(opts, agent_uuid):
    agent_data_dir = None
    for x in os.listdir(opts.aip.agent_dir(agent_uuid)):
        if x.endswith("agent-data"):
            agent_data_dir = os.path.join(opts.aip.agent_dir(agent_uuid), x)
            break
    return agent_data_dir


def upgrade_agent(opts):
    publickey = None
    secretkey = None

    identity = opts.vip_identity
    if not identity:
        raise ValueError("Missing required VIP IDENTITY option")

    identity_to_uuid = opts.aip.get_agent_identity_to_uuid_mapping()
    agent_uuid = identity_to_uuid.get(identity, None)
    backup_agent_file = "/tmp/{}.tar.gz".format(agent_uuid)
    if agent_uuid:
        agent_data_dir = find_agent_data_dir(opts, agent_uuid)

        if agent_data_dir:
            backup_agent_data(backup_agent_file, agent_data_dir)

        keystore = opts.aip.get_agent_keystore(agent_uuid)
        publickey = keystore.public
        secretkey = keystore.secret
        _stdout.write('Removing previous version of agent "{}"\n'
                      .format(identity))
        opts.connection.call('remove_agent', agent_uuid, remove_auth=False)
    else:
        _stdout.write(('Could not find agent with VIP IDENTITY "{}". '
                       'Installing as new agent\n').format(identity))

    if secretkey is None or publickey is None:
        publickey = None
        secretkey = None

    def restore_agents_data(agent_uuid):
        # if we are  upgrading transfer the old data on.
        if os.path.exists(backup_agent_file):
            new_agent_data_dir = find_agent_data_dir(opts, agent_uuid)
            restore_agent_data(backup_agent_file, new_agent_data_dir)
            os.remove(backup_agent_file)

    install_agent(opts, publickey=publickey, secretkey=secretkey,
                  callback=restore_agents_data)


def install_agent(opts, publickey=None, secretkey=None, callback=None):
    aip = opts.aip
    filename = opts.wheel
    tag = opts.tag
    vip_identity = opts.vip_identity
    if opts.vip_address.startswith('ipc://'):
        _log.info("Installing wheel locally without channel subsystem")
        filename = config.expandall(filename)
        agent_uuid = opts.connection.call('install_agent_local',
                                          filename,
                                          vip_identity=vip_identity,
                                          publickey=publickey,
                                          secretkey=secretkey)

        if tag:
            opts.connection.call('tag_agent', agent_uuid, tag)

    else:
        try:
            _log.debug('Creating channel for sending the agent.')
            channel_name = str(uuid.uuid4())
            channel = opts.connection.server.vip.channel('control',
                                                         channel_name)
            _log.debug('calling control install agent.')
            agent_uuid = opts.connection.call_no_get('install_agent',
                                                     filename,
                                                     channel_name,
                                                     vip_identity=vip_identity,
                                                     publickey=publickey,
                                                     secretkey=secretkey)

            _log.debug('Sending wheel to control')
            sha512 = hashlib.sha512()
            with open(filename, 'rb') as wheel_file_data:
                while True:
                    # get a request
                    with gevent.Timeout(60):
                        request, file_offset, chunk_size = channel.recv_multipart()
                    if request == b'checksum':
                        channel.send(sha512.digest())
                        break

                    assert request == b'fetch'

                    # send a chunk of the file
                    file_offset = int(file_offset)
                    chunk_size = int(chunk_size)
                    wheel_file_data.seek(file_offset)
                    data = wheel_file_data.read(chunk_size)
                    sha512.update(data)
                    channel.send(data)

            agent_uuid = agent_uuid.get(timeout=10)

        except Exception as exc:
            if opts.debug:
                traceback.print_exc()
            _stderr.write(
                '{}: error: {}: {}\n'.format(opts.command, exc, filename))
            return 10
        else:
            if tag:
                opts.connection.call('tag_agent',
                                     agent_uuid,
                                     tag)
        finally:
            _log.debug('closing channel')
            channel.close(linger=0)
            del channel

    name = opts.connection.call('agent_name', agent_uuid)
    _stdout.write('Installed {} as {} {}\n'.format(filename, agent_uuid, name))

    # Need to use a callback here rather than a return value.  I am not 100%
    # sure why this is the reason for allowing our tests to pass.
    if callback:
        callback(agent_uuid)


def tag_agent(opts):
    agents = filter_agent(_list_agents(opts.aip), opts.agent, opts)
    if len(agents) != 1:
        if agents:
            msg = 'multiple agents selected'
        else:
            msg = 'agent not found'
        _stderr.write(
            '{}: error: {}: {}\n'.format(opts.command, msg, opts.agent))
        return 10
    agent, = agents
    if opts.tag:
        _stdout.write('Tagging {} {}\n'.format(agent.uuid, agent.name))
        opts.aip.tag_agent(agent.uuid, opts.tag)
    elif opts.remove:
        if agent.tag is not None:
            _stdout.write(
                'Removing tag for {} {}\n'.format(agent.uuid, agent.name))
            opts.aip.tag_agent(agent.uuid, None)
    else:
        if agent.tag is not None:
            _stdout.writelines([agent.tag, '\n'])


def remove_agent(opts, remove_auth=True):
    agents = _list_agents(opts.aip)
    for pattern, match in filter_agents(agents, opts.pattern, opts):
        if not match:
            _stderr.write(
                '{}: error: agent not found: {}\n'.format(opts.command,
                                                          pattern))
        elif len(match) > 1 and not opts.force:
            _stderr.write(
                '{}: error: pattern returned multiple agents: {}\n'.format(
                    opts.command, pattern))
            _stderr.write(
                'Use -f or --force to force removal of multiple agents.\n')
            return 10
        for agent in match:
            _stdout.write('Removing {} {}\n'.format(agent.uuid, agent.name))
            opts.connection.call('remove_agent', agent.uuid,
                                 remove_auth=remove_auth)


def _calc_min_uuid_length(agents):
    n = 0
    for agent1 in agents:
        for agent2 in agents:
            if agent1 is agent2:
                continue
            common_len = len(os.path.commonprefix([agent1.uuid, agent2.uuid]))
            if common_len > n:
                n = common_len
    return n + 1


def list_agents(opts):
    def get_priority(agent):
        return opts.aip.agent_priority(agent.uuid) or ''

    _show_filtered_agents(opts, 'PRI', get_priority)


def status_agents(opts):
    agents = {agent.uuid: agent for agent in _list_agents(opts.aip)}
    status = {}
    for uuid, name, stat in opts.connection.call('status_agents'):
        try:
            agent = agents[uuid]
        except KeyError:
            agents[uuid] = agent = Agent(name, None, uuid)
        status[uuid] = stat
    agents = agents.values()

    def get_status(agent):
        try:
            pid, stat = status[agent.uuid]
        except KeyError:
            pid = stat = None

        if stat is not None:
            return str(stat)
        if pid:
            return 'running [{}]'.format(pid)
        return ''

    def get_health(agent):
        try:
            return opts.connection.server.vip.rpc.call(agent.vip_identity, 'health.get_status_json').get(timeout=4)[
                'status']
        except VIPError:
            return ''

    _show_filtered_agents_status(opts, get_status, get_health, agents)


def agent_health(opts):
    agents = {agent.uuid: agent for agent in _list_agents(opts.aip)}.values()
    agents = get_filtered_agents(opts, agents)
    if not agents:
        _stderr.write('No installed Agents found\n')
        return
    agent = agents.pop()
    try:
        _stderr.write(json.dumps(
            opts.connection.server.vip.rpc.call(agent.vip_identity, 'health.get_status_json').get(timeout=4),
            indent=4) + '\n'
                      )
    except VIPError:
        print("Agent {} is not running on the Volttron platform.".format(agent.uuid))


def clear_status(opts):
    opts.connection.call('clear_status', opts.clear_all)


def enable_agent(opts):
    agents = _list_agents(opts.aip)
    for pattern, match in filter_agents(agents, opts.pattern, opts):
        if not match:
            _stderr.write(
                '{}: error: agent not found: {}\n'.format(opts.command,
                                                          pattern))
        for agent in match:
            _stdout.write('Enabling {} {} with priority {}\n'.format(
                agent.uuid, agent.name, opts.priority))
            opts.aip.prioritize_agent(agent.uuid, opts.priority)


def disable_agent(opts):
    agents = _list_agents(opts.aip)
    for pattern, match in filter_agents(agents, opts.pattern, opts):
        if not match:
            _stderr.write(
                '{}: error: agent not found: {}\n'.format(opts.command,
                                                          pattern))
        for agent in match:
            priority = opts.aip.agent_priority(agent.uuid)
            if priority is not None:
                _stdout.write(
                    'Disabling {} {}\n'.format(agent.uuid, agent.name))
                opts.aip.prioritize_agent(agent.uuid, None)


def start_agent(opts):
    call = opts.connection.call
    agents = _list_agents(opts.aip)
    for pattern, match in filter_agents(agents, opts.pattern, opts):
        if not match:
            _stderr.write(
                '{}: error: agent not found: {}\n'.format(opts.command,
                                                          pattern))
        for agent in match:
            pid, status = call('agent_status', agent.uuid)
            if pid is None or status is not None:
                _stdout.write(
                    'Starting {} {}\n'.format(agent.uuid, agent.name))
                call('start_agent', agent.uuid)


def stop_agent(opts):
    call = opts.connection.call
    agents = _list_agents(opts.aip)
    for pattern, match in filter_agents(agents, opts.pattern, opts):
        if not match:
            _stderr.write(
                '{}: error: agent not found: {}\n'.format(opts.command,
                                                          pattern))
        for agent in match:
            pid, status = call('agent_status', agent.uuid)
            if pid and status is None:
                _stdout.write(
                    'Stopping {} {}\n'.format(agent.uuid, agent.name))
                call('stop_agent', agent.uuid)


def restart_agent(opts):
    stop_agent(opts)
    start_agent(opts)


def run_agent(opts):
    call = opts.connection.call
    for directory in opts.directory:
        call('run_agent', directory)


def shutdown_agents(opts):
    opts.connection.call('shutdown')
    _log.debug("Calling stop_platform")
    if opts.platform:
        opts.connection.notify('stop_platform')


def create_cgroups(opts):
    try:
        cgroups.setup(user=opts.user, group=opts.group)
    except ValueError as exc:
        _stderr.write('{}: error: {}\n'.format(opts.command, exc))
        return os.EX_NOUSER


def _send_agent(connection, peer, path):
    wheel = open(path, 'rb')
    channel = connection.vip.channel(peer)

    def send():
        try:
            # Wait for peer to open compliment channel
            channel.recv()
            while True:
                data = wheel.read(8192)
                channel.send(data)
                if not data:
                    break
            # Wait for peer to signal all data received
            channel.recv()
        finally:
            wheel.close()
            channel.close(linger=0)

    result = connection.vip.rpc.call(
        peer, 'install_agent', os.path.basename(path), channel.name)
    task = gevent.spawn(send)
    result.rawlink(lambda glt: task.kill(block=False))
    return result


def send_agent(opts):
    connection = opts.connection
    for wheel in opts.wheel:
        uuid = _send_agent(connection.server, connection.peer, wheel).get()
        connection.call('start_agent', uuid)
        _stdout.write('Agent {} started as {}\n'.format(wheel, uuid))


def gen_keypair(opts):
    keypair = KeyStore.generate_keypair_dict()
    _stdout.write('{}\n'.format(json.dumps(keypair, indent=2)))


def add_server_key(opts):
    store = KnownHostsStore()
    store.add(opts.host, opts.serverkey)
    _stdout.write('server key written to {}\n'.format(store.filename))


def list_known_hosts(opts):
    store = KnownHostsStore()
    entries = store.load()
    if entries:
        _print_two_columns(entries, 'HOST', 'CURVE KEY')
    else:
        _stdout.write('No entries in {}\n'.format(store.filename))


def remove_known_host(opts):
    store = KnownHostsStore()
    store.remove(opts.host)
    _stdout.write('host "{}" removed from {}\n'.format(opts.host,
                                                       store.filename))


def do_stats(opts):
    call = opts.connection.call
    if opts.op == 'status':
        _stdout.write(
            '%sabled\n' % ('en' if call('stats.enabled') else 'dis'))
    elif opts.op in ['dump', 'pprint']:
        stats = call('stats.get')
        if opts.op == 'pprint':
            import pprint
            pprint.pprint(stats, _stdout)
        else:
            _stdout.writelines([str(stats), '\n'])
    else:
        call('stats.' + opts.op)
        _stdout.write(
            '%sabled\n' % ('en' if call('stats.enabled') else 'dis'))


def show_serverkey(opts):
    """
    write serverkey to standard out.

    return 0 if success, 1 if false
    """
    q = Query(opts.connection.server.core)
    pk = q.query('serverkey').get(timeout=2)
    del q
    if pk is not None:
        _stdout.write('%s\n' % pk)
        return 0

    return 1


def _get_auth_file(volttron_home):
    path = os.path.join(volttron_home, 'auth.json')
    return AuthFile(path)


def _print_two_columns(dict_, key_name, value_name):
    padding = 2
    key_lengths = [len(key) for key in dict_] + [len(key_name)]
    max_key_len = max(key_lengths) + padding
    _stdout.write('{}{}{}\n'.format(key_name,
                                    ' ' * (max_key_len - len(key_name)), value_name))
    _stdout.write('{}{}{}\n'.format('-' * len(key_name),
                                    ' ' * (max_key_len - len(key_name)),
                                    '-' * len(value_name)))
    for key in sorted(dict_):
        value = dict_[key]
        if isinstance(value, list):
            value = sorted(value)
        _stdout.write('{}{}{}\n'.format(key,
                                        ' ' * (max_key_len - len(key)), value))


def list_auth(opts, indices=None):
    auth_file = _get_auth_file(opts.volttron_home)
    entries = auth_file.read_allow_entries()
    print_out = []
    if entries:
        for index, entry in enumerate(entries):
            if indices is None or index in indices:
                _stdout.write('\nINDEX: {}\n'.format(index))
                _stdout.write(
                    '{}\n'.format(json.dumps(vars(entry), indent=2)))
    else:
        _stdout.write('No entries in {}\n'.format(auth_file.auth_file))


def _ask_for_auth_fields(domain=None, address=None, user_id=None,
                         capabilities=None, roles=None, groups=None,
                         mechanism='CURVE', credentials=None, comments=None,
                         enabled=True, **kwargs):
    class Asker(object):
        def __init__(self):
            self._fields = collections.OrderedDict()

        def add(self, name, default=None, note=None, callback=lambda x: x,
                validate=lambda x, y: (True, '')):
            self._fields[name] = {'note': note, 'default': default,
                                  'callback': callback, 'validate': validate}

        def ask(self):
            for name in self._fields:
                note = self._fields[name]['note']
                default = self._fields[name]['default']
                callback = self._fields[name]['callback']
                validate = self._fields[name]['validate']
                if isinstance(default, list):
                    default_str = '{}'.format(','.join(default))
                elif default is None:
                    default_str = ''
                else:
                    default_str = default
                note = '({}) '.format(note) if note else ''
                question = '{} {}[{}]: '.format(name, note, default_str)
                valid = False
                while not valid:
                    response = raw_input(question).strip()
                    if response == '':
                        response = default
                    if response == 'clear':
                        if _ask_yes_no('Do you want to clear this field?'):
                            response = None
                    valid, msg = validate(response, self._fields)
                    if not valid:
                        _stderr.write('{}\n'.format(msg))

                self._fields[name]['response'] = callback(response)
            return {k: self._fields[k]['response'] for k in self._fields}

    def to_true_or_false(response):
        if isinstance(response, basestring):
            return {'true': True, 'false': False}[response.lower()]
        return response

    def is_true_or_false(x, fields):
        if x is not None:
            if isinstance(x, bool) or x.lower() in ['true', 'false']:
                return True, None
        return False, 'Please enter True or False'

    def valid_creds(creds, fields):
        try:
            mechanism = fields['mechanism']['response']
            AuthEntry.valid_credentials(creds, mechanism=mechanism)
        except AuthException as e:
            return False, e.message
        return True, None

    def valid_mech(mech, fields):
        try:
            AuthEntry.valid_mechanism(mech)
        except AuthException as e:
            return False, e.message
        return True, None

    asker = Asker()
    asker.add('domain', domain)
    asker.add('address', address)
    asker.add('user_id', user_id)
    asker.add('capabilities', capabilities,
              'delimit multiple entries with comma', _comma_split)
    asker.add('roles', roles, 'delimit multiple entries with comma',
              _comma_split)
    asker.add('groups', groups, 'delimit multiple entries with comma',
              _comma_split)
    asker.add('mechanism', mechanism, validate=valid_mech)
    asker.add('credentials', credentials, validate=valid_creds)
    asker.add('comments', comments)
    asker.add('enabled', enabled, callback=to_true_or_false,
              validate=is_true_or_false)

    return asker.ask()


def _comma_split(line):
    if not isinstance(line, basestring):
        return line
    line = line.strip()
    if not line:
        return []
    return [word.strip() for word in line.split(',')]


def add_auth(opts):
    """Add authorization entry.

    If all options are None, then use interactive 'wizard.'
    """
    fields = {
        "domain": opts.domain,
        "address": opts.address,
        "mechanism": opts.mechanism,
        "credentials": opts.credentials,
        "user_id": opts.user_id,
        "groups": _comma_split(opts.groups),
        "roles": _comma_split(opts.roles),
        "capabilities": _comma_split(opts.capabilities),
        "comments": opts.comments,
    }

    if any(fields.values()):
        # Remove unspecified options so the default parameters are used
        fields = {k: v for k, v in fields.items() if v}
        fields['enabled'] = not opts.disabled
        entry = AuthEntry(**fields)
    else:
        # No options were specified, use interactive wizard
        responses = _ask_for_auth_fields()
        entry = AuthEntry(**responses)

    if opts.add_known_host:
        if entry.address is None:
            raise ValueError('host (--address) is required when '
                             '--add-known-host is specified')
        if entry.credentials is None:
            raise ValueError('serverkey (--credentials) is required when '
                             '--add-known-host is specified')
        opts.host = entry.address
        opts.serverkey = entry.credentials
        add_server_key(opts)

    auth_file = _get_auth_file(opts.volttron_home)
    try:
        auth_file.add(entry, overwrite=False)
        _stdout.write('added entry {}\n'.format(entry))
    except AuthException as err:
        _stderr.write('ERROR: %s\n' % err.message)


def _ask_yes_no(question, default='yes'):
    yes = set(['yes', 'ye', 'y'])
    no = set(['no', 'n'])
    y = 'y'
    n = 'n'
    if default in yes:
        y = 'Y'
    elif default in no:
        n = 'N'
    else:
        raise ValueError("invalid default answer: '%s'" % default)
    while True:
        choice = raw_input('{} [{}/{}] '.format(question, y, n)).lower()
        if choice == '':
            choice = default
        if choice in yes:
            return True
        if choice in no:
            return False
        _stderr.write("Please respond with 'yes' or 'no'\n")


def remove_auth(opts):
    auth_file = _get_auth_file(opts.volttron_home)
    entry_count = len(auth_file.read_allow_entries())

    for i in opts.indices:
        if i < 0 or i >= entry_count:
            _stderr.write('ERROR: invalid index {}\n'.format(i))
            return

    _stdout.write('This action will delete the following:\n')
    list_auth(opts, opts.indices)
    if not _ask_yes_no('Do you wish to delete?'):
        return
    try:
        auth_file.remove_by_indices(opts.indices)
        if len(opts.indices) > 1:
            msg = 'removed entries at indices {}'.format(opts.indices)
        else:
            msg = msg = 'removed entry at index {}'.format(opts.indices)
        _stdout.write(msg + '\n')
    except AuthException as err:
        _stderr.write('ERROR: %s\n' % err.message)


def update_auth(opts):
    auth_file = _get_auth_file(opts.volttron_home)
    entries = auth_file.read_allow_entries()
    try:
        if opts.index < 0:
            raise IndexError
        entry = entries[opts.index]
        _stdout.write('(For any field type "clear" to clear the value.)\n')
        response = _ask_for_auth_fields(**entry.__dict__)
        updated_entry = AuthEntry(**response)
        auth_file.update_by_index(updated_entry, opts.index)
        _stdout.write('updated entry at index {}\n'.format(opts.index))
    except IndexError:
        _stderr.write('ERROR: invalid index %s\n' % opts.index)
    except AuthException as err:
        _stderr.write('ERROR: %s\n' % err.message)


def add_role(opts):
    auth_file = _get_auth_file(opts.volttron_home)
    roles = auth_file.read()[2]
    if opts.role in roles:
        _stderr.write('role "{}" already exists\n'.format(opts.role))
        return
    roles[opts.role] = list(set(opts.capabilities))
    auth_file.set_roles(roles)
    _stdout.write('added role "{}"\n'.format(opts.role))


def list_roles(opts):
    auth_file = _get_auth_file(opts.volttron_home)
    roles = auth_file.read()[2]
    _print_two_columns(roles, 'ROLE', 'CAPABILITIES')


def update_role(opts):
    auth_file = _get_auth_file(opts.volttron_home)
    roles = auth_file.read()[2]
    if opts.role not in roles:
        _stderr.write('role "{}" does not exist\n'.format(opts.role))
        return
    caps = roles[opts.role]
    if opts.remove:
        roles[opts.role] = list(set(caps) - set(opts.capabilities))
    else:
        roles[opts.role] = list(set(caps) | set(opts.capabilities))
    auth_file.set_roles(roles)
    _stdout.write('updated role "{}"\n'.format(opts.role))


def remove_role(opts):
    auth_file = _get_auth_file(opts.volttron_home)
    roles = auth_file.read()[2]
    if opts.role not in roles:
        _stderr.write('role "{}" does not exist\n'.format(opts.role))
        return
    del roles[opts.role]
    auth_file.set_roles(roles)
    _stdout.write('removed role "{}"\n'.format(opts.role))


def add_group(opts):
    auth_file = _get_auth_file(opts.volttron_home)
    groups = auth_file.read()[1]
    if opts.group in groups:
        _stderr.write('group "{}" already exists\n'.format(opts.group))
        return
    groups[opts.group] = list(set(opts.roles))
    auth_file.set_groups(groups)
    _stdout.write('added group "{}"\n'.format(opts.group))


def list_groups(opts):
    auth_file = _get_auth_file(opts.volttron_home)
    groups = auth_file.read()[1]
    _print_two_columns(groups, 'GROUPS', 'ROLES')


def update_group(opts):
    auth_file = _get_auth_file(opts.volttron_home)
    groups = auth_file.read()[1]
    if opts.group not in groups:
        _stderr.write('group "{}" does not exist\n'.format(opts.group))
        return
    roles = groups[opts.group]
    if opts.remove:
        groups[opts.group] = list(set(roles) - set(opts.roles))
    else:
        groups[opts.group] = list(set(roles) | set(opts.roles))
    auth_file.set_groups(groups)
    _stdout.write('updated group "{}"\n'.format(opts.group))


def remove_group(opts):
    auth_file = _get_auth_file(opts.volttron_home)
    groups = auth_file.read()[1]
    if opts.group not in groups:
        _stderr.write('group "{}" does not exist\n'.format(opts.group))
        return
    del groups[opts.group]
    auth_file.set_groups(groups)
    _stdout.write('removed group "{}"\n'.format(opts.group))


def get_filtered_agents(opts, agents=None):
    if opts.pattern:
        filtered = set()
        for pattern, match in filter_agents(agents, opts.pattern, opts):
            if not match:
                _stderr.write(
                    '{}: error: agent not found: {}\n'.format(opts.command,
                                                              pattern))
            filtered |= match
        agents = list(filtered)
    return agents


def _show_filtered_agents(opts, field_name, field_callback, agents=None):
    """Provides generic way to filter and display agent information.
    The agents will be filtered by the provided opts.pattern and the
    following fields will be displayed:
      * UUID (or part of the UUID)
      * agent name
      * VIP identiy
      * tag
      * field_name
    @param:Namespace:opts:
        Options from argparse
    @param:string:field_name:
        Name of field to display about agents
    @param:function:field_callback:
        Function that takes an Agent as an argument and returns data
        to display
    @param:list:agents:
        List of agents to filter and display
    """
    if not agents:
        agents = _list_agents(opts.aip)

    agents = get_filtered_agents(opts, agents)

    if not agents:
        _stderr.write('No installed Agents found\n')
        return
    agents.sort()
    if not opts.min_uuid_len:
        n = 36
    else:
        n = max(_calc_min_uuid_length(agents), opts.min_uuid_len)
    name_width = max(5, max(len(agent.name) for agent in agents))
    tag_width = max(3, max(len(agent.tag or '') for agent in agents))
    identity_width = max(3, max(len(agent.vip_identity or '') for agent in agents))
    fmt = '{} {:{}} {:{}} {:{}} {:>6}\n'
    _stderr.write(
        fmt.format(' ' * n, 'AGENT', name_width, 'IDENTITY', identity_width,
                   'TAG', tag_width, field_name))
    for agent in agents:
        _stdout.write(fmt.format(agent.uuid[:n], agent.name, name_width,
                                 agent.vip_identity, identity_width,
                                 agent.tag or '', tag_width,
                                 field_callback(agent)))


def _show_filtered_agents_status(opts, status_callback, health_callback, agents=None):
    """Provides generic way to filter and display agent information.

    The agents will be filtered by the provided opts.pattern and the
    following fields will be displayed:
      * UUID (or part of the UUID)
      * agent name
      * VIP identiy
      * tag
      * field_name

    @param:Namespace:opts:
        Options from argparse
    @param:string:field_name:
        Name of field to display about agents
    @param:function:field_callback:
        Function that takes an Agent as an argument and returns data
        to display
    @param:list:agents:
        List of agents to filter and display
    """
    if not agents:
        agents = _list_agents(opts.aip)

    agents = get_filtered_agents(opts, agents)

    if not agents:
        _stderr.write('No installed Agents found\n')
        return
    agents.sort()
    if not opts.min_uuid_len:
        n = 36
    else:
        n = max(_calc_min_uuid_length(agents), opts.min_uuid_len)
    name_width = max(5, max(len(agent.name) for agent in agents))
    tag_width = max(3, max(len(agent.tag or '') for agent in agents))
    identity_width = max(3, max(len(agent.vip_identity or '') for agent in agents))
    fmt = '{} {:{}} {:{}} {:{}} {:>6} {:>15}\n'
    _stderr.write(
        fmt.format(' ' * n, 'AGENT', name_width, 'IDENTITY', identity_width,
                   'TAG', tag_width, 'STATUS', 'HEALTH'))
    fmt = '{} {:{}} {:{}} {:{}} {:<15} {:<}\n'
    for agent in agents:
        _stdout.write(fmt.format(agent.uuid[:n], agent.name, name_width,
                                 agent.vip_identity, identity_width,
                                 agent.tag or '', tag_width,
                                 status_callback(agent), health_callback(agent)))


def get_agent_publickey(opts):
    def get_key(agent):
        return opts.aip.get_agent_keystore(agent.uuid).public

    _show_filtered_agents(opts, 'PUBLICKEY', get_key)


# XXX: reimplement over VIP
# def send_agent(opts):
#    _log.debug("send_agent: "+ str(opts))
#    ssh_dir = os.path.join(opts.volttron_home, 'ssh')
#    _log.debug('ssh_dir: ' + ssh_dir)
#    try:
#        host_key, client = comms.client(ssh_dir, opts.host, opts.port)
#    except (OSError, IOError, PasswordRequiredException, SSHException) as exc:
#        if opts.debug:
#            traceback.print_exc()
#        _stderr.write('{}: error: {}\n'.format(opts.command, exc))
#        if isinstance(exc, OSError):
#            return os.EX_OSERR
#        if isinstance(exc, IOError):
#            return os.EX_IOERR
#        return os.EX_SOFTWARE
#    if host_key is None:
#        _stderr.write('warning: no public key found for remote host\n')
#    with client:
#        for wheel in opts.wheel:
#            with open(wheel) as file:
#                client.send_and_start_agent(file)

def add_config_to_store(opts):
    opts.connection.peer = CONFIGURATION_STORE
    call = opts.connection.call

    file_contents = opts.infile.read()

    call("manage_store", opts.identity, opts.name, file_contents, config_type=opts.config_type)


def delete_config_from_store(opts):
    opts.connection.peer = CONFIGURATION_STORE
    call = opts.connection.call
    if opts.delete_store:
        call("manage_delete_store", opts.identity)
        return

    if opts.name is None:
        _stderr.write('ERROR: must specify a configuration when not deleting entire store\n')
        return

    call("manage_delete_config", opts.identity, opts.name)


def list_store(opts):
    opts.connection.peer = CONFIGURATION_STORE
    call = opts.connection.call
    results = []
    if opts.identity is None:
        results = call("manage_list_stores")
    else:
        results = call("manage_list_configs", opts.identity)

    for item in results:
        _stdout.write(item + "\n")


def get_config(opts):
    opts.connection.peer = CONFIGURATION_STORE
    call = opts.connection.call
    results = call("manage_get", opts.identity, opts.name, raw=opts.raw)

    if opts.raw:
        _stdout.write(results)
    else:
        if isinstance(results, str):
            _stdout.write(results)
        else:
            _stdout.write(json.dumps(results, indent=2))
            _stdout.write("\n")


def edit_config(opts):
    opts.connection.peer = CONFIGURATION_STORE
    call = opts.connection.call

    if opts.new_config:
        config_type = opts.config_type
        raw_data = ''
    else:
        try:
            results = call("manage_get_metadata", opts.identity, opts.name)
            config_type = results["type"]
            raw_data = results["data"]
        except RemoteError as e:
            if "No configuration file" not in e.message:
                raise
            config_type = opts.config_type
            raw_data = ''

    # Write raw data to temp file
    # This will not work on Windows, FYI
    with tempfile.NamedTemporaryFile(suffix=".txt") as f:
        f.write(raw_data)
        f.flush()

        success = True
        try:
            # do not use utils.execute_command as we don't want set stdout to
            #  subprocess.PIPE
            subprocess.check_call([opts.editor, f.name])
        except subprocess.CalledProcessError as e:
            _stderr.write("Editor returned with code {}. Changes not committed.\n".format(e.returncode))
            success = False

        if not success:
            return

        f.seek(0)
        new_raw_data = f.read()

        if new_raw_data == raw_data:
            _stderr.write("No changes detected.\n")
            return

        call("manage_store", opts.identity, opts.name, new_raw_data, config_type=config_type)


class ControlConnection(object):
    def __init__(self, address, peer='control',
                 publickey=None, secretkey=None, serverkey=None):
        self.address = address
        self.peer = peer
        message_bus = utils.get_messagebus()
        self._server = BaseAgent(address=self.address, publickey=publickey,
                                 secretkey=secretkey, serverkey=serverkey,
                                 enable_store=False,
                                 identity=CONTROL_CONNECTION,
                                 message_bus=message_bus,
                                 enable_channel=True)
        self._greenlet = None

    @property
    def server(self):
        if self._greenlet is None:
            event = gevent.event.Event()
            self._greenlet = gevent.spawn(self._server.core.run, event)
            event.wait()
        return self._server

    def call(self, method, *args, **kwargs):
        return self.server.vip.rpc.call(
            self.peer, method, *args, **kwargs).get()

    def call_no_get(self, method, *args, **kwargs):
        return self.server.vip.rpc.call(
            self.peer, method, *args, **kwargs)

    def notify(self, method, *args, **kwargs):
        return self.server.vip.rpc.notify(
            self.peer, method, *args, **kwargs)

    def kill(self, *args, **kwargs):
        if self._greenlet is not None:
            self._greenlet.kill(*args, **kwargs)


def priority(value):
    n = int(value)
    if not 0 <= n < 100:
        raise ValueError('invalid priority (0 <= n < 100): {}'.format(n))
    return '{:02}'.format(n)


def get_keys(opts):
    '''Gets keys from keystore and known-hosts store'''
    hosts = KnownHostsStore()
    serverkey = hosts.serverkey(opts.vip_address)
    key_store = KeyStore()
    publickey = key_store.public
    secretkey = key_store.secret
    return {'publickey': publickey, 'secretkey': secretkey,
            'serverkey': serverkey}


# RabbitMQ management methods
def add_vhost(opts):
    try:
        rmq_mgmt.create_vhost(opts.vhost)
    except requests.exceptions.HTTPError as e:
        _stdout.write("Error adding a Virtual Host: {} \n".format(opts.vhost))
    except (ConnectionError, NewConnectionError) as e:
        _stdout.write("Error making request to RabbitMQ Management interface.\n"
                      "Check Connection Parameters: {} \n".format(e))


def add_user(opts):
    rmq_mgmt.create_user(opts.user, opts.pwd)
    permissions = dict(configure="", read="", write="")
    read = _ask_yes_no("Do you want to set READ permission ")
    write = _ask_yes_no("Do you want to set WRITE permission ")
    configure = _ask_yes_no("Do you want to set CONFIGURE permission ")

    if read:
        permissions['read'] = ".*"
    if write:
        permissions['write'] = ".*"
    if configure:
        permissions['configure'] = ".*"
    try:
        rmq_mgmt.set_user_permissions(permissions, opts.user)
    except requests.exceptions.HTTPError as e:
        _stdout.write("Error Setting User permissions : {} \n".format(opts.user))
    except (ConnectionError, NewConnectionError) as e:
        _stdout.write("Error making request to RabbitMQ Management interface.\n"
                      "Check Connection Parameters: {} \n".format(e))


def add_exchange(opts):
    if opts.type not in ['topic', 'fanout', 'direct']:
        print("Unknown exchange type. Valid exchange types are topic or fanout or direct")
        return
    durable = _ask_yes_no("Do you want exchange to be durable ")
    auto_delete = _ask_yes_no("Do you want exchange to be auto deleted ")
    alternate = _ask_yes_no("Do you want alternate exchange ")

    properties = dict(durable=durable, type=opts.type, auto_delete=auto_delete)
    try:
        if alternate:
            alternate_exch = opts.name + 'alternate'
            properties['alternate-exchange'] = alternate_exch
            # create alternate exchange
            new_props = dict(durable=durable, type='fanout', auto_delete=auto_delete)
            rmq_mgmt.create_exchange(alternate_exch, new_props)
        rmq_mgmt.create_exchange(opts.name, properties)
    except requests.exceptions.HTTPError as e:
        _stdout.write("Error Adding Exchange : {} \n".format(opts.name))
    except (ConnectionError, NewConnectionError) as e:
        _stdout.write("Error making request to RabbitMQ Management interface.\n"
                      "Check Connection Parameters: {} \n".format(e))


def add_queue(opts):
    durable = _ask_yes_no("Do you want queue to be durable ")
    auto_delete = _ask_yes_no("Do you want queue to be auto deleted ")

    properties = dict(durable=durable, auto_delete=auto_delete)
    try:
        rmq_mgmt.create_queue(opts.name, properties)
    except requests.exceptions.HTTPError as e:
        _stdout.write("Error Adding Queue : {} \n".format(opts.name))
    except (ConnectionError, NewConnectionError) as e:
        _stdout.write("Error making request to RabbitMQ Management interface.\n"
                      "Check Connection Parameters: {} \n".format(e))


def list_vhosts(opts):
    try:
        vhosts = rmq_mgmt.get_virtualhosts()
        for item in vhosts:
            _stdout.write(item + "\n")
    except requests.exceptions.HTTPError as e:
        _stdout.write("No Virtual Hosts Found: {} \n")
    except (ConnectionError, NewConnectionError) as e:
        _stdout.write("Error making request to RabbitMQ Management interface.\n"
                      "Check Connection Parameters: {} \n".format(e))


def list_users(opts):
    try:
        users = rmq_mgmt.get_users()
        for item in users:
            _stdout.write(item + "\n")
    except requests.exceptions.HTTPError as e:
        _stdout.write("No Users Found: {} \n")
    except (ConnectionError, NewConnectionError) as e:
        _stdout.write("Error making request to RabbitMQ Management interface.\n"
                      "Check Connection Parameters: {} \n".format(e))


def list_user_properties(opts):
    try:
        props = rmq_mgmt.get_user_props(opts.user)
        for key, value in props.iteritems():
            _stdout.write("{0}: {1} \n".format(key, value))
    except requests.exceptions.HTTPError as e:
        _stdout.write("No User Found: {} \n".format(opts.user))
    except (ConnectionError, NewConnectionError) as e:
        _stdout.write("Error making request to RabbitMQ Management interface.\n"
                      "Check Connection Parameters: {} \n".format(e))


def list_exchanges(opts):
    try:
        exchanges = rmq_mgmt.get_exchanges()
        for exch in exchanges:
            _stdout.write(exch + "\n")
    except requests.exceptions.HTTPError as e:
        _stdout.write("No exchanges found \n")
    except (ConnectionError, NewConnectionError) as e:
        _stdout.write("Error making request to RabbitMQ Management interface.\n"
                      "Check Connection Parameters: {} \n".format(e))


def list_exchanges_with_properties(opts):
    exchanges = None
    try:
        exchanges = rmq_mgmt.get_exchanges_with_props()
    except requests.exceptions.HTTPError as e:
        _stdout.write("No exchanges found \n")
        return
    except (ConnectionError, NewConnectionError) as e:
        _stdout.write("Error making request to RabbitMQ Management interface.\n"
                      "Check Connection Parameters: {} \n".format(e))
        return
    try:
        name_width = max(8, max(len(e['name']) for e in exchanges))
        dur_width = len('DURABLE')
        auto_width = len('AUTO-DELETE')
        type_width = max(6, max(len(e['type']) for e in exchanges))
        # args_width = max(6, max(len(e['type']) for e in exchanges))
        fmt = '{:{}} {:{}} {:{}} {:{}}\n'
        _stderr.write(
            fmt.format('EXCHANGE', name_width, 'TYPE', type_width, 'DURABLE', dur_width,
                       'AUTO-DELETE', auto_width))
        for exch in exchanges:
            _stdout.write(fmt.format(exch['name'], name_width,
                                     exch['type'], type_width,
                                     str(exch['durable']), dur_width,
                                     str(exch['auto_delete']), auto_width))
            # exch['messages'], args_width))
    except (AttributeError, KeyError) as ex:
        _stdout.write("Error in getting queue properties")


def list_queues(opts):
    queues = None
    try:
        queues = rmq_mgmt.get_queues()
    except requests.exceptions.HTTPError as e:
        _stdout.write("No queues found \n")
        return
    except (ConnectionError, NewConnectionError) as e:
        _stdout.write("Error making request to RabbitMQ Management interface.\n"
                      "Check Connection Parameters: {} \n".format(e))
        return
    if queues:
        for q in queues:
            _stdout.write(q + "\n")


def list_queues_with_properties(opts):
    queues = None
    try:
        queues = rmq_mgmt.get_queues_with_props()
    except requests.exceptions.HTTPError as e:
        _stdout.write("No queues found \n")
        return
    except (ConnectionError, NewConnectionError) as e:
        _stdout.write("Error making request to RabbitMQ Management interface.\n"
                      "Check Connection Parameters: {} \n".format(e))
        return
    try:
        name_width = max(5, max(len(q['name']) for q in queues))
        dur_width = len('DURABLE')
        excl_width = len('EXCLUSIVE')
        auto_width = len('auto-delete')
        state_width = len('running')
        unack_width = len('MESSAGES')
        fmt = '{:{}} {:{}} {:{}} {:{}} {:{}} {:{}}\n'
        _stderr.write(
            fmt.format('QUEUE', name_width, 'STATE', state_width, 'DURABLE', dur_width,
                       'EXCLUSIVE', excl_width, 'AUTO-DELETE', auto_width,
                       'MESSAGES', unack_width))
        for q in queues:
            _stdout.write(fmt.format(q['name'], name_width,
                                     str(q['state']), state_width,
                                     str(q['durable']), dur_width,
                                     str(q['exclusive']), excl_width,
                                     str(q['auto_delete']), auto_width,
                                     q['messages'], unack_width))
    except (AttributeError, KeyError) as ex:
        _stdout.write("Error in getting queue properties")


def list_connections(opts):
    try:
        conn = rmq_mgmt.get_connection()
    except requests.exceptions.HTTPError as e:
        _stdout.write("No connections found \n")
        return
    except (ConnectionError, NewConnectionError) as e:
        _stdout.write("Error making request to RabbitMQ Management interface.\n"
                      "Check Connection Parameters: {} \n".format(e))
        return


def list_fed_parameters(opts):
    parameters = None
    try:
        parameters = rmq_mgmt.get_parameter('federation-upstream')
    except requests.exceptions.HTTPError as e:
        _stdout.write("No Federation Parameters Found \n")
        return
    except (ConnectionError, NewConnectionError) as e:
        _stdout.write("Error making request to RabbitMQ Management interface.\n"
                      "Check Connection Parameters: {} \n".format(e))
        return
    try:
        if parameters:
            name_width = max(5, max(len(p['name']) for p in parameters))
            uri_width = max(3, max(len(p['value']['uri']) for p in parameters))
            fmt = '{:{}} {:{}}\n'
            _stderr.write(
                fmt.format('NAME', name_width, 'URI', uri_width))
            for param in parameters:
                _stdout.write(fmt.format(param['name'], name_width,
                                         param['value']['uri'], uri_width))
    except (AttributeError, KeyError) as ex:
        _stdout.write("Error in federation parameters")


def list_shovel_parameters(opts):
    parameters = None
    try:
        parameters = rmq_mgmt.get_parameter('shovel')
    except requests.exceptions.HTTPError as e:
        _stdout.write("No Shovel Parameters Found \n")
        return
    except (ConnectionError, NewConnectionError) as e:
        _stdout.write("Error making request to RabbitMQ Management interface.\n"
                      "Check Connection Parameters: {} \n".format(e))
        return
    try:
        if parameters:
            name_width = max(5, max(len(p['name']) for p in parameters))
            src_uri_width = max(len('SOURCE ADDRESS'),
                                max(len(p['value']['src-uri']) for p in parameters))
            dest_uri_width = max(len('DESTINATION ADDRESS'),
                                 max(len(p['value']['dest-uri']) for p in parameters))
            binding_key = max(len('BINDING KEY'),
                              max(len(p['value']['src-exchange-key']) for p in parameters))
            fmt = '{:{}}  {:{}}  {:{}}  {:{}}\n'
            _stderr.write(
                fmt.format('NAME', name_width,
                           'SOURCE ADDRESS', src_uri_width,
                           'DESTINATION ADDRESS', dest_uri_width,
                           'BINDING KEY', binding_key))
            for param in parameters:
                _stdout.write(fmt.format(param['name'], name_width,
                                         param['value']['src-uri'], src_uri_width,
                                         param['value']['dest-uri'], dest_uri_width,
                                         param['value']['src-exchange-key'], binding_key))
    except (AttributeError, KeyError) as ex:
        _stdout.write("Error in getting shovel parameters")


def list_bindings(opts):
    bindings = None
    try:
        bindings = rmq_mgmt.get_bindings(opts.exchange)
    except requests.exceptions.HTTPError as e:
        _stdout.write("No Bindings Found \n")
        return
    except (ConnectionError, NewConnectionError) as e:
        _stdout.write("Error making request to RabbitMQ Management interface.\n"
                      "Check Connection Parameters: {} \n".format(e))
        return

    try:
        if bindings:
            src_width = max(5, max(len(b['source']) for b in bindings))
            exch_width = len('EXCHANGE')
            dest_width = max(len('QUEUE'), max(len(b['destination']) for b in bindings))
            bindkey = len('BINDING KEY')
            rkey = max(10, max(len(b['routing_key']) for b in bindings))
            fmt = '{:{}}  {:{}}  {:{}}\n'
            _stderr.write(
                fmt.format('EXCHANGE', exch_width, 'QUEUE', dest_width, 'BINDING KEY', bindkey))
            for b in bindings:
                _stdout.write(fmt.format(b['source'], src_width,
                                         b['destination'], dest_width,
                                         b['routing_key'], rkey))
    except (AttributeError, KeyError) as ex:
        _stdout.write("Error in getting bindings")


def list_policies(opts):
    policies = None
    try:
        policies = rmq_mgmt.get_policies()
    except requests.exceptions.HTTPError as e:
        _stdout.write("No Policies Found \n")
        return
    except (ConnectionError, NewConnectionError) as e:
        _stdout.write("Error making request to RabbitMQ Management interface.\n"
                      "Check Connection Parameters: {} \n".format(e))
        return
    try:
        if policies:
            name_width = max(5, max(len(p['name']) for p in policies))
            apply_width = max(8, max(len(p['apply-to']) for p in policies))
            fmt = '{:{}} {:{}}\n'
            _stderr.write(
                fmt.format('NAME', name_width, 'APPLY-TO', apply_width))
            for policy in policies:
                _stdout.write(fmt.format(policy['name'], name_width,
                                         policy['apply-to'], apply_width))
    except (AttributeError, KeyError) as ex:
        _stdout.write("Error in getting policies")


def remove_vhosts(opts):
    try:
        for vhost in opts.vhost:
            rmq_mgmt.delete_vhost(vhost)
    except requests.exceptions.HTTPError as e:
        _stdout.write("No Vhost Found {} \n".format(opts.vhost))
    except (ConnectionError, NewConnectionError) as e:
        _stdout.write("Error making request to RabbitMQ Management interface.\n"
                      "Check Connection Parameters: {} \n".format(e))


def remove_users(opts):
    try:
        for user in opts.user:
            rmq_mgmt.delete_user(user)
    except requests.exceptions.HTTPError as e:
        _stdout.write("No User Found {} \n".format(opts.user))
    except (ConnectionError, NewConnectionError) as e:
        _stdout.write("Error making request to RabbitMQ Management interface.\n"
                      "Check Connection Parameters: {} \n".format(e))


def remove_exchanges(opts):
    try:
        for e in opts.exchanges:
            rmq_mgmt.delete_exchange(e)
    except requests.exceptions.HTTPError as e:
        _stdout.write("No Exchange Found {} \n".format(opts.exchanges))
    except (ConnectionError, NewConnectionError) as e:
        _stdout.write("Error making request to RabbitMQ Management interface.\n"
                      "Check Connection Parameters: {} \n".format(e))


def remove_queues(opts):
    try:
        for q in opts.queues:
            rmq_mgmt.delete_queue(q)
    except requests.exceptions.HTTPError as e:
        _stdout.write("No Queues Found {} \n".format(opts.queues))
    except (ConnectionError, NewConnectionError) as e:
        _stdout.write("Error making request to RabbitMQ Management interface.\n"
                      "Check Connection Parameters: {} \n".format(e))


def remove_fed_parameters(opts):
    try:
        for param in opts.parameters:
            rmq_mgmt.delete_multiplatform_parameter('federation-upstream', param)
    except requests.exceptions.HTTPError as e:
        _stdout.write("No Federation Parameters Found {} \n".format(opts.parameters))
    except (ConnectionError, NewConnectionError) as e:
        _stdout.write("Error making request to RabbitMQ Management interface.\n"
                      "Check Connection Parameters: {} \n".format(e))


def remove_shovel_parameters(opts):
    try:
        for param in opts.parameters:
            rmq_mgmt.delete_multiplatform_parameter('shovel', param)
    except requests.exceptions.HTTPError as e:
        _stdout.write("No Shovel Parameters Found {} \n".format(opts.parameters))
    except (ConnectionError, NewConnectionError) as e:
        _stdout.write("Error making request to RabbitMQ Management interface.\n"
                      "Check Connection Parameters: {} \n".format(e))


def remove_policies(opts):
    try:
        for policy in opts.policies:
            rmq_mgmt.delete_policy(policy)
    except requests.exceptions.HTTPError as e:
        _stdout.write("No Policies Found {} \n".format(opts.policies))
    except (ConnectionError, NewConnectionError) as e:
        _stdout.write("Error making request to RabbitMQ Management interface.\n"
                      "Check Connection Parameters: {} \n".format(e))


def main(argv=sys.argv):
    # Refuse to run as root
    if not getattr(os, 'getuid', lambda: -1)():
        sys.stderr.write('%s: error: refusing to run as root to prevent '
                         'potential damage.\n' % os.path.basename(argv[0]))
        sys.exit(77)

    volttron_home = get_home()

    os.environ['VOLTTRON_HOME'] = volttron_home

    global_args = config.ArgumentParser(description='global options',
                                        add_help=False)
    global_args.add_argument('-c', '--config', metavar='FILE',
                             action='parse_config', ignore_unknown=True,
                             sections=[None, 'global', 'volttron-ctl'],
                             help='read configuration from FILE')
    global_args.add_argument('--debug', action='store_true',
                             help='show tracbacks for errors rather than a brief message')
    global_args.add_argument('-t', '--timeout', type=float, metavar='SECS',
                             help='timeout in seconds for remote calls (default: %(default)g)')
    global_args.add_argument('--msgdebug',
                             help='route all messages to an agent while debugging')
    global_args.add_argument(
        '--vip-address', metavar='ZMQADDR',
        help='ZeroMQ URL to bind for VIP connections')

    global_args.set_defaults(
        vip_address=get_address(),
<<<<<<< HEAD
        timeout=30
=======
        timeout=60,
>>>>>>> 98996bc4
    )

    filterable = config.ArgumentParser(add_help=False)
    filterable.add_argument('--name', dest='by_name', action='store_true',
                            help='filter/search by agent name')
    filterable.add_argument('--tag', dest='by_tag', action='store_true',
                            help='filter/search by tag name')
    filterable.add_argument('--uuid', dest='by_uuid', action='store_true',
                            help='filter/search by UUID (default)')
    filterable.set_defaults(by_name=False, by_tag=False, by_uuid=False)

    parser = config.ArgumentParser(
        prog=os.path.basename(argv[0]), add_help=False,
        description='Manage and control VOLTTRON agents.',
        usage='%(prog)s command [OPTIONS] ...',
        argument_default=argparse.SUPPRESS,
        parents=[global_args]
    )
    parser.add_argument('-l', '--log', metavar='FILE', default=None,
                        help='send log output to FILE instead of stderr')
    parser.add_argument('-L', '--log-config', metavar='FILE',
                        help='read logging configuration from FILE')
    parser.add_argument('-q', '--quiet', action='add_const', const=10,
                        dest='verboseness',
                        help='decrease logger verboseness; may be used multiple times')
    parser.add_argument('-v', '--verbose', action='add_const', const=-10,
                        dest='verboseness',
                        help='increase logger verboseness; may be used multiple times')
    parser.add_argument('--verboseness', type=int, metavar='LEVEL',
                        default=logging.WARNING,
                        help='set logger verboseness')
    parser.add_argument(
        '--show-config', action='store_true',
        help=argparse.SUPPRESS)

    parser.add_help_argument()
    parser.set_defaults(
        log_config=None,
        volttron_home=volttron_home,
    )

    top_level_subparsers = parser.add_subparsers(title='commands', metavar='',
                                                 dest='command')

    def add_parser(*args, **kwargs):
        parents = kwargs.get('parents', [])
        parents.append(global_args)
        kwargs['parents'] = parents
        subparser = kwargs.pop("subparser", top_level_subparsers)
        return subparser.add_parser(*args, **kwargs)

    install = add_parser('install', help='install agent from wheel',
                         epilog='Optionally you may specify the --tag argument to tag the '
                                'agent during install without requiring a separate call to '
                                'the tag command. ')
    install.add_argument('wheel', help='path to agent wheel')
    install.add_argument('--tag', help='tag for the installed agent')
    install.add_argument('--vip-identity', help='VIP IDENTITY for the installed agent. '
                                                'Overrides any previously configured VIP IDENTITY.')
    if HAVE_RESTRICTED:
        install.add_argument('--verify', action='store_true',
                             dest='verify_agents',
                             help='verify agent integrity during install')
        install.add_argument('--no-verify', action='store_false',
                             dest='verify_agents',
                             help=argparse.SUPPRESS)
    install.set_defaults(func=install_agent, verify_agents=True)

    tag = add_parser('tag', parents=[filterable],
                     help='set, show, or remove agent tag')
    tag.add_argument('agent', help='UUID or name of agent')
    group = tag.add_mutually_exclusive_group()
    group.add_argument('tag', nargs='?', const=None, help='tag to give agent')
    group.add_argument('-r', '--remove', action='store_true',
                       help='remove tag')
    tag.set_defaults(func=tag_agent, tag=None, remove=False)

    remove = add_parser('remove', parents=[filterable],
                        help='remove agent')
    remove.add_argument('pattern', nargs='+', help='UUID or name of agent')
    remove.add_argument('-f', '--force', action='store_true',
                        help='force removal of multiple agents')
    remove.set_defaults(func=remove_agent, force=False)

    list_ = add_parser('list', parents=[filterable],
                       help='list installed agent')
    list_.add_argument('pattern', nargs='*',
                       help='UUID or name of agent')
    list_.add_argument('-n', dest='min_uuid_len', type=int, metavar='N',
                       help='show at least N characters of UUID (0 to show all)')
    list_.set_defaults(func=list_agents, min_uuid_len=1)

    status = add_parser('status', parents=[filterable],
                        help='show status of agents')
    status.add_argument('pattern', nargs='*',
                        help='UUID or name of agent')
    status.add_argument('-n', dest='min_uuid_len', type=int, metavar='N',
                        help='show at least N characters of UUID (0 to show all)')
    status.set_defaults(func=status_agents, min_uuid_len=1)

    health = add_parser('health', parents=[filterable],
                        help='show agent health as JSON')
    health.add_argument('pattern', nargs=1, help='UUID or name of agent')
    health.set_defaults(func=agent_health, min_uuid_len=1)

    clear = add_parser('clear', help='clear status of defunct agents')
    clear.add_argument('-a', '--all', dest='clear_all', action='store_true',
                       help='clear the status of all agents')
    clear.set_defaults(func=clear_status, clear_all=False)

    enable = add_parser('enable', parents=[filterable],
                        help='enable agent to start automatically')
    enable.add_argument('pattern', nargs='+', help='UUID or name of agent')
    enable.add_argument('-p', '--priority', type=priority,
                        help='2-digit priority from 00 to 99')
    enable.set_defaults(func=enable_agent, priority='50')

    disable = add_parser('disable', parents=[filterable],
                         help='prevent agent from start automatically')
    disable.add_argument('pattern', nargs='+', help='UUID or name of agent')
    disable.set_defaults(func=disable_agent)

    start = add_parser('start', parents=[filterable],
                       help='start installed agent')
    start.add_argument('pattern', nargs='+', help='UUID or name of agent')
    if HAVE_RESTRICTED:
        start.add_argument('--verify', action='store_true',
                           dest='verify_agents',
                           help='verify agent integrity during start')
        start.add_argument('--no-verify', action='store_false',
                           dest='verify_agents',
                           help=argparse.SUPPRESS)
    start.set_defaults(func=start_agent)

    stop = add_parser('stop', parents=[filterable],
                      help='stop agent')
    stop.add_argument('pattern', nargs='+', help='UUID or name of agent')
    stop.set_defaults(func=stop_agent)

    restart = add_parser('restart', parents=[filterable],
                         help='restart agent')
    restart.add_argument('pattern', nargs='+', help='UUID or name of agent')
    restart.set_defaults(func=restart_agent)

    run = add_parser('run',
                     help='start any agent by path')
    run.add_argument('directory', nargs='+', help='path to agent directory')
    if HAVE_RESTRICTED:
        run.add_argument('--verify', action='store_true',
                         dest='verify_agents',
                         help='verify agent integrity during run')
        run.add_argument('--no-verify', action='store_false',
                         dest='verify_agents',
                         help=argparse.SUPPRESS)
    run.set_defaults(func=run_agent)

    upgrade = add_parser('upgrade', help='upgrade agent from wheel',
                         epilog='Optionally you may specify the --tag argument to tag the '
                                'agent during upgrade without requiring a separate call to '
                                'the tag command. ')
    upgrade.add_argument('vip_identity', metavar='vip-identity',
                         help='VIP IDENTITY of agent to upgrade')
    upgrade.add_argument('wheel', help='path to new agent wheel')
    upgrade.add_argument('--tag', help='tag for the upgraded agent')
    if HAVE_RESTRICTED:
        upgrade.add_argument('--verify', action='store_true',
                             dest='verify_agents',
                             help='verify agent integrity during upgrade')
        upgrade.add_argument('--no-verify', action='store_false',
                             dest='verify_agents',
                             help=argparse.SUPPRESS)
    upgrade.set_defaults(func=upgrade_agent, verify_agents=True)

    auth_cmds = add_parser("auth",
                           help="manage authorization entries and encryption keys")

    auth_subparsers = auth_cmds.add_subparsers(title='subcommands',
                                               metavar='', dest='store_commands')

    auth_add = add_parser('add',
                          help='add new authentication record',
                          subparser=auth_subparsers)
    auth_add.add_argument('--domain', default=None)
    auth_add.add_argument('--address', default=None)
    auth_add.add_argument('--mechanism', default=None)
    auth_add.add_argument('--credentials', default=None)
    auth_add.add_argument('--user_id', default=None)
    auth_add.add_argument('--groups', default=None,
                          help='delimit multiple entries with comma')
    auth_add.add_argument('--roles', default=None,
                          help='delimit multiple entries with comma')
    auth_add.add_argument('--capabilities', default=None,
                          help='delimit multiple entries with comma')
    auth_add.add_argument('--comments', default=None)
    auth_add.add_argument('--disabled', action='store_true')
    auth_add.add_argument('--add-known-host', action='store_true',
                          help='adds entry in known host')
    auth_add.set_defaults(func=add_auth)

    auth_add_group = add_parser('add-group',
                                subparser=auth_subparsers,
                                help='associate a group name with a set of roles')
    auth_add_group.add_argument('group', metavar='GROUP', help='name of group')
    auth_add_group.add_argument('roles', metavar='ROLE',
                                nargs='*', help='roles to associate with the group')
    auth_add_group.set_defaults(func=add_group)

    auth_add_known_host = add_parser('add-known-host',
                                     subparser=auth_subparsers,
                                     help='add server public key to known-hosts file')
    auth_add_known_host.add_argument('--host', required=True,
                                     help='hostname or IP address with optional port')
    auth_add_known_host.add_argument('--serverkey', required=True)
    auth_add_known_host.set_defaults(func=add_server_key)

    auth_add_role = add_parser('add-role',
                               subparser=auth_subparsers,
                               help='associate a role name with a set of capabilities')
    auth_add_role.add_argument('role', metavar='ROLE', help='name of role')
    auth_add_role.add_argument('capabilities', metavar='CAPABILITY',
                               nargs='*', help='capabilities to associate with the role')
    auth_add_role.set_defaults(func=add_role)

    auth_keypair = add_parser('keypair', subparser=auth_subparsers,
                              help='generate CurveMQ keys for encrypting VIP connections')
    auth_keypair.set_defaults(func=gen_keypair)

    auth_list = add_parser('list', help='list authentication records',
                           subparser=auth_subparsers)
    auth_list.set_defaults(func=list_auth)

    auth_list_groups = add_parser('list-groups',
                                  subparser=auth_subparsers,
                                  help='show list of group names and their sets of roles')
    auth_list_groups.set_defaults(func=list_groups)

    auth_list_known_host = add_parser('list-known-hosts',
                                      subparser=auth_subparsers,
                                      help='list entries from known-hosts file')
    auth_list_known_host.set_defaults(func=list_known_hosts)

    auth_list_roles = add_parser('list-roles',
                                 subparser=auth_subparsers,
                                 help='show list of role names and their sets of capabilities')
    auth_list_roles.set_defaults(func=list_roles)

    auth_publickey = add_parser('publickey', parents=[filterable],
                                subparser=auth_subparsers, help='show public key for each agent')
    auth_publickey.add_argument('pattern', nargs='*',
                                help='UUID or name of agent')
    auth_publickey.add_argument('-n', dest='min_uuid_len', type=int, metavar='N',
                                help='show at least N characters of UUID (0 to show all)')
    auth_publickey.set_defaults(func=get_agent_publickey, min_uuid_len=1)

    auth_remove = add_parser('remove', subparser=auth_subparsers,
                             help='removes one or more authentication records by indices')
    auth_remove.add_argument('indices', nargs='+', type=int,
                             help='index or indices of record(s) to remove')
    auth_remove.set_defaults(func=remove_auth)

    auth_remove_group = add_parser('remove-group',
                                   subparser=auth_subparsers,
                                   help='disassociate a group name from a set of roles')
    auth_remove_group.add_argument('group', help='name of group')
    auth_remove_group.set_defaults(func=remove_group)

    auth_remove_known_host = add_parser('remove-known-host',
                                        subparser=auth_subparsers,
                                        help='remove entry from known-hosts file')
    auth_remove_known_host.add_argument('host', metavar='HOST',
                                        help='hostname or IP address with optional port')
    auth_remove_known_host.set_defaults(func=remove_known_host)

    auth_remove_role = add_parser('remove-role',
                                  subparser=auth_subparsers,
                                  help='disassociate a role name from a set of capabilities')
    auth_remove_role.add_argument('role', help='name of role')
    auth_remove_role.set_defaults(func=remove_role)

    auth_serverkey = add_parser('serverkey', subparser=auth_subparsers,
                                help="show the serverkey for the instance")
    auth_serverkey.set_defaults(func=show_serverkey)

    auth_update = add_parser('update', subparser=auth_subparsers,
                             help='updates one authentication record by index')
    auth_update.add_argument('index', type=int,
                             help='index of record to update')
    auth_update.set_defaults(func=update_auth)

    auth_update_group = add_parser('update-group',
                                   subparser=auth_subparsers,
                                   help='update group to include (or remove) given roles')
    auth_update_group.add_argument('group', metavar='GROUP', help='name of group')
    auth_update_group.add_argument('roles', nargs='*',
                                   metavar='ROLE',
                                   help='roles to append to (or remove from) the group')
    auth_update_group.add_argument('--remove', action='store_true',
                                   help='remove (rather than append) given roles')
    auth_update_group.set_defaults(func=update_group)

    auth_update_role = add_parser('update-role',
                                  subparser=auth_subparsers,
                                  help='update role to include (or remove) given capabilities')
    auth_update_role.add_argument('role', metavar='ROLE', help='name of role')
    auth_update_role.add_argument('capabilities', nargs='*',
                                  metavar='CAPABILITY',
                                  help='capabilities to append to (or remove from) the role')
    auth_update_role.add_argument('--remove', action='store_true',
                                  help='remove (rather than append) given capabilities')
    auth_update_role.set_defaults(func=update_role)

    config_store = add_parser("config",
                              help="manage the platform configuration store")

    config_store_subparsers = config_store.add_subparsers(title='subcommands', metavar='',
                                                          dest='store_commands')

    config_store_store = add_parser("store",
                                    help="store a configuration",
                                    subparser=config_store_subparsers)

    config_store_store.add_argument('identity',
                                    help='VIP IDENTITY of the store')
    config_store_store.add_argument('name',
                                    help='name used to reference the configuration by in the store')
    config_store_store.add_argument('infile', nargs='?', type=argparse.FileType('r'), default=sys.stdin,
                                    help='file containing the contents of the configuration')
    config_store_store.add_argument('--raw', const="raw", dest="config_type", action="store_const",
                                    help='interpret the input file as raw data')
    config_store_store.add_argument('--json', const="json", dest="config_type", action="store_const",
                                    help='interpret the input file as json')
    config_store_store.add_argument('--csv', const="csv", dest="config_type", action="store_const",
                                    help='interpret the input file as csv')

    config_store_store.set_defaults(func=add_config_to_store,
                                    config_type="json")

    config_store_edit = add_parser("edit",
                                   help="edit a configuration. (nano by default, respects EDITOR env variable)",
                                   subparser=config_store_subparsers)

    config_store_edit.add_argument('identity',
                                   help='VIP IDENTITY of the store')
    config_store_edit.add_argument('name',
                                   help='name used to reference the configuration by in the store')
    config_store_edit.add_argument('--editor', dest="editor",
                                   help='Set the editor to use to change the file. Defaults to nano if EDITOR is not set',
                                   default=os.getenv("EDITOR", "nano"))
    config_store_edit.add_argument('--raw', const="raw", dest="config_type", action="store_const",
                                   help='Interpret the configuration as raw data. If the file already exists this is ignored.')
    config_store_edit.add_argument('--json', const="json", dest="config_type", action="store_const",
                                   help='Interpret the configuration as json. If the file already exists this is ignored.')
    config_store_edit.add_argument('--csv', const="csv", dest="config_type", action="store_const",
                                   help='Interpret the configuration as csv. If the file already exists this is ignored.')
    config_store_edit.add_argument('--new', dest="new_config", action="store_true",
                                   help='Ignore any existing configuration and creates new empty file.'
                                        ' Configuration is not written if left empty. Type defaults to JSON.')

    config_store_edit.set_defaults(func=edit_config,
                                   config_type="json")

    config_store_delete = add_parser("delete",
                                     help="delete a configuration",
                                     subparser=config_store_subparsers)
    config_store_delete.add_argument('identity',
                                     help='VIP IDENTITY of the store')
    config_store_delete.add_argument('name', nargs='?',
                                     help='name used to reference the configuration by in the store')
    config_store_delete.add_argument('--all', dest="delete_store", action="store_true",
                                     help='delete all configurations in the store')

    config_store_delete.set_defaults(func=delete_config_from_store)

    config_store_list = add_parser("list",
                                   help="list stores or configurations in a store",
                                   subparser=config_store_subparsers)

    config_store_list.add_argument('identity', nargs='?',
                                   help='VIP IDENTITY of the store to list')

    config_store_list.set_defaults(func=list_store)

    config_store_get = add_parser("get",
                                  help="get the contents of a configuration",
                                  subparser=config_store_subparsers)

    config_store_get.add_argument('identity',
                                  help='VIP IDENTITY of the store')
    config_store_get.add_argument('name',
                                  help='name used to reference the configuration by in the store')
    config_store_get.add_argument('--raw', action="store_true",
                                  help='get the configuration as raw data')
    config_store_get.set_defaults(func=get_config)

    shutdown = add_parser('shutdown',
                          help='stop all agents')
    shutdown.add_argument('--platform', action='store_true',
                          help='also stop the platform process')
    shutdown.set_defaults(func=shutdown_agents, platform=False)

    send = add_parser('send',
                      help='send agent and start on a remote platform')
    send.add_argument('wheel', nargs='+', help='agent package to send')
    send.set_defaults(func=send_agent)

    stats = add_parser('stats',
                       help='manage router message statistics tracking')
    op = stats.add_argument(
        'op', choices=['status', 'enable', 'disable', 'dump', 'pprint'],
        nargs='?')
    stats.set_defaults(func=do_stats, op='status')

    # ==============================================================================
    global message_bus, rmq_mgmt

    if message_bus == 'rmq':
        rmq_mgmt = RabbitMQMgmt()
        # Add commands
        rabbitmq_cmds = add_parser("rabbitmq", help="manage rabbitmq")
        rabbitmq_subparsers = rabbitmq_cmds.add_subparsers(title='subcommands',
                                                           metavar='',
                                                           dest='store_commands')
        rabbitmq_add_vhost = add_parser('add-vhost', help='add a new virtual host',
                                        subparser=rabbitmq_subparsers)
        rabbitmq_add_vhost.add_argument('vhost', help='Virtual host')
        rabbitmq_add_vhost.set_defaults(func=add_vhost)

        rabbitmq_add_user = add_parser('add-user',
                                       help='Add a new user. User will have admin privileges i.e,'
                                            'configure, read and write',
                                       subparser=rabbitmq_subparsers)
        rabbitmq_add_user.add_argument('user', help='user id')
        rabbitmq_add_user.add_argument('pwd', help='password')
        rabbitmq_add_user.set_defaults(func=add_user)

        rabbitmq_add_exchange = add_parser('add-exchange',
                                           help='add a new exchange',
                                           subparser=rabbitmq_subparsers)
        rabbitmq_add_exchange.add_argument('name', help='Name of the exchange')
        rabbitmq_add_exchange.add_argument('type', help='Type of the exchange - fanout/direct/topic')
        rabbitmq_add_exchange.set_defaults(func=add_exchange)

        rabbitmq_add_queue = add_parser('add-queue',
                                        help='add a new queue',
                                        subparser=rabbitmq_subparsers)
        rabbitmq_add_queue.add_argument('name', help='Name of the queue')
        rabbitmq_add_queue.set_defaults(func=add_queue)
        # =======================================================================
        # List commands
        rabbitmq_list_vhosts = add_parser('list-vhosts', help='List virtual hosts',
                                          subparser=rabbitmq_subparsers)
        rabbitmq_list_vhosts.set_defaults(func=list_vhosts)

        rabbitmq_list_users = add_parser('list-users', help='List users',
                                         subparser=rabbitmq_subparsers)
        rabbitmq_list_users.set_defaults(func=list_users)

        rabbitmq_list_user_properties = add_parser('list-user-properties', help='List users',
                                                   subparser=rabbitmq_subparsers)
        rabbitmq_list_user_properties.add_argument('user', help='RabbitMQ user id')
        rabbitmq_list_user_properties.set_defaults(func=list_user_properties)

        rabbitmq_list_exchanges = add_parser('list-exchanges', help='List exhanges',
                                             subparser=rabbitmq_subparsers)
        rabbitmq_list_exchanges.set_defaults(func=list_exchanges)

        rabbitmq_list_exchanges_props = add_parser('list-exchange-properties', help='list exchanges with properties',
                                                   subparser=rabbitmq_subparsers)
        rabbitmq_list_exchanges_props.set_defaults(func=list_exchanges_with_properties)

        rabbitmq_list_queues = add_parser('list-queues', help='list all queues',
                                          subparser=rabbitmq_subparsers)
        rabbitmq_list_queues.set_defaults(func=list_queues)
        rabbitmq_list_queues_props = add_parser('list-queue-properties', help='list queues with properties',
                                                subparser=rabbitmq_subparsers)
        rabbitmq_list_queues_props.set_defaults(func=list_queues_with_properties)

        rabbitmq_list_bindings = add_parser('list-bindings', help='list all bindings with exchange',
                                            subparser=rabbitmq_subparsers)
        rabbitmq_list_bindings.add_argument('exchange', help='Source exchange')
        rabbitmq_list_bindings.set_defaults(func=list_bindings)

        rabbitmq_list_fed_parameters = add_parser('list-federation-parameters', help='list all federation parameters',
                                                  subparser=rabbitmq_subparsers)
        rabbitmq_list_fed_parameters.set_defaults(func=list_fed_parameters)

        rabbitmq_list_shovel_parameters = add_parser('list-shovel-parameters', help='list all shovel parameters',
                                                     subparser=rabbitmq_subparsers)
        rabbitmq_list_shovel_parameters.set_defaults(func=list_shovel_parameters)

        rabbitmq_list_policies = add_parser('list-policies', help='list all policies',
                                            subparser=rabbitmq_subparsers)
        rabbitmq_list_policies.set_defaults(func=list_policies)
        # ==========================================================================================
        # Remove commands
        rabbitmq_remove_vhosts = add_parser('remove-vhosts', help='Remove virtual host/s',
                                            subparser=rabbitmq_subparsers)
        rabbitmq_remove_vhosts.add_argument('vhost', nargs='+', help='Virtual host')
        rabbitmq_remove_vhosts.set_defaults(func=remove_vhosts)

        rabbitmq_remove_users = add_parser('remove-users', help='Remove virtual user/s',
                                           subparser=rabbitmq_subparsers)
        rabbitmq_remove_users.add_argument('user', nargs='+', help='Virtual host')
        rabbitmq_remove_users.set_defaults(func=remove_users)

        rabbitmq_remove_exchanges = add_parser('remove-exchanges', help='Remove exchange/s',
                                               subparser=rabbitmq_subparsers)
        rabbitmq_remove_exchanges.add_argument('exchanges', nargs='+', help='Remove exchanges/s')
        rabbitmq_remove_exchanges.set_defaults(func=remove_exchanges)

        rabbitmq_remove_queues = add_parser('remove-queues', help='Remove queue/s',
                                            subparser=rabbitmq_subparsers)
        rabbitmq_remove_queues.add_argument('queues', nargs='+', help='Queue')
        rabbitmq_remove_queues.set_defaults(func=remove_queues)

        rabbitmq_remove_fed_parameters = add_parser('remove-federation-parameters',
                                                    help='Remove federation parameter',
                                                    subparser=rabbitmq_subparsers)
        rabbitmq_remove_fed_parameters.add_argument('parameters', nargs='+', help='parameter name/s')
        rabbitmq_remove_fed_parameters.set_defaults(func=remove_fed_parameters)

        rabbitmq_remove_shovel_parameters = add_parser('remove-shovel-parameters',
                                                       help='Remove shovel parameter',
                                                       subparser=rabbitmq_subparsers)
        rabbitmq_remove_shovel_parameters.add_argument('parameters', nargs='+', help='parameter name/s')
        rabbitmq_remove_shovel_parameters.set_defaults(func=remove_shovel_parameters)

        rabbitmq_remove_policies = add_parser('remove-policies', help='Remove policy',
                                              subparser=rabbitmq_subparsers)
        rabbitmq_remove_policies.add_argument('policies', nargs='+', help='policy name/s')
        rabbitmq_remove_policies.set_defaults(func=remove_policies)
    # ===============================================================================================
    if HAVE_RESTRICTED:
        cgroup = add_parser('create-cgroups',
                            help='setup VOLTTRON control group for restricted execution')
        cgroup.add_argument('-u', '--user', metavar='USER',
                            help='owning user name or ID')
        cgroup.add_argument('-g', '--group', metavar='GROUP',
                            help='owning group name or ID')
        cgroup.set_defaults(func=create_cgroups, user=None, group=None)

    # Parse and expand options
    args = argv[1:]

    # TODO: for auth some of the commands will work when volttron is down and
    # some will error (example vctl auth serverkey). Do check inside auth
    # function
    # Below vctl commands can work even when volttron is not up. For others
    # volttron need to be up.
    if args[0] not in ('list', 'tag', 'auth', 'rabbitmq'):
        # check pid file
        pid_file = os.path.join(volttron_home, 'VOLTTRON_PID')
        if not (os.path.exists(pid_file) and check_process(pid_file)):
                _stderr.write("VOLTTRON is not running. This command "
                              "requires VOLTTRON platform to be running\n")
                return 10

    conf = os.path.join(volttron_home, 'config')
    if os.path.exists(conf) and 'SKIP_VOLTTRON_CONFIG' not in os.environ:
        args = ['--config', conf] + args
    opts = parser.parse_args(args)

    if opts.log:
        opts.log = config.expandall(opts.log)
    if opts.log_config:
        opts.log_config = config.expandall(opts.log_config)
    opts.vip_address = config.expandall(opts.vip_address)
    if getattr(opts, 'show_config', False):
        for name, value in sorted(vars(opts).iteritems()):
            print(name, repr(value))
        return

    # Configure logging
    level = max(1, opts.verboseness)
    if opts.log is None:
        log_to_file(sys.stderr, level)
    elif opts.log == '-':
        log_to_file(sys.stdout, level)
    elif opts.log:
        log_to_file(
            opts.log, level,
            handler_class=logging.handlers.WatchedFileHandler)
    else:
        log_to_file(None, 100, handler_class=lambda x: logging.NullHandler())
    if opts.log_config:
        logging.config.fileConfig(opts.log_config)

    opts.aip = aipmod.AIPplatform(opts)
    opts.aip.setup()
    opts.connection = ControlConnection(opts.vip_address,
                                        **get_keys(opts))

    try:
        with gevent.Timeout(opts.timeout):
            return opts.func(opts)
    except gevent.Timeout:
        _stderr.write('{}: operation timed out\n'.format(opts.command))
        return 75
    except RemoteError as exc:
        print_tb = exc.print_tb
        error = exc.message
    except Exception as exc:
        print_tb = traceback.print_exc
        error = str(exc)
    else:
        return 0
    if opts.debug:
        print_tb()
    _stderr.write('{}: error: {}\n'.format(opts.command, error))
    return 20


def check_process(pid_file):
    running = False
    with open(pid_file, 'r') as pf:
        pid = int(pf.read().strip())
        running = psutil.pid_exists(pid)
    return running


def _main():
    try:
        sys.exit(main())
    except KeyboardInterrupt:
        sys.exit(1)


if __name__ == '__main__':
    _main()<|MERGE_RESOLUTION|>--- conflicted
+++ resolved
@@ -76,15 +76,12 @@
 from volttron.platform.vip.socket import Message
 from volttron.utils.prompt import prompt_response, y, n, y_or_n
 from .vip.agent.errors import VIPError
-<<<<<<< HEAD
+from .auth import AuthEntry, AuthFile, AuthException
+from .keystore import KeyStore, KnownHostsStore
+from volttron.platform.scheduling import periodic
 from volttron.utils.rmq_mgmt import RabbitMQMgmt
 from requests.packages.urllib3.connection import (ConnectionError,
                                                   NewConnectionError)
-=======
-from .auth import AuthEntry, AuthFile, AuthException
-from .keystore import KeyStore, KnownHostsStore
-from volttron.platform.scheduling import periodic
->>>>>>> 98996bc4
 
 try:
     import volttron.restricted
@@ -789,7 +786,7 @@
         _stderr.write(json.dumps(
             opts.connection.server.vip.rpc.call(agent.vip_identity, 'health.get_status_json').get(timeout=4),
             indent=4) + '\n'
-                      )
+        )
     except VIPError:
         print("Agent {} is not running on the Volttron platform.".format(agent.uuid))
 
@@ -871,7 +868,6 @@
 
 def shutdown_agents(opts):
     opts.connection.call('shutdown')
-    _log.debug("Calling stop_platform")
     if opts.platform:
         opts.connection.notify('stop_platform')
 
@@ -2032,11 +2028,7 @@
 
     global_args.set_defaults(
         vip_address=get_address(),
-<<<<<<< HEAD
-        timeout=30
-=======
-        timeout=60,
->>>>>>> 98996bc4
+        timeout=60
     )
 
     filterable = config.ArgumentParser(add_help=False)
