--- conflicted
+++ resolved
@@ -192,13 +192,8 @@
 def _is_agent_installed(tag):
     installed_list_process = Popen(['vctl','list'], env=os.environ, stdout=subprocess.PIPE, stderr=subprocess.PIPE)
     installed_list = installed_list_process.communicate()
-<<<<<<< HEAD
-    installed = "".join(installed_list)
-    if tag in installed:
-=======
     installed = b"".join(installed_list)
     if tag.encode('utf-8') in installed:
->>>>>>> a482c118
         return True
     else:
         return False
@@ -322,10 +317,7 @@
         setup_rabbitmq_volttron('single', verbose, prompt=True, instance_name=None)
     _load_config()
 
-<<<<<<< HEAD
-
-=======
->>>>>>> a482c118
+
 def do_message_bus():
     global config_opts
     bus_type = None
