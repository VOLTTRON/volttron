--- conflicted
+++ resolved
@@ -794,14 +794,10 @@
     ks_control_conn = KeyStore(KeyStore.get_agent_keystore_path(CONTROL_CONNECTION))
     entry = AuthEntry(credentials=encode_key(decode_key(ks_control_conn.public)),
                       user_id=CONTROL_CONNECTION,
-<<<<<<< HEAD
                       identity=CONTROL_CONNECTION,
                       capabilities=[{'edit_config_store': {'identity': '/.*/'}},
-                                    'modify_rpc_method_allowance'],
-=======
-                      capabilities=[{'edit_config_store': {'identity': '/.*/'}},
-                                    "allow_auth_modifications"],
->>>>>>> 82933066
+                                     'modify_rpc_method_allowance',
+                                     'allow_auth_modifications'],
                       comments='Automatically added by platform on start')
     AuthFile().add(entry, overwrite=True)
 
@@ -1046,20 +1042,16 @@
 
         entry = AuthEntry(credentials=services[0].core.publickey,
                           user_id=CONTROL,
-<<<<<<< HEAD
                           identity=CONTROL,
                           capabilities=[{'edit_config_store': {'identity': '/.*/'}},
-                                        'modify_rpc_method_allowance'],
+                                        'modify_rpc_method_allowance',
+                                        'allow_auth_modifications'],
                           comments='Automatically added by platform on start')
         AuthFile().add(entry, overwrite=True)
 
         entry = AuthEntry(credentials=services[1].core.publickey,
                           user_id=KEY_DISCOVERY,
                           identity=KEY_DISCOVERY,
-=======
-                          capabilities=[{'edit_config_store': {'identity': '/.*/'}},
-                                        "allow_auth_modifications"],
->>>>>>> 82933066
                           comments='Automatically added by platform on start')
         AuthFile().add(entry, overwrite=True)
 
