# -*- coding: utf-8 -*- {{{
# vim: set fenc=utf-8 ft=python sw=4 ts=4 sts=4 et:

# Copyright (c) 2015, Battelle Memorial Institute
# All rights reserved.
#
# Redistribution and use in source and binary forms, with or without
# modification, are permitted provided that the following conditions
# are met:
#
# 1. Redistributions of source code must retain the above copyright
#    notice, this list of conditions and the following disclaimer.
# 2. Redistributions in binary form must reproduce the above copyright
#    notice, this list of conditions and the following disclaimer in
#    the documentation and/or other materials provided with the
#    distribution.
#
# THIS SOFTWARE IS PROVIDED BY THE COPYRIGHT HOLDERS AND CONTRIBUTORS
# "AS IS" AND ANY EXPRESS OR IMPLIED WARRANTIES, INCLUDING, BUT NOT
# LIMITED TO, THE IMPLIED WARRANTIES OF MERCHANTABILITY AND FITNESS FOR
# A PARTICULAR PURPOSE ARE DISCLAIMED. IN NO EVENT SHALL THE COPYRIGHT
# OWNER OR CONTRIBUTORS BE LIABLE FOR ANY DIRECT, INDIRECT, INCIDENTAL,
# SPECIAL, EXEMPLARY, OR CONSEQUENTIAL DAMAGES (INCLUDING, BUT NOT
# LIMITED TO, PROCUREMENT OF SUBSTITUTE GOODS OR SERVICES; LOSS OF USE,
# DATA, OR PROFITS; OR BUSINESS INTERRUPTION) HOWEVER CAUSED AND ON ANY
# THEORY OF LIABILITY, WHETHER IN CONTRACT, STRICT LIABILITY, OR TORT
# (INCLUDING NEGLIGENCE OR OTHERWISE) ARISING IN ANY WAY OUT OF THE USE
# OF THIS SOFTWARE, EVEN IF ADVISED OF THE POSSIBILITY OF SUCH DAMAGE.
#
# The views and conclusions contained in the software and documentation
# are those of the authors and should not be interpreted as representing
# official policies, either expressed or implied, of the FreeBSD
# Project.
#
# This material was prepared as an account of work sponsored by an
# agency of the United States Government.  Neither the United States
# Government nor the United States Department of Energy, nor Battelle,
# nor any of their employees, nor any jurisdiction or organization that
# has cooperated in the development of these materials, makes any
# warranty, express or implied, or assumes any legal liability or
# responsibility for the accuracy, completeness, or usefulness or any
# information, apparatus, product, software, or process disclosed, or
# represents that its use would not infringe privately owned rights.
#
# Reference herein to any specific commercial product, process, or
# service by trade name, trademark, manufacturer, or otherwise does not
# necessarily constitute or imply its endorsement, recommendation, or
# favoring by the United States Government or any agency thereof, or
# Battelle Memorial Institute. The views and opinions of authors
# expressed herein do not necessarily state or reflect those of the
# United States Government or any agency thereof.
#
# PACIFIC NORTHWEST NATIONAL LABORATORY
# operated by BATTELLE for the UNITED STATES DEPARTMENT OF ENERGY
# under Contract DE-AC05-76RL01830
#}}}

'''Advanced argument parser.

Fully compatible with argparse, and can be used as a drop-in
replacement, with the added ability add options from configuration files
and environment variables. The default order of precedense is
command-line > environment > config file > defaults.  The only change
which can be made to this order is to instruct the configuration file
action to add options inline rather than at the beginning, causing
configuration options to be parsed after environment variables and in
the order encountered.
'''

import argparse as _argparse
import os as _os
import re as _re
import shlex as _shlex
import sys as _sys
from gevent import subprocess
from gevent.subprocess import Popen
from . import get_home

class TrackingString(str):
    '''String subclass that allows attaching source information.'''
    def __new__(cls, *args, **kwargs):
        source = kwargs.pop('source', None)
        obj = str.__new__(cls, *args, **kwargs)
        obj.source = source
        return obj


class AddConstAction(_argparse.Action):
    '''Add a constant value to the option.'''
    def __init__(self, option_strings, dest, const=1, type=int,
                 default=None, required=False, help=None):
        super(AddConstAction, self).__init__(
                option_strings=option_strings, dest=dest, nargs=0, type=type,
                const=const, default=default, required=required, help=help)

    def __call__(self, parser, namespace, values, option_string=None):
        value = getattr(namespace, self.dest, None) or 0
        setattr(namespace, self.dest, value + self.const)


class ListAction(_argparse.Action):
    '''Action to store space or comma separated lists.'''
    def split(self, value):
        buf = []
        esc = False
        for c in value:
            if esc:
                buf.append(c)
                esc = False
            elif c == '\\':
                esc = True
            elif c.isspace() or c == ',':
                if buf:
                    yield ''.join(buf)
                    del buf[:]
            else:
                buf.append(c)
        if buf:
            yield ''.join(buf)

    def __call__(self, parser, namespace, value, option_string=None):
        if value and value[:1] in '!-+':
            values = set(getattr(namespace, self.dest, []))
            list_values = set(self.split(value[1:]))
            if value[:1] == '+':
                values |= list_values
            else:
                values -= list_values
        elif not value:
            values = None
        else:
            values = set(self.split(value))
        setattr(namespace, self.dest, list(values))


class ConfigFileAction(_argparse.Action):
    '''Read a configuration file and add it to the arguments to be parsed.

    The file should contain one "long option" per line, with or without
    the leading option characters (usually --), and otherwise entered as
    on the command-line with shell-style quoting. Lines beginning with
    a hash (#) or semicolon (;) and empty lines are ignored. Hashes (#)
    may also be used to comment option lines, excluding everything from
    the comment character to the end of the line. Key-value options may
    be separated by =, : or whitespace.

    By default, INI-style section markers are ignored. If, however, a
    program wants only to use settings in certain sections, it may pass
    a list of sections to allow. All other sections will be ignored.
    Section names are case-sensitive. The special None section will
    include global values which appear in the file before and section is
    declared.

    Options which set their config flag to False will not be allowed in
    configuration files. A default value can be set on the parser with
    the allow_in_config option.

    If ignore_unknown is True, lines containing an unknown option key
    will be ignored. Otherwise, an error will be issued (default
    behavior).  Options read from the configuration file will normally
    be added before those for environment variables and other
    command-line arguments and in the order encountered to maintain the
    normal order of precedence.  If inline is True, the configuration
    options will be inserted in place of the configuration option and
    will be processed after environment variables.
    '''

    def __init__(self, option_strings, dest,
                 required=False, help=None, metavar=None, **kwargs):
        ignore_unknown = kwargs.pop('ignore_unknown', None)
        inline = kwargs.pop('inline', False)
        sections = kwargs.pop('sections', None)
        super(ConfigFileAction, self).__init__(
            option_strings=option_strings, dest=_argparse.SUPPRESS,
                required=required, help=help, metavar=metavar)
        self.ignore_unknown = ignore_unknown
        self.inline = inline
        self.sections = sections
        self.preprocess = True

    def __call__(self, parser, namespace, path, option_string=None, seen_files=None):
        # Get default for including argument in config.
        allow_in_config = getattr(parser, 'allow_in_config', True)
        if seen_files is None:
            seen_files = set()
        arg_strings = []
        try:
            with open(path) as file:
                stat = _os.fstat(file.fileno())
                file_id = stat.st_dev, stat.st_ino
                # Detect config file loops
                if file_id in seen_files:
                    # XXX: Should a warning be issued?
                    return [], []
                seen_files.add(file_id)
                for section, key, args, lineno in self.itersettings(parser, file):
                    if self.sections is not None and section not in self.sections:
                        continue
                    source = ('config', (path, lineno, key))
                    opt = TrackingString((key if key.startswith('--')
                                         else ('--' + key)), source=source)
                    try:
                        action = parser._option_string_actions[opt]
                    except KeyError:
                        if self.ignore_unknown:
                            continue
                        parser.error('{} (line {}): unknown option: {}'.format(
                                path, lineno, key))
                    if not getattr(action, 'config', allow_in_config):
                        parser.error('{} (line {}): option not allowed: {}'.format(
                                path, lineno, key))
                    if isinstance(action, ConfigFileAction):
                        if args is None or len(args) != 1:
                            parser.error(
                                '{} (line {}): option expects one argument: {}'.format(
                                    path, lineno, key))
                        for arg_list in self(
                                parser, namespace, args[0], opt, seen_files=seen_files):
                            arg_strings.extend(arg_list)
                    else:
                        if action.nargs == 0 and args:
                            if len(args) > 1:
                                parser.error('{} (line {}): option expects no '
                                             'more than one argument: {}'.format(
                                                path, lineno, key))
                            opt = parser.get_switch(action, args[0], opt)
                            arg_strings.append(TrackingString(opt, source=source))
                        else:
                            arg_strings.append(opt)
                            if args:
                                arg_strings.extend(args)
        except IOError as e:
            parser.error('{}: {}'.format(path, e))
        return ([], arg_strings) if self.inline else (arg_strings, [])

    def itersettings(self, parser, conffile):
        section_re = _re.compile(r'^\s*\[\s*((?:\\.|[^\]])*?)\s*\](.*)$')
        comment_re = _re.compile(r'^\s*(?:[#;].*)?$')
        setting_re = _re.compile(r'^(\S+?)(?:(?:\s*[:=]\s*|\s+)(.*))?$')
        section = None
        for lineno, line in enumerate(conffile):
            if not line:
                break
            line = line.strip()
            if not line or comment_re.match(line):
                continue
            match = section_re.match(line)
            if match:
                section, rest = match.groups()
                if not comment_re.match(rest):
                    err = 'invalid syntax after section: {!r}'.format(rest)
                    parser.error('{}: {} (line {})'.format(conffile.name, err, lineno))
                # Remove backslash escapes
                section = _re.sub(r'\\(.)', r'\1', section)
                continue
            key, value = setting_re.match(line).groups()
            if value is not None:
                try:
                    value = _shlex.split(value, True, True)
                except ValueError as e:
                    parser.error('{}: {} (line {})'.format(conffile.name, e, lineno))
            yield section, key, value, lineno


def CaseInsensitiveConfigFileAction(ConfigFileAction):
    def itersettings(self, parser, conffile):
        itersettings = super(CaseInsensitiveConfigFileAction, self).itersettings
        for section, key, value, lineno in itersettings(parser, conffile):
            if section is not None:
                section = section.lower()
            yield section, key, value, lineno


# Revert _SubParsersAction due to Python revision 1a3143752db2
# (https://hg.python.org/cpython/rev/1a3143752db2) which introduced
# a backward-incompatible bug and broke parsing of global options.
# See Python issue #9351 (https://bugs.python.org/issue9351) for the bug
# report which spurred the change and issue 24251
# (https://bugs.python.org/issue24251) for the issue reporting the
# unintended side effect. Then override its registration below.

class SubParsersAction(_argparse._SubParsersAction):
    def __call__(self, parser, namespace, values, option_string=None):
        parser_name = values[0]
        arg_strings = values[1:]

        # set the parser name if requested
        if self.dest is not _argparse.SUPPRESS:
            setattr(namespace, self.dest, parser_name)

        # select the parser
        try:
            parser = self._name_parser_map[parser_name]
        except KeyError:
            tup = parser_name, ', '.join(self._name_parser_map)
            msg = _('unknown parser %r (choices: %s)') % tup
            raise ArgumentError(self, msg)

        # parse all the remaining options into the namespace
        # store any unrecognized options on the object, so that the top
        # level parser can decide what to do with them
        namespace, arg_strings = parser.parse_known_args(arg_strings, namespace)

        if arg_strings:
            vars(namespace).setdefault(_argparse._UNRECOGNIZED_ARGS_ATTR, [])
            getattr(namespace, _argparse._UNRECOGNIZED_ARGS_ATTR).extend(arg_strings)


def env_var_formatter(formatter_class=_argparse.HelpFormatter):
    '''Decorator to automatically add env_var documentation to help.'''
    class EnvHelpFormatter(formatter_class):
        def _get_help_string(self, action):
            # pylint: disable=super-on-old-class
            help = super(EnvHelpFormatter, self)._get_help_string(action)
            if '%(env_var)' not in help:
                env_var = getattr(action, 'env_var', None)
                if env_var is not None:
                    help += ' (env var: %(env_var)s)'
            return help
    return EnvHelpFormatter


class ArgumentParser(_argparse.ArgumentParser):
    _false_re = _re.compile(r'^\s*(f(?:alse)?|n(?:o)?|0)?\s*$', _re.I)

    def __init__(self, *args, **kwargs):
        allow_in_config = kwargs.pop('allow_in_config', True)
        super(ArgumentParser, self).__init__(*args, **kwargs)
        self.allow_in_config = allow_in_config
        self.register('action', 'add_const', AddConstAction)
        self.register('action', 'store_list', ListAction)
        self.register('action', 'parse_config', ConfigFileAction)
        self.register('action', 'parsers', SubParsersAction)

    def _parse_known_args(self, arg_strings, namespace):
        # replace arg strings that are file references
        if self.fromfile_prefix_chars is not None:
            arg_strings = self._read_args_from_files(arg_strings)
        arg_strings = self._preprocess_args(arg_strings, namespace)
        return super(ArgumentParser, self)._parse_known_args(arg_strings, namespace)

    def _preprocess_args(self, arg_strings, namespace):
        '''Pre-process arguments.

        May be overridden to change the order options are applied.
        '''
        config_args, cli_args = self._parse_early_args(arg_strings, namespace)
        env_args = self._parse_environment(namespace)
        return config_args + env_args + cli_args

    def _parse_early_args(self, arg_strings, namespace):
        '''Pre-parse args to expand preprocessed options.

        This may include reading options from configuration files.
        '''
        config_args = []
        cli_args = []
        if not arg_strings:
            return config_args, cli_args
        if self._subparsers is not None:
            subcommands = {name for action in self._subparsers._group_actions
                           if hasattr(action, '_name_parser_map')
                           for name in action._name_parser_map}
        else:
            subcommands = set()
        args_enumerator = enumerate(arg_strings)
        args_iterator = (arg for i, arg in args_enumerator)
        def _take(n):
            if n > 0:
                for arg in args_iterator:
                    yield arg
                    n -= 1
                    if not n:
                        break
        take = lambda n: list(_take(n))
        for i, arg_string in args_enumerator:
            if arg_string == '--' or arg_string in subcommands:
                # All remaining arguments are considered positional
                cli_args.append(arg_string)
                break
            option_tuple = self._parse_optional(arg_string)
            if option_tuple is None or option_tuple[0] is None:
                # This argument is positional; skip further processing
                cli_args.append(arg_string)
                continue
            # Some kind of option was encountered, so deal with it
            action, option_string, explicit_arg = option_tuple
            if explicit_arg is not None:
                args = [explicit_arg]
            elif action.nargs in [_argparse.REMAINDER, _argparse.PARSER]:
                args = list(args_iterator)
            elif action.nargs is None:
                args = take(1)
            elif isinstance(action.nargs, int):
                args = take(action.nargs)
            else:
                # Consume arguments until another option is found
                args = take(1) if action.nargs is _argparse.ONE_OR_MORE else []
                n = 0
                for n, arg in enumerate(arg_strings[i+1:]):
                    if arg == '--' or arg in subcommands:
                        break
                    option_tuple = self._parse_optional(arg)
                    if option_tuple is not None and option_tuple[0] is not None:
                        break
                args.extend(take(n))
            args_tuple = self.preprocess_option(
                    action, namespace, args, option_string)
            if args_tuple is not None:
                extra_config, extra_cli = args_tuple
                config_args.extend(extra_config)
                cli_args.extend(extra_cli)
            elif explicit_arg is None:
                cli_args.append(arg_string)
                cli_args.extend(args)
            else:
                cli_args.append(arg_string)
        cli_args.extend(args_iterator)
        return config_args, cli_args

    def _parse_environment(self, namespace):
        '''Create arguments for actions with associated environment vars.'''
        arg_strings = []
        for action in self._actions:
            # Ignore positionals
            if not action.option_strings:
                continue
            try:
                value = _os.environ[action.env_var]
            except (AttributeError, KeyError):
                continue
            for opt in action.option_strings:
                if opt.startswith('--'):
                    break
            source = ('environment', action.env_var)
            if action.nargs == 0:
                opt = TrackingString(self.get_switch(action, value, opt),
                                    source=source)
                arg_strings.append(opt)
            else:
                opt = TrackingString(opt, source=source)
                arg_strings.extend([opt, value])
        return arg_strings

    def preprocess_option(self, action, namespace, arg_strings, option_string):
        '''Pre-process an action.

        If an action has a preprocess attribute which evaluates to True,
        then execute the action now. This type of action is expected to
        return None if it is to remain in the argument list unchanged.
        Otherwise, it should return two lists: the first will be
        appended to the configuration arguments and the second will
        replace the processed arguments.
        '''
        if not getattr(action, 'preprocess', False):
            return
        values = self._get_values(action, arg_strings)
        if action.nargs in [None, _argparse.OPTIONAL] and len(arg_strings) != 1:
            return
        return action(self, namespace, values, option_string)

    def get_switch(self, action, value, option_string):
        '''Convert argument-less options when they have an argument.

        Useful for allowing options in a configuration file and
        environment variables to be set or unset based on an argument
        which looks like a boolean. To be invert-able, the action must
        set its inverse attribute to an option that will invert the
        meaning.
        '''
        if self._false_re.match(value) is None:
            return option_string
        inverse = getattr(action, 'inverse', None)
        if not inverse:
            self.error('option cannot be inverted: {}'.format(option_string))
        return inverse

    def add_help_argument(self, *args, **kwargs):
        if not args:
            prefix_chars = self.prefix_chars
            default_prefix = '-' if '-' in prefix_chars else prefix_chars[0]
            args = [default_prefix + 'h', default_prefix*2 + 'help']
        kwargs.setdefault('action', 'help')
        kwargs.setdefault('default', _argparse.SUPPRESS)
        kwargs.setdefault('help', _argparse._('show this help message and exit'))
        self.add_argument(*args, **kwargs)

    def add_version_argument(self, *args, **kwargs):
        if not args:
            prefix_chars = self.prefix_chars
            default_prefix = '-' if '-' in prefix_chars else prefix_chars[0]
            args = [default_prefix*2 + 'version']
        kwargs.setdefault('action', 'version')
        kwargs.setdefault('default', _argparse.SUPPRESS)
        kwargs.setdefault('help',
                          _argparse._("show program's version number and exit"))
        self.add_argument(*args, **kwargs)


class TrackingArgumentParser(ArgumentParser):
    '''Wrap up calls to actions to pre- and post-handlers.

    This class is useful as a base class for debugging parsers.
    '''
    def _parse_known_args(self, arg_strings, namespace):
        self._setup_tracking()
        return super(TrackingArgumentParser, self)._parse_known_args(arg_strings, namespace)

    def _setup_tracking(self):
        def __call__(action, parser, namespace, values, option_string=None, **kwargs):
            source = getattr(option_string, 'source',
                             ('command-line', option_string))
            self.pre_action(action, parser, namespace, values, option_string, source)
            result = super(action.__class__, action).__call__(
                    parser, namespace, values, option_string, **kwargs)
            self.post_action(action, parser, namespace, values, option_string, source)
            return result
        for action in self._actions:
            cls = action.__class__
            if getattr(cls, '_trackable', False):
                continue
            action.__class__ = type(cls.__name__, (cls,),
                                    {'__call__': __call__, '_trackable': True})

    def pre_action(self, action, parser, namespace, values, option_string, source):
        pass

    def post_action(self, action, parser, namespace, values, option_string, source):
        pass


class DebugArgumentParser(TrackingArgumentParser):
    '''Write options to stderr as they are added to the namespace.

    This includes the source of the change. It does not include defaults.
    '''
    def post_action(self, action, parser, namespace, values, option_string, source):
        if action.dest is _argparse.SUPPRESS:
            return
        value = getattr(namespace, action.dest, None)
        _sys.stderr.write('{} {} {!r} {!r}\n'.format(
                          option_string, action.dest, source, value))


def _patch_argparse():
    '''Patch argparse to include additional attributes on options.'''
    argparse_add_argument = _argparse._ActionsContainer.add_argument
    def add_argument(*args, **kwargs):
        config = kwargs.pop('config', True)
        env_var = kwargs.pop('env_var', None)
        inverse = kwargs.pop('inverse', None)
        action = argparse_add_argument(*args, **kwargs)
        action.config = config
        action.env_var = env_var
        action.inverse = inverse
        return action
    _argparse._ActionsContainer.add_argument = add_argument
_patch_argparse()


def expandall(string):
    return _os.path.expanduser(_os.path.expandvars(string))

def prompt_response(inputs):
    """ Prompt the user for answers.

    The inputs argument is a list or tuple with the following elements:
    [0] - The prompt to the user
    [1] - (Optional) A valid selection of responses
    [2] - (Optional) Default value if the user just types enter.
    """
    while True:
        resp = raw_input(inputs[0])
        if resp == '' and len(inputs) == 3:
            return inputs[2]
        # No validation or tthe response was in the list of values.
        if len(inputs) == 1 or resp in inputs[1]:
            return resp
        else:
            print('Invalid response proper responses are: ')
            print(inputs[1])

def _install_vc(autostart):
    print('Installing volttron central...')
    from tempfile import NamedTemporaryFile
    import hashlib
    import json

    cmd = ['volttron-ctl', 'remove', '--tag', 'vc', '--force']
    process = Popen(cmd, env=_os.environ)
    process.wait()
<<<<<<< HEAD
    
=======

>>>>>>> 66fbd5d4
    admin_pass = hashlib.sha512('admin').hexdigest()
    cfg_file = NamedTemporaryFile()
    cfg = {
        "identity": "volttron.central",
        "server" : {
            "host": "127.0.0.1",
            "port": 8070,
            "debug": False
        },
        "users" : {
            "admin" : {
                "password" : admin_pass,
                "groups" : [
                    "admin"
                ]
            }
        }
    }
    cfg_file = NamedTemporaryFile()
    with open(cfg_file.name, 'w') as cf:
        cf.write(json.dumps(cfg))

    cmd = ['scripts/core/pack_install.sh',
            'services/core/VolttronCentral',
            cfg_file.name,
            'vc']
    process = Popen(cmd, env=_os.environ)

    process.wait()
    if autostart:
        cmd = ['volttron-ctl',
                'enable',
                '--tag',
                'vc']
        process = Popen(cmd, env=_os.environ)
        process.wait()

def _install_platform(is_vc):
    print('Installing platform...')
    cfg_file = 'services/core/Platform/config'
    if is_vc:
        cfg_file = 'services/core/Platform/vc.platform.config'
    cmd = ['volttron-ctl', 'remove', '--tag', 'platform', '--force']
    process = Popen(cmd, env=_os.environ)
    process.wait()

    cmd = ['scripts/core/pack_install.sh',
            'services/core/Platform',
            cfg_file,
            'platform']
    process = Popen(cmd, env=_os.environ)
    process.wait()

    cmd = ['volttron-ctl',
            'enable',
            '--tag',
            'platform']
    process = Popen(cmd, env=_os.environ)
    process.wait()

def _enable_discovery(address_port):
    """ Enable discovery will autostart when the volttron instance starts.

    Puts the port and binding ip address that should be bound to in the root
    directory of VOLTTRON_HOME.
    """
    discovery_file = _os.path.join(_os.environ['VOLTTRON_HOME'], 'DISCOVERY')
    with open(discovery_file, 'w') as df:
        df.write(address_port)

def _start_platform():
    cmd = ['volttron', '--developer-mode']

    pid = Popen(cmd, env=_os.environ, stdout=subprocess.PIPE,
        stderr=subprocess.PIPE)
    print('Configuring instance...')
    return pid

def _shutdown_platform():
    print('Shutting down platform...')
    cmd = ['volttron-ctl', 'shutdown', '--platform']

    pid = Popen(cmd, env=_os.environ)

def _make_configuration(external_uri, volttron_central=None):
    print('Building cofiguration file.')
    import ConfigParser as configparser # python3 has configparser rather than
                                        # this name.
    config = configparser.ConfigParser()
    config.add_section('volttron')
    config.set('volttron', 'vip-address', external_uri)
    if volttron_central:
        config.set('volttron', 'volttron-central', volttron_central)
    cfgfile = _os.path.join(get_home(), 'config')
    with open(cfgfile, 'w') as cf:
        config.write(cf)

<<<<<<< HEAD
def _resolvable(uri_and_port):
    import requests
    discovery_uri = "http://"+uri_and_port+"/discovery/"
    req = requests.request('GET', discovery_uri)
=======
def _resolvable(uri, port):
    import requests
    try:
        uri_and_port="{}:{}".format(uri, port)
        discovery_uri = "http://"+uri_and_port+"/discovery/"
        req = requests.request('GET', discovery_uri)
    except:
        return False
>>>>>>> 66fbd5d4
    return True

def _main():
    """ Routine for configuring an insalled volttron instance.

    The function interactively sets up the instance for working with volttron
    central and the discovery service.
    """
    volttron_home = _os.path.normpath(expandall(
            _os.environ.get('VOLTTRON_HOME', '~/.volttron')))
    _os.environ['VOLTTRON_HOME'] = volttron_home
    if not _os.path.exists(volttron_home):
        _os.makedirs(volttron_home, 0o755)

    y_or_n = ('Y', 'N', 'y', 'n')
    y = ('Y', 'y')
    t = ('Is this instance discoverable (Y/N)? [N] ', y_or_n, 'N')
    is_discoverable = prompt_response(t)

    if is_discoverable in ('Y', 'y'):
        t = ('What is the external ip address for this instance? ',)
        external_ip = prompt_response(t)
        t = ('What is the vip port this instance? [22916] ',)
        vip_port = prompt_response(t)
        if not vip_port:
            vip_port = 22916
        t = ('What is the port for discovery? [8080] ',)
        external_port = prompt_response(t)
        if not external_port:
            external_port = 8080
        t = ('Is this instance a volttron central (Y/N)? [N] ', y_or_n, 'N')
        is_vc = prompt_response(t)
        vc_autostart = 'Y'
        if is_vc in y:
            t = ('Should volttron central autostart(Y/N)? [Y] ', y_or_n, 'Y')
            vc_autostart = prompt_response(t)
        else:
<<<<<<< HEAD
            t = ('Address and port of volttron central? ',)
            vc_ipaddress = prompt_response(t)
            while not _resolvable(vc_ipaddress):
                print("Couldn't resolve {}".format(vc_ipaddress))
                vc_ipaddress = prompt_response(t)
=======
            t = ('Address of volttron central? ',)
            vc_ipaddress = prompt_response(t)
            should_resolve = True
            first = True
            t = ('Port of volttron central? ',)
            vc_port = prompt_response(t)
            while not _resolvable(vc_ipaddress, vc_port) and should_resolve:
                print("Couldn't resolve {}:{}".format(vc_ipaddress, vc_port))
                t2 = ('Should volttron central be resolvable now? [Y] ', y_or_n, 'Y')
                if first:
                    should_resolve = prompt_response(t2) in ('y', 'Y')
                    first = False

                if should_resolve:
                    t = ('Address of volttron central? ',)
                    vc_ipaddress = prompt_response(t)
                    t = ('Port of volttron central? ',)
                    vc_port = prompt_response(t)
>>>>>>> 66fbd5d4
        try:
            external_uri = "tcp://{}:{}".format(external_ip, vip_port)
            _make_configuration(external_uri, vc_ipaddress)
        except: # Should only happen if this is a vc instance.
            _make_configuration(external_uri)

        _start_platform()
        _install_platform(is_vc in y)
        _enable_discovery(r'{}:{}'.format(external_ip, external_port))
        if is_vc in y:
            _install_vc(vc_autostart in y)
        _shutdown_platform()
        print('Finished configuration\n')<|MERGE_RESOLUTION|>--- conflicted
+++ resolved
@@ -271,7 +271,7 @@
             yield section, key, value, lineno
 
 
-# Revert _SubParsersAction due to Python revision 1a3143752db2
+# Revert _SubParsersAction due to Python revision 1a3143752db2 
 # (https://hg.python.org/cpython/rev/1a3143752db2) which introduced
 # a backward-incompatible bug and broke parsing of global options.
 # See Python issue #9351 (https://bugs.python.org/issue9351) for the bug
@@ -589,11 +589,7 @@
     cmd = ['volttron-ctl', 'remove', '--tag', 'vc', '--force']
     process = Popen(cmd, env=_os.environ)
     process.wait()
-<<<<<<< HEAD
-    
-=======
-
->>>>>>> 66fbd5d4
+
     admin_pass = hashlib.sha512('admin').hexdigest()
     cfg_file = NamedTemporaryFile()
     cfg = {
@@ -691,12 +687,6 @@
     with open(cfgfile, 'w') as cf:
         config.write(cf)
 
-<<<<<<< HEAD
-def _resolvable(uri_and_port):
-    import requests
-    discovery_uri = "http://"+uri_and_port+"/discovery/"
-    req = requests.request('GET', discovery_uri)
-=======
 def _resolvable(uri, port):
     import requests
     try:
@@ -705,7 +695,6 @@
         req = requests.request('GET', discovery_uri)
     except:
         return False
->>>>>>> 66fbd5d4
     return True
 
 def _main():
@@ -743,13 +732,6 @@
             t = ('Should volttron central autostart(Y/N)? [Y] ', y_or_n, 'Y')
             vc_autostart = prompt_response(t)
         else:
-<<<<<<< HEAD
-            t = ('Address and port of volttron central? ',)
-            vc_ipaddress = prompt_response(t)
-            while not _resolvable(vc_ipaddress):
-                print("Couldn't resolve {}".format(vc_ipaddress))
-                vc_ipaddress = prompt_response(t)
-=======
             t = ('Address of volttron central? ',)
             vc_ipaddress = prompt_response(t)
             should_resolve = True
@@ -768,7 +750,6 @@
                     vc_ipaddress = prompt_response(t)
                     t = ('Port of volttron central? ',)
                     vc_port = prompt_response(t)
->>>>>>> 66fbd5d4
         try:
             external_uri = "tcp://{}:{}".format(external_ip, vip_port)
             _make_configuration(external_uri, vc_ipaddress)
