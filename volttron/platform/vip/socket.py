# -*- coding: utf-8 -*- {{{
# vim: set fenc=utf-8 ft=python sw=4 ts=4 sts=4 et:

# Copyright (c) 2013, Battelle Memorial Institute
# All rights reserved.
#
# Redistribution and use in source and binary forms, with or without
# modification, are permitted provided that the following conditions
# are met:
#
# 1. Redistributions of source code must retain the above copyright
#    notice, this list of conditions and the following disclaimer.
# 2. Redistributions in binary form must reproduce the above copyright
#    notice, this list of conditions and the following disclaimer in
#    the documentation and/or other materials provided with the
#    distribution.
#
# THIS SOFTWARE IS PROVIDED BY THE COPYRIGHT HOLDERS AND CONTRIBUTORS
# "AS IS" AND ANY EXPRESS OR IMPLIED WARRANTIES, INCLUDING, BUT NOT
# LIMITED TO, THE IMPLIED WARRANTIES OF MERCHANTABILITY AND FITNESS FOR
# A PARTICULAR PURPOSE ARE DISCLAIMED. IN NO EVENT SHALL THE COPYRIGHT
# OWNER OR CONTRIBUTORS BE LIABLE FOR ANY DIRECT, INDIRECT, INCIDENTAL,
# SPECIAL, EXEMPLARY, OR CONSEQUENTIAL DAMAGES (INCLUDING, BUT NOT
# LIMITED TO, PROCUREMENT OF SUBSTITUTE GOODS OR SERVICES; LOSS OF USE,
# DATA, OR PROFITS; OR BUSINESS INTERRUPTION) HOWEVER CAUSED AND ON ANY
# THEORY OF LIABILITY, WHETHER IN CONTRACT, STRICT LIABILITY, OR TORT
# (INCLUDING NEGLIGENCE OR OTHERWISE) ARISING IN ANY WAY OUT OF THE USE
# OF THIS SOFTWARE, EVEN IF ADVISED OF THE POSSIBILITY OF SUCH DAMAGE.
#
# The views and conclusions contained in the software and documentation
# are those of the authors and should not be interpreted as representing
# official policies, either expressed or implied, of the FreeBSD
# Project.
#
# This material was prepared as an account of work sponsored by an
# agency of the United States Government.  Neither the United States
# Government nor the United States Department of Energy, nor Battelle,
# nor any of their employees, nor any jurisdiction or organization that
# has cooperated in the development of these materials, makes any
# warranty, express or implied, or assumes any legal liability or
# responsibility for the accuracy, completeness, or usefulness or any
# information, apparatus, product, software, or process disclosed, or
# represents that its use would not infringe privately owned rights.
#
# Reference herein to any specific commercial product, process, or
# service by trade name, trademark, manufacturer, or otherwise does not
# necessarily constitute or imply its endorsement, recommendation, or
# favoring by the United States Government or any agency thereof, or
# Battelle Memorial Institute. The views and opinions of authors
# expressed herein do not necessarily state or reflect those of the
# United States Government or any agency thereof.
#
# PACIFIC NORTHWEST NATIONAL LABORATORY
# operated by BATTELLE for the UNITED STATES DEPARTMENT OF ENERGY
# under Contract DE-AC05-76RL01830
#}}}

'''VIP - VOLTTRON™ Interconnect Protocol implementation

See https://github.com/VOLTTRON/volttron/wiki/VIP for protocol
specification.

This file contains an abstract _Socket class which should be extended to
provide missing features for different threading models. The standard
Socket class is defined in __init__.py. A gevent-friendly version is
defined in green.py.
'''


from __future__ import absolute_import

import base64
import binascii
from contextlib import contextmanager
import urllib
import urlparse
import uuid

from zmq import (SNDMORE, RCVMORE, NOBLOCK, POLLOUT, DEALER, ROUTER,
                 curve_keypair)
from zmq.error import Again
from zmq.utils import z85


__all__ = ['Address', 'ProtocolError', 'Message', 'nonblocking']


@contextmanager
def nonblocking(sock):
    local = sock._Socket__local
    flags = getattr(local, 'flags', 0)
    local.flags = NOBLOCK
    yield sock
    local.flags = flags


def encode_key(key):
    '''Base64-encode and return a key in a URL-safe manner.'''
    assert len(key) in (32, 40)
    if len(key) == 40:
        key = z85.decode(key)
    return base64.urlsafe_b64encode(key)[:-1]


def decode_key(key):
    '''Parse and return a Z85 encoded key from other encodings.'''
    length = len(key)
    if length == 40:
        return key
    elif length == 43:
        return z85.encode(base64.urlsafe_b64decode(key + '='))
    elif length == 44:
        return z85.encode(base64.urlsafe_b64decode(key))
    elif length == 54:
        return base64.urlsafe_b64decode(key + '==')
    elif length == 56:
        return base64.urlsafe_b64decode(key)
    elif length == 64:
        return z85.encode(binascii.unhexlify(key))
    elif length == 80:
        return binascii.unhexlify(key)
    raise ValueError('unknown key encoding')


class Address(object):
    '''Parse and hold a URL-style address.

    The URL given by address may contain optional query string
    parameters and a URL fragment which, if given, will be interpreted
    as the socket identity for the given address.

    Valid parameters:
        server:    Server authentication method; must be one of NULL,
                   PLAIN, or CURVE.
        domain:    ZAP domain for server authentication.
        serverkey: Encoded CURVE server public key.
        secretkey: Encoded CURVE secret key.
        publickey: Encoded CURVE public key.
        ipv6:      Boolean value indicating use of IPv6.
        username:  Username to use with PLAIN authentication.
        password:  Password to use with PLAIN authentication.
    '''

    _KEYS = ('domain', 'server', 'secretkey', 'publickey',
             'serverkey', 'ipv6', 'username', 'password')
    _MASK_KEYS = ('secretkey', 'password')

    def __init__(self, address, **defaults):
        for name in self._KEYS:
            setattr(self, name, None)
        for name, value in defaults.iteritems():
            setattr(self, name, value)
        url = urlparse.urlparse(address, 'tcp')
        self.base = '%s://%s%s' % url[:3]
        if url.fragment:
            self.identity = url.fragment
        elif address.endswith('#'):
            self.identity = ''
        else:
            self.identity = defaults.get('identity')
        if url.scheme not in ['tcp', 'ipc', 'inproc']:
            raise ValueError('unknown address scheme: %s' % url.scheme)
        for name, value in urlparse.parse_qsl(url.query, True):
            name = name.lower()
            if name in self._KEYS:
                if value and name.endswith('key'):
                    value = decode_key(value)
                elif name == 'server':
                    value = value.upper().strip()
                    if value not in ['NULL', 'PLAIN', 'CURVE']:
                        raise ValueError(
                            'bad value for server parameter: %r' % value)
                elif name == 'ipv6':
                    value = bool(re.sub(
                        r'\s*(0|false|no|off)\s*', r'', value, flags=re.I))
                setattr(self, name, value)

    @property
    def qs(self):
        params = ((name, getattr(self, name)) for name in self._KEYS)
        return urllib.urlencode(
            {name: ('XXXXX' if name in self._MASK_KEYS and value else value)
             for name, value in params if value is not None})

    def __str__(self):
        parts = [self.base]
        qs = self.qs
        if qs:
            parts.extend(['?', qs])
        if self.identity is not None:
            parts.extend(['#', urllib.quote(self.identity)])
        return ''.join(parts)

    def __repr__(self):
        return '%s.%s(%r)' % (
            self.__class__.__module__, self.__class__.__name__, str(self))

    def bind(self, sock, bind_fn=None):
        '''Extended zmq.Socket.bind() to include options in the address.'''
        if not self.domain:
            raise ValueError('Address domain must be set')
        sock.zap_domain = self.domain or ''
        if self.identity:
            sock.identity = self.identity
        elif not sock.identity:
            sock.identity = self.identity = bytes(uuid.uuid4())
        sock.ipv6 = self.ipv6 or False
        if self.server == 'CURVE':
            if not self.secretkey:
                raise ValueError('CURVE server used without secretkey')
            sock.curve_server = True
            sock.curve_secretkey = self.secretkey
        elif self.server == 'PLAIN':
            sock.plain_server = True
        else:
            sock.curve_server = False
            sock.plain_server = False
            if self.serverkey:
                sock.curve_serverkey = self.serverkey
                if not (self.publickey and self.secretkey):
                    self.publickey, self.secretkey = curve_keypair()
                sock.curve_secretkey = self.secretkey
                sock.curve_publickey = self.publickey
            elif self.username:
                sock.plain_username = self.username
                sock.plain_password = self.password or b''
        (bind_fn or sock.bind)(self.base)
        self.base = sock.last_endpoint

    def connect(self, sock, connect_fn=None):
        '''Extended zmq.Socket.connect() to include options in the address.'''
        if self.identity:
            sock.identity = self.identity
        elif not sock.identity:
            sock.identity = self.identity = bytes(uuid.uuid4())
        sock.ipv6 = self.ipv6 or False
        if self.serverkey:
            sock.curve_serverkey = self.serverkey
            if not (self.publickey and self.secretkey):
                self.publickey, self.secretkey = curve_keypair()
            sock.curve_secretkey = self.secretkey
            sock.curve_publickey = self.publickey
        elif self.username and self.password is not None:
            sock.plain_username = self.username
            sock.plain_password = self.password
        (connect_fn or sock.connect)(self.base)

    def reset(self, sock):
        sock.zap_domain = ''
        sock.ipv6 = False
        sock.curve_server = False
        sock.plain_server = False


class ProtocolError(Exception):
    '''Error raised for invalid use of Socket object.'''
    pass


class Message(object):
    '''Message object returned form Socket.recv_vip_object().'''
    def __init__(self, **kwargs):
        self.__dict__ = kwargs
    def __repr__(self):
        attrs = ', '.join('%r: %r' % (
            name, [bytes(x) for x in value]
            if isinstance(value, (list, tuple))
            else bytes(value)) for name, value in
                self.__dict__.iteritems())
        return '%s(**{%s})' % (self.__class__.__name__, attrs)


class _Socket(object):
    '''Subclass of zmq.Socket to implement VIP protocol.

    Sockets are of type DEALER by default. If a ROUTER socket is used,
    an intermediary address must be used either as the first element or
    using the via argument, depending on what the method supports.

    A state machine is implemented by the send() and recv() methods to
    ensure the proper number, type, and ordering of frames. Protocol
    violations will raise ProtocolError exceptions.
    '''

    def __new__(cls, context=None, socket_type=DEALER, shadow=None):
        '''Create and return a new Socket object.

        If context is None, use global instance from
        zmq.Context.instance().  socket_type defaults to DEALER, but
        ROUTER may also be used.
        '''
        # pylint: disable=arguments-differ
        if socket_type not in [DEALER, ROUTER]:
            raise ValueError('socket_type must be DEALER or ROUTER')
        if context is None:
            context = cls._context_class.instance()
        # There are multiple backends which handle shadow differently.
        # It is best to send it as a positional to avoid problems.
        base = super(_Socket, cls)
        if shadow is None:
            return base.__new__(cls, context, socket_type)
        return base.__new__(cls, context, socket_type, shadow)

    def __init__(self, context=None, socket_type=DEALER, shadow=None):
        '''Initialize the object and the send and receive state.'''
        if context is None:
            context = self._context_class.instance()
        # There are multiple backends which handle shadow differently.
        # It is best to send it as a positional to avoid problems.
        base = super(_Socket, self)
        if shadow is None:
            base.__init__(context, socket_type)
        else:
            base.__init__(context, socket_type, shadow)
        # Initialize send and receive states, which are mapped as:
        #    state:  -1    0   [  1  ]    2       3       4      5
        #    frame:  VIA  PEER [PROTO] USER_ID  MSG_ID  SUBSYS  ...
        state = -1 if self.type == ROUTER else 0
        object.__setattr__(self, '_send_state', state)
        object.__setattr__(self, '_recv_state', state)
        object.__setattr__(self, '_Socket__local', self._local_class())
        self.immediate = True
<<<<<<< HEAD
        # Enable TCP keepalive with idle time of 10 minutes and 10
        # retries spaced 60 seconds apart, for a total of ~20 minutes.
        self.tcp_keepalive = True
        self.tcp_keepalive_idle = 600
        self.tcp_keepalive_intvl = 60
        self.tcp_keepalive_cnt = 10
=======
        # Enable TCP keepalive with idle time of 3 minutes and 6
        # retries spaced 20 seconds apart, for a total of ~5 minutes.
        self.tcp_keepalive = True
        self.tcp_keepalive_idle = 180
        self.tcp_keepalive_intvl = 20
        self.tcp_keepalive_cnt = 6
>>>>>>> b8239847

    def reset_send(self):
        '''Clear send buffer and reset send state machine.

        This method should rarely need to be called and only if
        ProtocolError has been raised during a send operation. Any
        frames in the send buffer will be sent.
        '''
        state = -1 if self.type == ROUTER else 0
        if self._send_state != state:
            self._send_state = state
            super(_Socket, self).send('')

    @contextmanager
    def _sending(self, flags):
        flags |= getattr(self._Socket__local, 'flags', 0)
        yield flags

    def send(self, frame, flags=0, copy=True, track=False):
        '''Send a single frame while enforcing VIP protocol.

        Expects frames to be sent in the following order:

           PEER USER_ID MESSAGE_ID SUBSYSTEM [ARG]...

        If the socket is a ROUTER, an INTERMEDIARY must be sent before
        PEER. The VIP protocol signature, PROTO, is automatically sent
        between PEER and USER_ID. Zero or more ARG frames may be sent
        after SUBSYSTEM, which may not be empty. All frames up to
        SUBSYSTEM must be sent with the SNDMORE flag.
        '''
        with self._sending(flags) as flags:
            state = self._send_state
            if state == 4:
                # Verify that subsystem has some non-space content
                subsystem = bytes(frame)
                if not subsystem.strip():
                    raise ProtocolError('invalid subsystem: %s' % subsystem)
            if not flags & SNDMORE:
                # Must have SNDMORE flag until sending SUBSYSTEM frame.
                if state < 4:
                    raise ProtocolError(
                        'expecting at least %d more frames' % (4 - state - 1))
                # Reset the send state when the last frame is sent
                self._send_state = -1 if self.type == ROUTER else 0
            elif state < 5:
                if state == 1:
                    # Automatically send PROTO frame
                    super(_Socket, self).send(b'VIP1', flags=flags|SNDMORE)
                    state += 1
                self._send_state = state + 1
            try:
                super(_Socket, self).send(
                    frame, flags=flags, copy=copy, track=track)
            except Exception:
                self._send_state = state
                raise

    def send_multipart(self, msg_parts, flags=0, copy=True, track=False):
        with self._sending(flags) as flags:
            super(_Socket, self).send_multipart(
                msg_parts, flags=flags, copy=copy, track=track)

    def send_vip(self, peer, subsystem, args=None, msg_id=b'',
                 user=b'', via=None, flags=0, copy=True, track=False):
        '''Send an entire VIP message by individual parts.

        This method will raise a ProtocolError exception if the previous
        send was made with the SNDMORE flag or if other protocol
        constraints are violated. If SNDMORE flag is used, additional
        arguments may be sent. via is required for ROUTER sockets.
        '''
        with self._sending(flags) as flags:
            state = self._send_state
            if state > 0:
                raise ProtocolError('previous send operation is not complete')
            elif state == -1:
                if via is None:
                    raise ValueError("missing 'via' argument "
                                     "required by ROUTER sockets")
                self.send(via, flags=flags|SNDMORE, copy=copy, track=track)
            if msg_id is None:
                msg_id = b''
            if user is None:
                user = b''
            more = SNDMORE if args else 0
            self.send_multipart([peer, user, msg_id, subsystem],
                                flags=flags|more, copy=copy, track=track)
            if args:
                send = (self.send if isinstance(args, basestring)
                        else self.send_multipart)
                send(args, flags=flags, copy=copy, track=track)

    def send_vip_dict(self, dct, flags=0, copy=True, track=False):
        '''Send VIP message from a dictionary.'''
        msg_id = dct.pop('id', b'')
        self.send_vip(flags=flags, copy=copy, track=track, msg_id=msg_id, **dct)

    def send_vip_object(self, msg, flags=0, copy=True, track=False):
        '''Send VIP message from an object.'''
        dct = {
            'via': getattr(msg, 'via', None),
            'peer': msg.peer,
            'subsystem': msg.subsystem,
            'user': getattr(msg, 'user', b''),
            'msg_id': getattr(msg, 'id', b''),
            'args': getattr(msg, 'args', None),
        }
        self.send_vip(flags=flags, copy=copy, track=track, **dct)

    def recv(self, flags=0, copy=True, track=False):
        '''Receive and return a single frame while enforcing VIP protocol.

        Expects frames to be received in the following order:

           PEER USER_ID MESSAGE_ID SUBSYSTEM [ARG]...

        If the socket is a ROUTER, an INTERMEDIARY must be received
        before PEER. The VIP protocol signature, PROTO, is automatically
        received and validated between PEER and USER_ID. It is not
        returned as part of the result. Zero or more ARG frames may be
        received after SUBSYSTEM, which may not be empty. Until the last
        ARG frame is received, the RCVMORE option will be set.
        '''
        state = self._recv_state
        if state == 1:
            # Automatically receive and check PROTO frame
            proto = super(_Socket, self).recv(flags=flags)
            state += 1
            self._recv_state = state
            if proto != b'VIP1':
                raise ProtocolError('invalid protocol: {!r}{}'.format(
                    proto[:30], '...' if len(proto) > 30 else ''))
        result = super(_Socket, self).recv(flags=flags, copy=copy, track=track)
        if not self.getsockopt(RCVMORE):
            # Ensure SUBSYSTEM is received
            if state < 4:
                raise ProtocolError(
                    'expected at least {} more frames'.format(4 - state - 1))
            self._recv_state = -1 if self.type == ROUTER else 0
        elif state < 5:
            self._recv_state = state + 1
        return result

    def reset_recv(self):
        '''Clear recv buffer and reset recv state machine.

        This method should rarely need to be called and only if
        ProtocolError has been raised during a receive operation. Any
        frames in the recv buffer will be discarded.
        '''
        self._recv_state = -1 if self.type == ROUTER else 0
        while self.getsockopt(RCVMORE):
            super(_Socket, self).recv()

    def recv_vip(self, flags=0, copy=True, track=False):
        '''Receive a complete VIP message and return as a list.

        The list includes frames in the following order:

           PEER USER_ID MESSAGE_ID SUBSYSTEM [ARGS]

        If socket is a ROUTER, INTERMEDIARY will be inserted before PEER
        in the returned list. ARGS is always a possibly empty list.
        '''
        state = self._recv_state
        if state > 0:
            raise ProtocolError('previous recv operation is not complete')
        message = self.recv_multipart(flags=flags, copy=copy, track=track)
        idx = 4 - state
        result = message[:idx]
        result.append(message[idx:])
        return result

    def recv_vip_dict(self, flags=0, copy=True, track=False):
        '''Receive a complete VIP message and return in a dict.'''
        state = self._recv_state
        frames = self.recv_vip(flags=flags, copy=copy, track=track)
        via = frames.pop(0) if state == -1 else None
        dct = dict(zip(('peer', 'user', 'id', 'subsystem', 'args'), frames))
        if via is not None:
            dct['via'] = via
        return dct

    def recv_vip_object(self, flags=0, copy=True, track=False):
        '''Recieve a complete VIP message and return as an object.'''
        msg = Message()
        msg.__dict__ = self.recv_vip_dict(flags=flags, copy=copy, track=track)
        return msg

    def bind(self, addr):
        '''Extended zmq.Socket.bind() to include options in addr.'''
        if not isinstance(addr, Address):
            addr = Address(addr)
        addr.bind(self, super(_Socket, self).bind) 

    def connect(self, addr):
        '''Extended zmq.Socket.connect() to include options in addr.'''
        if not isinstance(addr, Address):
            addr = Address(addr)
        addr.connect(self, super(_Socket, self).connect)<|MERGE_RESOLUTION|>--- conflicted
+++ resolved
@@ -320,21 +320,12 @@
         object.__setattr__(self, '_recv_state', state)
         object.__setattr__(self, '_Socket__local', self._local_class())
         self.immediate = True
-<<<<<<< HEAD
-        # Enable TCP keepalive with idle time of 10 minutes and 10
-        # retries spaced 60 seconds apart, for a total of ~20 minutes.
-        self.tcp_keepalive = True
-        self.tcp_keepalive_idle = 600
-        self.tcp_keepalive_intvl = 60
-        self.tcp_keepalive_cnt = 10
-=======
         # Enable TCP keepalive with idle time of 3 minutes and 6
         # retries spaced 20 seconds apart, for a total of ~5 minutes.
         self.tcp_keepalive = True
         self.tcp_keepalive_idle = 180
         self.tcp_keepalive_intvl = 20
         self.tcp_keepalive_cnt = 6
->>>>>>> b8239847
 
     def reset_send(self):
         '''Clear send buffer and reset send state machine.
