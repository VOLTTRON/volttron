--- conflicted
+++ resolved
@@ -108,16 +108,12 @@
         if self._identity is None:
             raise ValueError("Agent's VIP identity is not set")
         else:
-<<<<<<< HEAD
-            param = RMQConnectionAPI().build_router_connection(self._identity, self._instance_name)
-=======
             if self.enable_auth:
                 param = RMQConnectionAPI().build_router_connection(self._identity, self._instance_name)
             else:
                 # if auth is disabled then connection to rmq router will not use ssl. All connection to rmq will be
                 # through rmq admin user and password
                 param = RMQConnectionAPI(ssl_auth=False).build_router_connection(self._identity, self._instance_name)
->>>>>>> f69e8767
         return param
 
     def start(self):
