# -*- coding: utf-8 -*- {{{
# vim: set fenc=utf-8 ft=python sw=4 ts=4 sts=4 et:

# Copyright (c) 2017, Battelle Memorial Institute
# All rights reserved.
#
# Redistribution and use in source and binary forms, with or without
# modification, are permitted provided that the following conditions
# are met:
#
# 1. Redistributions of source code must retain the above copyright
#    notice, this list of conditions and the following disclaimer.
# 2. Redistributions in binary form must reproduce the above copyright
#    notice, this list of conditions and the following disclaimer in
#    the documentation and/or other materials provided with the
#    distribution.
#
# THIS SOFTWARE IS PROVIDED BY THE COPYRIGHT HOLDERS AND CONTRIBUTORS
# "AS IS" AND ANY EXPRESS OR IMPLIED WARRANTIES, INCLUDING, BUT NOT
# LIMITED TO, THE IMPLIED WARRANTIES OF MERCHANTABILITY AND FITNESS FOR
# A PARTICULAR PURPOSE ARE DISCLAIMED. IN NO EVENT SHALL THE COPYRIGHT
# OWNER OR CONTRIBUTORS BE LIABLE FOR ANY DIRECT, INDIRECT, INCIDENTAL,
# SPECIAL, EXEMPLARY, OR CONSEQUENTIAL DAMAGES (INCLUDING, BUT NOT
# LIMITED TO, PROCUREMENT OF SUBSTITUTE GOODS OR SERVICES; LOSS OF USE,
# DATA, OR PROFITS; OR BUSINESS INTERRUPTION) HOWEVER CAUSED AND ON ANY
# THEORY OF LIABILITY, WHETHER IN CONTRACT, STRICT LIABILITY, OR TORT
# (INCLUDING NEGLIGENCE OR OTHERWISE) ARISING IN ANY WAY OUT OF THE USE
# OF THIS SOFTWARE, EVEN IF ADVISED OF THE POSSIBILITY OF SUCH DAMAGE.
#
# The views and conclusions contained in the software and documentation
# are those of the authors and should not be interpreted as representing
# official policies, either expressed or implied, of the FreeBSD
# Project.
#
# This material was prepared as an account of work sponsored by an
# agency of the United States Government.  Neither the United States
# Government nor the United States Department of Energy, nor Battelle,
# nor any of their employees, nor any jurisdiction or organization that
# has cooperated in the development of these materials, makes any
# warranty, express or implied, or assumes any legal liability or
# responsibility for the accuracy, completeness, or usefulness or any
# information, apparatus, product, software, or process disclosed, or
# represents that its use would not infringe privately owned rights.
#
# Reference herein to any specific commercial product, process, or
# service by trade name, trademark, manufacturer, or otherwise does not
# necessarily constitute or imply its endorsement, recommendation, or
# favoring by the United States Government or any agency thereof, or
# Battelle Memorial Institute. The views and opinions of authors
# expressed herein do not necessarily state or reflect those of the
# United States Government or any agency thereof.
#
# PACIFIC NORTHWEST NATIONAL LABORATORY
# operated by BATTELLE for the UNITED STATES DEPARTMENT OF ENERGY
# under Contract DE-AC05-76RL01830
# }}}


from __future__ import absolute_import

import errno
import logging
import os
<<<<<<< HEAD
from queue import Queue

import pika
=======
from Queue import Queue
>>>>>>> ccf5729e

from volttron.platform import is_rabbitmq_available
from volttron.platform.agent import json as jsonapi
from volttron.utils.rmq_mgmt import RabbitMQMgmt
from .rmq_connection import RMQRouterConnection
from .router import BaseRouter
from .socket import Message, Address
from ..keystore import KeyStore
from ..main import __version__
<<<<<<< HEAD
from ...platform import jsonapi
from ...utils.rmq_mgmt import RabbitMQMgmt
=======

if is_rabbitmq_available():
    import pika
>>>>>>> ccf5729e

__all__ = ['RMQRouter']

_log = logging.getLogger(__name__)


class RMQRouter(BaseRouter):
    """
    Concrete VIP Router for RabbitMQ message bus. It handles router specific
    messages and unrouteable messages.
    """

    def __init__(self, address, local_address, instance_name,
                 addresses=(), identity='router', default_user_id=None,
                 volttron_central_address=None,
                 volttron_central_serverkey=None,
                 bind_web_address=None
                 ):
        """
        Initialize the object instance.
        :param instance_name: Name of VOLTTRON instance
        :param identity: Identity for router
        :param default_user_id: Default user id
        """
        self.default_user_id = default_user_id
        self._peers = set()
        self._peers_with_messagebus = dict()
        self.addresses = [Address(addr) for addr in set(addresses)]
        self.local_address = Address(local_address)
        self._address = address
        self._volttron_central_address = volttron_central_address
        self._volttron_central_serverkey = volttron_central_serverkey
        self._bind_web_address = bind_web_address
        self._instance_name = instance_name
        self._identity = identity
        self.rmq_mgmt = RabbitMQMgmt()
        self.event_queue = Queue()
        param = self._build_connection_parameters()
        self.connection = RMQRouterConnection(param,
                                              identity,
                                              instance_name,
                                              reconnect_delay=self.rmq_mgmt.rmq_config.reconnect_delay()
                                              )

    def _build_connection_parameters(self):

        if self._identity is None:
            raise ValueError("Agent's VIP identity is not set")
        else:
            param = self.rmq_mgmt.build_router_connection(self._identity,
                                                          self._instance_name)
        return param

    def start(self):
        """
        Register VIP message handler with connection object and create
        connection to RabbitMQ broker.
        :return:
        """
        self.connection.register(self.handle_system)
        self.setup()

    def stop(self, linger=1):
        """
        Close the connection to RabbitMQ broker.
        :param linger:
        :return:
        """
        self.connection.disconnect()

    def setup(self):
        """
        Called from start() method to set connection properties.
        :return:
        """
        # set properties for VIP queue
        flags = dict(durable=False, exclusive=True, auto_delete=True)
        self.connection.set_properties(flags)

    def run(self):
        """
        RabbitMQ router loop to keep the connection running.
        :return:
        """
        self.start()
        try:
            self.connection.loop()
        except KeyboardInterrupt:
            pass
        except (pika.exceptions.AMQPConnectionError,
                pika.exceptions.AMQPChannelError) as exc:
            _log.error("RabbitMQ Connection Error. {}".format(exc))
        finally:
            self.stop()

    def connection_open_callback(self):
        _log.debug("Received connection callback")

    def connection_close_callback(self):
        _log.debug("Received connection callback")

    def issue(self, topic, frames, extra=None):
        pass

    def _add_peer(self, peer, message_bus='rmq'):
        if peer == self._identity:
            return
        if peer in self._peers:
            return
        self._distribute(b'peerlist', b'add', peer, message_bus)
        self._peers.add(peer)
        self._peers_with_messagebus[peer] = message_bus

    def _drop_peer(self, peer, message_bus='rmq'):
        try:
            self._peers.remove(peer)
            del self._peers_with_messagebus[peer]
        except KeyError:
            return
        self._distribute(b'peerlist', b'drop', peer, message_bus)

    def route(self, message):
        '''Route one message and return.

        One message is read from the socket and processed. If the
        recipient is the router (empty recipient), the standard hello
        and ping subsystems are handled. Other subsystems are sent to
        handle_subsystem() for processing. Messages destined for other
        entities are routed appropriately.
        '''
        self.handle_system(message)

    def handle_system(self, message):
        """
        Handles messages intended for router. Standard hello, ping, peerlist subsystems
        are handled.
        :param props: properties associated with incoming message
        :param message: actual message
        :return:
        """
        # [SENDER, RECIPIENT, PROTOCOL, USER_ID, MSG_ID, SUBSYSTEM, ...]

        sender = message.peer  # source
        subsystem = message.subsystem
        self._add_peer(sender)
        if subsystem == b'hello':
            self.authenticate(sender)
            # send welcome message back
            message.args = [b'welcome', b'1.0', self._identity, sender]
        elif subsystem == b'ping':
            message.args = [b'pong']
        elif subsystem == b'peerlist':
            try:
                op = message.args[0]
            except IndexError:
                op = None
            except ValueError:
                op = None
            if op == b'list':
                del message.args[:]
                message.args = [b'listing']
                message.args.extend(self._peers)
            elif op == b'list_with_messagebus':
                _log.debug("Router peerlist request op: list_with_messagebus, {}, {}".format(sender, self._peers))
                del message.args[:]
                message.args = [b'listing_with_messagebus']
                message.args.append(jsonapi.dumps(self._peers_with_messagebus))
                _log.debug("Router peerlist request op: list_with_messagebus, {}, {}".format(sender, self._peers))
            elif op == b'add':
                peer = message.args[1]
                try:
                    message_bus = message.args[2]
                except IndexError:
                    message_bus = 'rmq'
                self._add_peer(peer=peer, message_bus=message_bus)
            elif op == b'drop':
                peer = message.args[1]
                try:
                    message_bus = message.args[2]
                except IndexError:
                    message_bus = 'rmq'
                self._drop_peer(peer=peer, message_bus=message_bus)
            else:
                error = (b'unknown' if op else b'missing') + b' operation'
                message.args.extend([b'error', error])
        elif subsystem == b'quit':
            if sender == b'control':
                self.stop()
                raise KeyboardInterrupt()
        elif subsystem == b'agentstop':
            _log.debug("ROUTER received agent stop {}".format(sender))
            try:
                drop = message.args[0]
                self._drop_peer(drop)
            except IndexError:
                pass
            except ValueError:
                pass
            return False
        elif subsystem == b'query':
            try:
                name = bytes(message.args[0])
            except IndexError:
                value = None
            except ValueError:
                value = None
            else:
                if name == b'addresses':
                    if self.addresses:
                        value = [addr.base for addr in self.addresses]
                    else:
                        value = [self.local_address.base]
                elif name == b'local_address':
                    value = self.local_address.base
                # Allow the agents to know the serverkey.
                elif name == b'serverkey':
                    keystore = KeyStore()
                    value = keystore.public
                elif name == b'volttron-central-address':
                    value = self._volttron_central_address
                elif name == b'volttron-central-serverkey':
                    value = self._volttron_central_serverkey
                elif name == b'instance-name':
                    value = self._instance_name
                elif name == b'bind-web-address':
                    value = self._bind_web_address
                elif name == b'platform-version':
                    value = __version__
                elif name == b'message-bus':
                    value = os.environ.get('MESSAGEBUS', 'zmq')
                else:
                    value = None
            message.args = [b'', jsonapi.dumps(value)]
            message.args.append(b'')
        elif subsystem == b'error':
            try:
                errnum = message.args[0]
                if errnum == errno.EHOSTUNREACH:
                    recipient = message.args[2]
                    self._drop_peer(recipient)
                return
            except IndexError:
                _log.error("ROUTER unable to parse error message {}".format(message.args))
        else:
            # Router does not know of the subsystem
            message.type = b'error'
            errnum = errno.EPROTONOSUPPORT
            errmsg = os.strerror(errnum).encode('ascii')  # str(errnum).encode('ascii')
            _log.debug("ROUTER proto unsupported {}, sender {}".format(subsystem, sender))
            message.args = [errnum, errmsg, b'', subsystem]

        # Send the message back to the sender
        self.connection.send_vip_object(message)

    def _distribute(self, *parts):
        message = Message(peer=None, subsystem=parts[0], args=parts[1:])
        for peer in self._peers:
            message.peer = peer
            if self._peers_with_messagebus[peer] == 'rmq':
                self.connection.send_vip_object(message)
            else:
                self.connection.send_vip_object_via_proxy(message)

    def _make_user_access_tokens(self, identity):
        tokens = dict()
        tokens["configure"] = tokens["read"] = tokens["write"] = [identity,
                                                                  identity + ".pubsub.*",
                                                                  identity + ".zmq.*"]
        tokens["read"].append("volttron")
        tokens["write"].append("volttron")

        return tokens

    def _check_user_access_token(self, actual, allowed):
        pending = actual[:]
        for tk in actual:
            if tk in allowed:
                pending.remove(tk)
        return pending

    def _make_topic_permission_tokens(self, identity):
        """
        Make tokens for read and write permission on topic (routing key) for an agent
        :param identity:
        :return:
        """
        tokens = dict()
        # Exclusive read access ( topic consumption ) to it's VIP routing key and any pubsub routing key
        tokens["read"] = ["{0}.{1}".format(self._instance_name, identity),
                          "__pubsub__.*"]
        # Write access to any VIP routing key and application specific topics within this instance
        tokens["write"] = ["{0}.*".format(self._instance_name),
                           "__pubsub__.{0}.*".format(self._instance_name)]
        if identity == "proxy_router":
            tokens["read"] = ".*"
            tokens["write"] = ".*"
        return tokens

    def _check_token(self, actual, allowed):
        """
        Check if actual permission string matches the allowed permission
        :param actual: actual permission
        :param allowed: allowed permission
        :return: returns missing permissions
        """
        pending = actual[:]
        for tk in actual:
            if tk in allowed:
                pending.remove(tk)
        return pending

    def authenticate(self, identity):
        """
        Check the permissions set for the agent
        1. Check the permissions for user
            - to access the "volttron" exchange
            - to access it's VIP queue and pubsub queues
        2. Check/Set the topic permissions for the user

        :param user: Agent identity
        :return:
        """
        user_error_msg = self._check_user_permissions(self._instance_name +
                                                      "." + identity)
        return user_error_msg

    def _check_user_permissions(self, identity):
        msg = None
        user_permission = self.rmq_mgmt.get_user_permissions(identity)
        # Check user access permissions for the agent
        allowed_tokens = self._make_user_access_tokens(identity)
        # _log.debug("Identity: {0}, User permissions: {1}".format(identity, user_permission))
        if user_permission:
            config_perms = user_permission.get("configure", "").split("|")
            read_perms = user_permission.get("read", "").split("|")
            write_perms = user_permission.get("write", "").split("|")
            config_chk = self._check_token(config_perms, allowed_tokens["configure"])
            read_chk = self._check_token(read_perms, allowed_tokens["read"])
            write_chk = self._check_token(write_perms, allowed_tokens["write"])
            if config_chk or read_chk or write_chk:
                msg = "Agent has invalid user permissions to "
                if config_chk: msg += "CONFIGURE: {} , ".format(config_chk)
                if read_chk: msg += "READ: {} ".format(read_chk)
                if write_chk: msg += "WRITE: {}".format(write_chk)
        else:
            # Setting default user access control
            common_access = "{identity}|{identity}.pubsub.*|{identity}.zmq.*".format(identity=identity)
            # Rabbit user for the agent should have access to limited resources (exchange, queues)
            config_access = common_access
            read_access = "volttron|{}".format(common_access)
            write_access = "volttron|{}".format(common_access)
            permissions = dict(configure=config_access, read=read_access, write=write_access)
            self.rmq_mgmt.set_user_permissions(permissions, identity)
        return msg<|MERGE_RESOLUTION|>--- conflicted
+++ resolved
@@ -61,30 +61,19 @@
 import errno
 import logging
 import os
-<<<<<<< HEAD
 from queue import Queue
 
-import pika
-=======
-from Queue import Queue
->>>>>>> ccf5729e
-
 from volttron.platform import is_rabbitmq_available
-from volttron.platform.agent import json as jsonapi
+from volttron.platform import jsonapi
 from volttron.utils.rmq_mgmt import RabbitMQMgmt
 from .rmq_connection import RMQRouterConnection
 from .router import BaseRouter
 from .socket import Message, Address
 from ..keystore import KeyStore
 from ..main import __version__
-<<<<<<< HEAD
-from ...platform import jsonapi
-from ...utils.rmq_mgmt import RabbitMQMgmt
-=======
 
 if is_rabbitmq_available():
     import pika
->>>>>>> ccf5729e
 
 __all__ = ['RMQRouter']
 
