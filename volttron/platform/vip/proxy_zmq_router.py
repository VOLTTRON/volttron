--- conflicted
+++ resolved
@@ -149,10 +149,7 @@
             args = json.loads(body)
             args = json.loads(args[0])
         except TypeError as e:
-<<<<<<< HEAD
-=======
             # TODO: to be fixed
->>>>>>> 5ec889f5
             _log.error("Invalid json format {}".format(e))
             return
         userid = props.headers.get('userid', b'')
