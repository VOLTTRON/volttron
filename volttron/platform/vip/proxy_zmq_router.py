--- conflicted
+++ resolved
@@ -156,11 +156,8 @@
         try:
             args = json.loads(body)
             try:
-<<<<<<< HEAD
-=======
                 # This is necessary because jsonrpc request/response is inside a list which the
                 # ZMQ agent subsystem does not like
->>>>>>> 9c6e37cb
                 args = json.loads(args[0])
             except ValueError as e:
                 if isinstance(args, list) and len(args) > 1:
@@ -171,11 +168,7 @@
             return
         userid = props.headers.get('user', b'')
 
-<<<<<<< HEAD
-        # _log.debug("Proxy ZMQ Router Outbound handler {0}, {1}".format(to_identity, args))
-=======
         _log.debug("Proxy ZMQ Router Outbound handler {0}, {1}".format(to_identity, args))
->>>>>>> 9c6e37cb
         # Reformat message into ZMQ VIP format
         frames = [bytes(to_identity), bytes(from_identity), b'VIP1', bytes(userid),
                   bytes(props.message_id), bytes(props.type)]
@@ -239,18 +232,9 @@
                 sender, recipient, proto, auth_token, msg_id, subsystem = frames[:6]
                 recipient = bytes(recipient)
                 subsystem = bytes(subsystem)
-<<<<<<< HEAD
-
-                if subsystem == b'hello':
-                    _log.debug("Addding sender to peerlist: {}".format(sender))
-                    self.vip.peerlist.add_peer(sender)
-                elif subsystem == b'agentstop':
-                    _log.debug("Dropping sender from peerlist: {}".format(sender))
-=======
                 if subsystem == b'hello':
                     self.vip.peerlist.add_peer(sender)
                 elif subsystem == b'agentstop':
->>>>>>> 9c6e37cb
                     self.vip.peerlist.drop_peer(sender)
 
                 if not recipient:
