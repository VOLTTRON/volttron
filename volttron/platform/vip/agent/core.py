--- conflicted
+++ resolved
@@ -38,11 +38,7 @@
 
 from __future__ import absolute_import, print_function
 
-<<<<<<< HEAD
-=======
-from contextlib import contextmanager
-from errno import ENOENT
->>>>>>> da24a790
+
 import heapq
 import inspect
 import logging
