--- conflicted
+++ resolved
@@ -95,16 +95,12 @@
                  publickey=None, secretkey=None, serverkey=None,
                  heartbeat_autostart=False, heartbeat_period=60,
                  volttron_home=os.path.abspath(platform.get_home()),
-<<<<<<< HEAD
-                 agent_uuid=None, enable_store=True, developer_mode=False,
+                 agent_uuid=None, enable_store=True,
                  enable_web=False, enable_channel=False,
                  reconnect_interval=None, version='0.1'):
 
         self._version = version
-=======
-                 agent_uuid=None, enable_store=True, enable_web=False,
-                 enable_channel=False, reconnect_interval=None):
->>>>>>> 5408d5a2
+
         if identity is not None and not is_valid_identity(identity):
             _log.warn('Deprecation warning')
             _log.warn(
@@ -115,13 +111,9 @@
                          context=context, publickey=publickey,
                          secretkey=secretkey, serverkey=serverkey,
                          volttron_home=volttron_home, agent_uuid=agent_uuid,
-<<<<<<< HEAD
-                         developer_mode=developer_mode,
                          reconnect_interval=reconnect_interval,
                          version=version)
-=======
-                         reconnect_interval=reconnect_interval)
->>>>>>> 5408d5a2
+
         self.vip = Agent.Subsystems(self, self.core, heartbeat_autostart,
                                     heartbeat_period, enable_store, enable_web,
                                     enable_channel)
