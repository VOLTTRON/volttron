# -*- coding: utf-8 -*- {{{
# vim: set fenc=utf-8 ft=python sw=4 ts=4 sts=4 et:
#
# Copyright 2017, Battelle Memorial Institute.
#
# Licensed under the Apache License, Version 2.0 (the "License");
# you may not use this file except in compliance with the License.
# You may obtain a copy of the License at
#
# http://www.apache.org/licenses/LICENSE-2.0
#
# Unless required by applicable law or agreed to in writing, software
# distributed under the License is distributed on an "AS IS" BASIS,
# WITHOUT WARRANTIES OR CONDITIONS OF ANY KIND, either express or implied.
# See the License for the specific language governing permissions and
# limitations under the License.
#
# This material was prepared as an account of work sponsored by an agency of
# the United States Government. Neither the United States Government nor the
# United States Department of Energy, nor Battelle, nor any of their
# employees, nor any jurisdiction or organization that has cooperated in the
# development of these materials, makes any warranty, express or
# implied, or assumes any legal liability or responsibility for the accuracy,
# completeness, or usefulness or any information, apparatus, product,
# software, or process disclosed, or represents that its use would not infringe
# privately owned rights. Reference herein to any specific commercial product,
# process, or service by trade name, trademark, manufacturer, or otherwise
# does not necessarily constitute or imply its endorsement, recommendation, or
# favoring by the United States Government or any agency thereof, or
# Battelle Memorial Institute. The views and opinions of authors expressed
# herein do not necessarily state or reflect those of the
# United States Government or any agency thereof.
#
# PACIFIC NORTHWEST NATIONAL LABORATORY operated by
# BATTELLE for the UNITED STATES DEPARTMENT OF ENERGY
# under Contract DE-AC05-76RL01830
# }}}

from __future__ import absolute_import

import logging
import weakref

from .base import SubsystemBase
from ..dispatch import Signal
from ..results import ResultsDictionary
from volttron.platform.vip.socket import Message
from zmq import ZMQError
from zmq.green import ENOTSOCK

__all__ = ['PeerList']


_log = logging.getLogger(__name__)


class PeerList(SubsystemBase):
    def __init__(self, core):
        self.core = weakref.ref(core)
        self._results = ResultsDictionary()
        core.register('peerlist', self._handle_subsystem, self._handle_error)
        self.onadd = Signal()
        self.ondrop = Signal()

    def list(self):
        connection = self.core().connection
        result = next(self._results)

        try:
            connection.send_vip_object(Message(peer=b'',
                                               subsystem=b'peerlist',
                                               args=[b'list'],
                                               id=result.ident))
        except ZMQError as exc:
            if exc.errno == ENOTSOCK:
                _log.error("Socket send on non socket {}".format(self.core().identity))
        return result

    def add_peer(self, peer):
        connection = self.core().connection
        result = next(self._results)

        try:
            connection.send_vip_object(Message(peer=b'',
                                               subsystem=b'peerlist',
                                               args=[b'add', bytes(peer)],
                                               id=result.ident))
        except ZMQError as exc:
            if exc.errno == ENOTSOCK:
                _log.error("Socket send on non socket {}".format(self.core().identity))
        return result

    def drop_peer(self, peer):
        connection = self.core().connection
        result = next(self._results)

        try:
            connection.send_vip_object(Message(peer=b'',
                                               subsystem=b'peerlist',
<<<<<<< HEAD
                                               args=[b'drop', peer],
=======
                                               args=[b'drop', bytes(peer)],
>>>>>>> 9c6e37cb
                                               id=result.ident))
        except ZMQError as exc:
            if exc.errno == ENOTSOCK:
                _log.error("Socket send on non socket {}".format(self.core().identity))
        return result

    __call__ = list

    def _handle_subsystem(self, message):
        try:
            op = bytes(message.args[0])
        except IndexError:
            _log.error('missing peerlist subsystem operation')
            return
        if op in [b'add', b'drop']:
            try:
                peer = bytes(message.args[1])
            except IndexError:
                _log.error('missing peerlist identity in %s operation', op)
                return
            getattr(self, 'on' + op).send(self, peer=peer)
        elif op == b'listing':
            try:
                result = self._results.pop(bytes(message.id))
            except KeyError:
                return
            result.set([bytes(arg) for arg in message.args[1:]])
        else:
            _log.error('unknown peerlist subsystem operation == {}'.format(op))

    def _handle_error(self, sender, message, error, **kwargs):
        try:
            result = self._results.pop(bytes(message.id))
        except KeyError:
            return
        result.set_exception(error)<|MERGE_RESOLUTION|>--- conflicted
+++ resolved
@@ -97,11 +97,7 @@
         try:
             connection.send_vip_object(Message(peer=b'',
                                                subsystem=b'peerlist',
-<<<<<<< HEAD
-                                               args=[b'drop', peer],
-=======
                                                args=[b'drop', bytes(peer)],
->>>>>>> 9c6e37cb
                                                id=result.ident))
         except ZMQError as exc:
             if exc.errno == ENOTSOCK:
