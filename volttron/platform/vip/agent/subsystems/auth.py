--- conflicted
+++ resolved
@@ -292,18 +292,6 @@
             # if using ipc connection or if agent's connecting to same instance as the local instance update rpc auth
             # if not agent is connecting to remote platform
             if self._core().address.startswith("ipc") or local_instance_name == self._core().instance_name:
-<<<<<<< HEAD
-                updated_rpc_authorizations = (
-                    self._rpc()
-                    .call(
-                        AUTH,
-                        "update_id_rpc_authorizations",
-                        self._core().identity,
-                        rpc_method_authorizations,
-                    )
-                    .get(timeout=4)
-                )
-=======
                 try:
                     updated_rpc_authorizations = (
                         self._rpc()
@@ -317,7 +305,6 @@
                     )
                 except gevent.Timeout:
                     _log.warning(f"Couldn't update authorization for {self._core().identity} in a timely manner.")
->>>>>>> f69e8767
             else:
                 _log.info(
                     f"Skipping updating rpc auth capabilities for agent "
