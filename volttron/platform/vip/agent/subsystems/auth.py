# -*- coding: utf-8 -*- {{{
# vim: set fenc=utf-8 ft=python sw=4 ts=4 sts=4 et:
#
# Copyright 2017, Battelle Memorial Institute.
#
# Licensed under the Apache License, Version 2.0 (the "License");
# you may not use this file except in compliance with the License.
# You may obtain a copy of the License at
#
# http://www.apache.org/licenses/LICENSE-2.0
#
# Unless required by applicable law or agreed to in writing, software
# distributed under the License is distributed on an "AS IS" BASIS,
# WITHOUT WARRANTIES OR CONDITIONS OF ANY KIND, either express or implied.
# See the License for the specific language governing permissions and
# limitations under the License.
#
# This material was prepared as an account of work sponsored by an agency of
# the United States Government. Neither the United States Government nor the
# United States Department of Energy, nor Battelle, nor any of their
# employees, nor any jurisdiction or organization that has cooperated in the
# development of these materials, makes any warranty, express or
# implied, or assumes any legal liability or responsibility for the accuracy,
# completeness, or usefulness or any information, apparatus, product,
# software, or process disclosed, or represents that its use would not infringe
# privately owned rights. Reference herein to any specific commercial product,
# process, or service by trade name, trademark, manufacturer, or otherwise
# does not necessarily constitute or imply its endorsement, recommendation, or
# favoring by the United States Government or any agency thereof, or
# Battelle Memorial Institute. The views and opinions of authors expressed
# herein do not necessarily state or reflect those of the
# United States Government or any agency thereof.
#
# PACIFIC NORTHWEST NATIONAL LABORATORY operated by
# BATTELLE for the UNITED STATES DEPARTMENT OF ENERGY
# under Contract DE-AC05-76RL01830
# }}}

import logging
import os
import requests
import urlparse
import weakref

from .base import SubsystemBase

import json
from volttron.platform.agent.known_identities import AUTH
from volttron.platform.keystore import KnownHostsStore
from volttron.platform.agent.utils import get_platform_instance_name, get_fq_identity, get_messagebus
from volttron.platform.certs import Certs
from volttron.platform.jsonrpc import RemoteError
from volttron.utils.rmq_config_params import RMQConfig
from volttron.platform.keystore import KeyStore


"""
The auth subsystem allows an agent to quickly query authorization state
(e.g., which capabilities each user has been granted).
"""

__docformat__ = 'reStructuredText'
__version__ = '1.1'

_log = logging.getLogger(__name__)


class Auth(SubsystemBase):
    def __init__(self, owner, core, rpc):
        self._owner = owner
        self._core = weakref.ref(core)
        self._rpc = weakref.ref(rpc)
        self._user_to_capabilities = {}
        self._dirty = True
        self._csr_certs = dict()
        def onsetup(sender, **kwargs):
            rpc.export(self._update_capabilities, 'auth.update')

        core.onsetup.connect(onsetup, self)

    def connect_remote_platform(self, address, server_key=None,
                                agent_class=None):
        """
        Atempts to connect to a remote platform to exchange data.

        address must start with http, https, tcp, ampq, or ampqs or a ValueError will be
        raised

        If this function is successful it will return an instance of the `agent_class`
        parameter if not then this function will return None.

        If the address parameter begins with http or https
        TODO: use the known host functionality here
        the agent will attempt to use Discovery to find the values associated with it.

        Discovery should return either an rmq-address or a vip-address or both.  In
        that situation the connection will be made using zmq.  In the event that
        fails then rmq will be tried.  If both fail then None is returned from this
        function.

        """
        from volttron.platform.vip.agent.utils import build_agent
        from volttron.platform.web import DiscoveryInfo
        from volttron.platform.vip.agent import Agent
        from volttron.platform.web import DiscoveryError

        if agent_class is None:
            agent_class = Agent

        parsed_address = urlparse.urlparse(address)

        value = None
        if parsed_address.scheme == 'tcp':
            # ZMQ connection
            hosts = KnownHostsStore()
            temp_serverkey = hosts.serverkey(address)
            if not temp_serverkey:
                _log.info("Destination serverkey not found in known hosts file, using config")
                destination_serverkey = server_key
            elif not server_key:
                destination_serverkey = temp_serverkey
            else:
                if temp_serverkey != server_key:
                    raise ValueError("server_key passed and known hosts serverkey do not match!")
                destination_serverkey = server_key
            
            publickey, secretkey = self._core()._get_keys_from_keystore()
            
            value = build_agent(agent_class=agent_class,
                                identity=get_fq_identity(self._core().identity),
                                serverkey=destination_serverkey,
                                publickey=publickey,
                                secretkey=secretkey,
                                message_bus='zmq',
                                address=address)

        elif parsed_address.scheme in ('amqp', 'amqps'):
            # Rabbitmq connection
            # TODO use known host rather than
            pass
        elif parsed_address.scheme in ('https', 'http'):
            try:
                # TODO: Use known host instead of looking up for discovery info if possible.

                # We need to discover which type of bus is at the other end.
                info = DiscoveryInfo.request_discovery_info(address)

                remote_identity = "{}.{}.{}".format(info.instance_name,
                                                    get_platform_instance_name(),
                                                    self._core().identity)

                if info.messagebus_type == 'rmq' and get_messagebus() == 'zmq':
                    ValueError("ZMQ -> RMQ connection not supported at this time.")

                # If this is present we can assume we are going to connect to rabbit
                if info.messagebus_type == 'rmq':

                    # Discovery info for external platform
                    value = self.request_cert(address)

                    _log.debug("RESPONSE VALUE WAS: {}".format(value))
                    if not isinstance(value, tuple):
                        info = DiscoveryInfo.request_discovery_info(address)
                        remote_rmq_user = remote_identity
                        remote_rmq_address = self._core().rmq_mgmt.build_remote_connection_param(
                            remote_rmq_user,
<<<<<<< HEAD
                            info.rmq_address)
                        
=======
                            info.vc_rmq_address)

>>>>>>> a217dbbc
                        value = build_agent(identity=remote_rmq_user,
                                            address=remote_rmq_address,
                                            instance_name=info.instance_name)

                else:
                    # TODO: cache the connection so we don't always have to ping
                    #       the server to connect.

                    # This branch happens when the message bus is not the same note
                    # this writes to the agent-data directory of this agent if the agent
                    # is installed.
                    if get_messagebus() == 'rmq':
                        if not os.path.exists("keystore.json"):
                            with open("keystore.json", 'w') as fp:
                                fp.write(json.dumps(KeyStore.generate_keypair_dict()))

                        with open("keystore.json") as fp:
                            keypair = json.loads(fp.read())

                    value = build_agent(agent_class=agent_class,
                                        identity=remote_identity,
                                        serverkey=info.serverkey,
                                        publickey=keypair.get('publickey'),
                                        secretkey=keypair.get('secretekey'),
                                        message_bus='zmq',
                                        address=info.rmq_address)
            except DiscoveryError:
                value = dict(status='UNKNOWN',
                             message="Couldn't connect to {} or incorrect response returned".format(address))
        else:
            raise ValueError("Invalid configuration found the address: {} has an invalid scheme".format(address))

        return value

    def request_cert(self, csr_server, discovery_info=None):
        """ Get a signed csr from the csr_server endpoint

        This method will create a csr request that is going to be sent to the
        signing server.

        :param csr_server: the http(s) location of the server to connect to.
        :return:
        """
        from volttron.platform.web import DiscoveryInfo
        config = RMQConfig()

        info = discovery_info
        if info is None:
            info = DiscoveryInfo.request_discovery_info(csr_server)

        certs = Certs()
        csr_request = certs.create_csr(self._core().identity, info.instance_name)
        # The csr request requires the fully qualified identity that is
        # going to be connected to the external instance.
        #
        # The remote instance id is the instance name of the remote platform
        # concatenated with the identity of the local fully quallified identity.
        remote_cert_name = "{}.{}".format(info.instance_name,
                                          get_fq_identity(self._core().identity))
        remote_ca_name = info.instance_name+"_ca"

        # if certs.cert_exists(remote_cert_name, True):
        #     return certs.cert(remote_cert_name, True)

        json_request = dict(
            csr=csr_request,
            identity=remote_cert_name, # get_platform_instance_name()+"."+self._core().identity,
            hostname=config.hostname
        )
        response = requests.post(csr_server+"/csr/request_new",
                                 json=json.dumps(json_request),
                                 verify=False)

        _log.debug("The response: {}".format(response))
        # from pprint import pprint
        # pprint(response.json())
        j = response.json()
        status = j.get('status')
        cert = j.get('cert')
        message = j.get('message', '')

        if status == 'SUCCESSFUL' or status == 'APPROVED':
            certs.save_remote_info(get_fq_identity(self._core().identity),
                                   remote_cert_name, cert,
                                   remote_ca_name,
                                   info.rmq_ca_cert)

        elif status == 'PENDING':
            _log.debug("Pending CSR request for {}".format(remote_cert_name))
        elif status == 'DENIAL':
            print("Woops")
        elif status == 'ERROR':
            err = "Error retrieving certificate from {}\n".format(
                config.hostname)
            err += "{}".format(message)
            raise ValueError(err)
        else:  # No resposne
            return None

        certfile = certs.cert_file(remote_cert_name, remote=True)

        if certs.cert_exists(remote_cert_name, remote=True):
            return certfile
        else:
            return status, message

    def _fetch_capabilities(self):
        while self._dirty:
            self._dirty = False
            try:
                self._user_to_capabilities = self._rpc().call(AUTH,
                    'get_user_to_capabilities').get(timeout=10)
            except RemoteError:
                self._dirty = True

    def get_capabilities(self, user_id):
        """Gets capabilities for a given user.

        :param user_id: user id field from VOLTTRON Interconnect Protocol
        :type user_id: str
        :returns: list of capabilities
        :rtype: list
        """
        self._fetch_capabilities()
        return self._user_to_capabilities.get(user_id, [])

    def _update_capabilities(self, user_to_capabilities):
        identity = bytes(self._rpc().context.vip_message.peer)
        if identity == AUTH:
            self._user_to_capabilities = user_to_capabilities
            self._dirty = True
<|MERGE_RESOLUTION|>--- conflicted
+++ resolved
@@ -53,7 +53,6 @@
 from volttron.utils.rmq_config_params import RMQConfig
 from volttron.platform.keystore import KeyStore
 
-
 """
 The auth subsystem allows an agent to quickly query authorization state
 (e.g., which capabilities each user has been granted).
@@ -73,6 +72,7 @@
         self._user_to_capabilities = {}
         self._dirty = True
         self._csr_certs = dict()
+
         def onsetup(sender, **kwargs):
             rpc.export(self._update_capabilities, 'auth.update')
 
@@ -123,9 +123,9 @@
                 if temp_serverkey != server_key:
                     raise ValueError("server_key passed and known hosts serverkey do not match!")
                 destination_serverkey = server_key
-            
+
             publickey, secretkey = self._core()._get_keys_from_keystore()
-            
+
             value = build_agent(agent_class=agent_class,
                                 identity=get_fq_identity(self._core().identity),
                                 serverkey=destination_serverkey,
@@ -164,13 +164,8 @@
                         remote_rmq_user = remote_identity
                         remote_rmq_address = self._core().rmq_mgmt.build_remote_connection_param(
                             remote_rmq_user,
-<<<<<<< HEAD
-                            info.rmq_address)
-                        
-=======
                             info.vc_rmq_address)
 
->>>>>>> a217dbbc
                         value = build_agent(identity=remote_rmq_user,
                                             address=remote_rmq_address,
                                             instance_name=info.instance_name)
@@ -196,7 +191,7 @@
                                         publickey=keypair.get('publickey'),
                                         secretkey=keypair.get('secretekey'),
                                         message_bus='zmq',
-                                        address=info.rmq_address)
+                                        address=info.vip_address)
             except DiscoveryError:
                 value = dict(status='UNKNOWN',
                              message="Couldn't connect to {} or incorrect response returned".format(address))
@@ -230,17 +225,17 @@
         # concatenated with the identity of the local fully quallified identity.
         remote_cert_name = "{}.{}".format(info.instance_name,
                                           get_fq_identity(self._core().identity))
-        remote_ca_name = info.instance_name+"_ca"
+        remote_ca_name = info.instance_name + "_ca"
 
         # if certs.cert_exists(remote_cert_name, True):
         #     return certs.cert(remote_cert_name, True)
 
         json_request = dict(
             csr=csr_request,
-            identity=remote_cert_name, # get_platform_instance_name()+"."+self._core().identity,
+            identity=remote_cert_name,  # get_platform_instance_name()+"."+self._core().identity,
             hostname=config.hostname
         )
-        response = requests.post(csr_server+"/csr/request_new",
+        response = requests.post(csr_server + "/csr/request_new",
                                  json=json.dumps(json_request),
                                  verify=False)
 
@@ -282,7 +277,7 @@
             self._dirty = False
             try:
                 self._user_to_capabilities = self._rpc().call(AUTH,
-                    'get_user_to_capabilities').get(timeout=10)
+                                                              'get_user_to_capabilities').get(timeout=10)
             except RemoteError:
                 self._dirty = True
 
