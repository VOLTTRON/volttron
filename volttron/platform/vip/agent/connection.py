# -*- coding: utf-8 -*- {{{
# vim: set fenc=utf-8 ft=python sw=4 ts=4 sts=4 et:

# Copyright (c) 2016, Battelle Memorial Institute
# All rights reserved.
#
# Redistribution and use in source and binary forms, with or without
# modification, are permitted provided that the following conditions
# are met:
#
# 1. Redistributions of source code must retain the above copyright
#    notice, this list of conditions and the following disclaimer.
# 2. Redistributions in binary form must reproduce the above copyright
#    notice, this list of conditions and the following disclaimer in
#    the documentation and/or other materials provided with the
#    distribution.
#
# THIS SOFTWARE IS PROVIDED BY THE COPYRIGHT HOLDERS AND CONTRIBUTORS
# "AS IS" AND ANY EXPRESS OR IMPLIED WARRANTIES, INCLUDING, BUT NOT
# LIMITED TO, THE IMPLIED WARRANTIES OF MERCHANTABILITY AND FITNESS FOR
# A PARTICULAR PURPOSE ARE DISCLAIMED. IN NO EVENT SHALL THE COPYRIGHT
# OWNER OR CONTRIBUTORS BE LIABLE FOR ANY DIRECT, INDIRECT, INCIDENTAL,
# SPECIAL, EXEMPLARY, OR CONSEQUENTIAL DAMAGES (INCLUDING, BUT NOT
# LIMITED TO, PROCUREMENT OF SUBSTITUTE GOODS OR SERVICES; LOSS OF USE,
# DATA, OR PROFITS; OR BUSINESS INTERRUPTION) HOWEVER CAUSED AND ON ANY
# THEORY OF LIABILITY, WHETHER IN CONTRACT, STRICT LIABILITY, OR TORT
# (INCLUDING NEGLIGENCE OR OTHERWISE) ARISING IN ANY WAY OUT OF THE USE
# OF THIS SOFTWARE, EVEN IF ADVISED OF THE POSSIBILITY OF SUCH DAMAGE.
#
# The views and conclusions contained in the software and documentation
# are those of the authors and should not be interpreted as representing
# official policies, either expressed or implied, of the FreeBSD
# Project.
#
# This material was prepared as an account of work sponsored by an
# agency of the United States Government.  Neither the United States
# Government nor the United States Department of Energy, nor Battelle,
# nor any of their employees, nor any jurisdiction or organization that
# has cooperated in the development of these materials, makes any
# warranty, express or implied, or assumes any legal liability or
# responsibility for the accuracy, completeness, or usefulness or any
# information, apparatus, product, software, or process disclosed, or
# represents that its use would not infringe privately owned rights.
#
# Reference herein to any specific commercial product, process, or
# service by trade name, trademark, manufacturer, or otherwise does not
# necessarily constitute or imply its endorsement, recommendation, or
# favoring by the United States Government or any agency thereof, or
# Battelle Memorial Institute. The views and opinions of authors
# expressed herein do not necessarily state or reflect those of the
# United States Government or any agency thereof.
#
# PACIFIC NORTHWEST NATIONAL LABORATORY
# operated by BATTELLE for the UNITED STATES DEPARTMENT OF ENERGY
# under Contract DE-AC05-76RL01830
# }}}

import logging
import urlparse
import uuid
import os

import gevent

from volttron import platform
from volttron.platform import get_home
from volttron.platform.agent.utils import get_aware_utc_now
from volttron.platform.vip.agent import Agent
from volttron.platform.web import build_vip_address_string

_log = logging.getLogger(__name__)

__version__ = '1.0.3'
__author__ = 'Craig Allwardt <craig.allwardt@pnnl.gov>'


DEFAULT_TIMEOUT = 30

class Connection(object):
    """ A class that manages a connection to a peer and/or server.

    """
    def __init__(self, address, peer=None, publickey=None,
                 secretkey=None, serverkey=None, volttron_home=None, **kwargs):
        cnstring = "Connecting to address: {} using publickey credential: {} " \
                   "serverkey: {}"

        _log.debug(cnstring.format(address, publickey, serverkey))
        self._address = address
        self._peer = peer
        self._serverkey = None
        if peer is None:
            _log.warn('Peer is non so must be passed in call method.')
        self.volttron_home = volttron_home

        if self.volttron_home is None:
            self.volttron_home = os.path.abspath(platform.get_home())

        if address.startswith('ipc'):
            full_address = address
        else:
            parsed = urlparse.urlparse(address)
            if parsed.scheme == 'tcp':
                qs = urlparse.parse_qs(parsed.query)
                if 'serverkey' in qs:
                    self._serverkey = qs.get('serverkey')
                else:
                    self._serverkey = serverkey

                # Handle case when the address has all the information in it.
                if 'serverkey' in qs.keys() and 'publickey' in qs.keys() and \
                                'secretkey' in qs.keys():
                    full_address = address
                else:
                    full_address = build_vip_address_string(
                        vip_root=address, serverkey=serverkey,
                        publickey=publickey, secretkey=secretkey
                    )
            elif parsed.scheme == 'ipc':
                full_address = address
            else:
                raise AttributeError(
                    'Invalid address type specified. ipc or tcp accepted.')
        self._server = Agent(address=full_address,
                             volttron_home=self.volttron_home,
                             enable_store=False,
                             reconnect_interval=1000,
                             **kwargs)
        self._greenlet = None
        self._connected_since = None
        self._last_publish = None
        self._last_publish_failed = False
        self._last_rpc_call = None
        # Make the actual attempt to connect to the server.
        self.is_connected()

    @property
    def serverkey(self):
        return self._serverkey

    @property
    def last_publish_failed(self):
        return self._last_publish_failed

    @property
    def connected_since(self):
        return self._connected_since

    @property
    def last_publish(self):
        return self._last_publish

    @property
    def last_rpc_call(self):
        return self._last_rpc_call

    @property
    def address(self):
        return self._address

    @property
    def peer(self):
        return self._peer

    @property
    def server(self):
        if self._greenlet is None:
            _log.debug('Spawning greenlet')

            event = gevent.event.Event()
            self._greenlet = gevent.spawn(self._server.core.run, event)
<<<<<<< HEAD
            if not event.wait(timeout=DEFAULT_TIMEOUT):
                raise RuntimeError("Unable to connect to target platform")
=======

            try:
                with gevent.Timeout(DEFAULT_TIMEOUT):
                    event.wait()
            except gevent.Timeout:
                self.kill()
                self._greenlet = None
                raise
>>>>>>> a6c0bdc0

            self._connected_since = get_aware_utc_now()
            if self.peer not in self._server.vip.peerlist().get(timeout=2):
                _log.warn('Peer {} not found connected to router.'.format(
                    self.peer
                ))
        return self._server

    def peers(self, timeout=DEFAULT_TIMEOUT):
        return self.server.vip.peerlist().get(timeout=timeout)

    def is_connected(self, timeout=DEFAULT_TIMEOUT):
        return self.server.core.connected
        # self.server.vip.ping('').get(timeout=timeout)
        # try:
        #     return True
        # except gevent.Timeout:
        #     _log.error('Timeout occured pinging server.')
        #     return False

    def is_peer_connected(self, timeout=DEFAULT_TIMEOUT):
        return self.peer in self.peers()

    def publish(self, topic, headers=None, message=None, timeout=DEFAULT_TIMEOUT):
        if timeout is None:
            raise ValueError('timeout cannot be None')

        timeout = int(timeout)

        self.server.vip.pubsub.publish(
            'pubsub', topic=topic, headers=headers, message=message
        ).get(timeout=timeout)

    def call(self, method, *args, **kwargs):
        timeout = kwargs.pop('timeout', DEFAULT_TIMEOUT)
        peer = kwargs.pop('peer', None)

        if peer is not None:
            return self.server.vip.rpc.call(
                peer, method, *args, **kwargs).get(timeout=timeout)

        if self.peer is not None:
            return self.server.vip.rpc.call(
                self.peer, method, *args, **kwargs).get(timeout=timeout)

        raise ValueError("peer not specified on class or as method argument.")

    def notify(self, method, *args, **kwargs):
        peer = kwargs.pop('peer')

        if peer is not None:
            return self.server.vip.rpc.notify(
                peer, method, *args, **kwargs)

        if self.peer is not None:
            return self.server.vip.rpc.notify(
                self.peer, method, *args, **kwargs)

        raise ValueError("peer not specified on class or as method argument.")

    def kill(self, *args, **kwargs):
        try:
            if self._greenlet is not None:
                self._greenlet.kill(*args, **kwargs)
        finally:
            self._greenlet = None<|MERGE_RESOLUTION|>--- conflicted
+++ resolved
@@ -169,10 +169,6 @@
 
             event = gevent.event.Event()
             self._greenlet = gevent.spawn(self._server.core.run, event)
-<<<<<<< HEAD
-            if not event.wait(timeout=DEFAULT_TIMEOUT):
-                raise RuntimeError("Unable to connect to target platform")
-=======
 
             try:
                 with gevent.Timeout(DEFAULT_TIMEOUT):
@@ -181,7 +177,6 @@
                 self.kill()
                 self._greenlet = None
                 raise
->>>>>>> a6c0bdc0
 
             self._connected_since = get_aware_utc_now()
             if self.peer not in self._server.vip.peerlist().get(timeout=2):
