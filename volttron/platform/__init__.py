--- conflicted
+++ resolved
@@ -44,11 +44,7 @@
 import psutil
 import sys
 
-<<<<<<< HEAD
-__version__ = '5.0.4'
-=======
 __version__ = '5.1.0'
->>>>>>> e7e939fe
 
 
 def set_home(home=None):
