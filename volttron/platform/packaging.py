# -*- coding: utf-8 -*- {{{
# vim: set fenc=utf-8 ft=python sw=4 ts=4 sts=4 et:
#
# Copyright 2019, Battelle Memorial Institute.
#
# Licensed under the Apache License, Version 2.0 (the "License");
# you may not use this file except in compliance with the License.
# You may obtain a copy of the License at
#
# http://www.apache.org/licenses/LICENSE-2.0
#
# Unless required by applicable law or agreed to in writing, software
# distributed under the License is distributed on an "AS IS" BASIS,
# WITHOUT WARRANTIES OR CONDITIONS OF ANY KIND, either express or implied.
# See the License for the specific language governing permissions and
# limitations under the License.
#
# This material was prepared as an account of work sponsored by an agency of
# the United States Government. Neither the United States Government nor the
# United States Department of Energy, nor Battelle, nor any of their
# employees, nor any jurisdiction or organization that has cooperated in the
# development of these materials, makes any warranty, express or
# implied, or assumes any legal liability or responsibility for the accuracy,
# completeness, or usefulness or any information, apparatus, product,
# software, or process disclosed, or represents that its use would not infringe
# privately owned rights. Reference herein to any specific commercial product,
# process, or service by trade name, trademark, manufacturer, or otherwise
# does not necessarily constitute or imply its endorsement, recommendation, or
# favoring by the United States Government or any agency thereof, or
# Battelle Memorial Institute. The views and opinions of authors expressed
# herein do not necessarily state or reflect those of the
# United States Government or any agency thereof.
#
# PACIFIC NORTHWEST NATIONAL LABORATORY operated by
# BATTELLE for the UNITED STATES DEPARTMENT OF ENERGY
# under Contract DE-AC05-76RL01830
# }}}

"""Agent packaging and signing support.
"""
import logging
from logging import handlers
import os
import shutil
import subprocess
import sys
import uuid
import tempfile
import traceback
import errno

from wheel.install import WheelFile
from volttron.platform.packages import *
from volttron.platform.agent import utils
from volttron.platform import get_volttron_data, get_home
from volttron.utils.prompt import prompt_response
from volttron.platform import certs
from volttron.platform import config

try:
     from volttron.restricted import auth
except ImportError:
     auth = None


_log = logging.getLogger(os.path.basename(sys.argv[0])
                         if __name__ == '__main__' else __name__)

AGENT_TEMPLATE_PATH_TEMPLATE = "agent_templates/{name}/{file}"
AGENT_TEMPLATE_PATH = "agent_templates/"
AGENT_TEMPLATE_SETUP = "agent_templates/setup.py_"


def log_to_file(file, level=logging.WARNING,
                handler_class=logging.StreamHandler):
    """Direct log output to a file (or something like one)."""
    handler = handler_class(file)
    handler.setLevel(level)
    handler.setFormatter(utils.AgentFormatter(
            '%(asctime)s %(composite_name)s %(levelname)s: %(message)s'))
    root = logging.getLogger()
    root.setLevel(level)
    root.addHandler(handler)


class AgentPackageError(Exception):
    """Raised for errors during packaging, extraction and signing."""
    pass


def _get_agent_template_list():
    data_root = get_volttron_data()
    template_path = os.path.join(data_root, AGENT_TEMPLATE_PATH)
    return [o for o in os.listdir(template_path)
            if os.path.isdir(os.path.join(template_path,o))]


def _load_agent_template(template_name):
    data_root = get_volttron_data()
    setup_path = os.path.join(data_root, AGENT_TEMPLATE_SETUP)
    agent_path = os.path.join(data_root, AGENT_TEMPLATE_PATH_TEMPLATE.format(name=template_name,
                                                                             file="agent.py_"))
    config_path = os.path.join(data_root, AGENT_TEMPLATE_PATH_TEMPLATE.format(name=template_name,
                                                                                file="config"))

    setup_template = None
    agent_template = None
    config_template = None

    try:
        with open(setup_path) as f:
            setup_template = f.read()

        with open(agent_path) as f:
            agent_template = f.read()

        with open(config_path) as f:
            config_template = f.read()
    except IOError as e:
        _log.error("Error loading template: {}".format(str(e)))
        sys.exit(1)

    return setup_template, agent_template, config_template


def _get_agent_metadata(silent):
    results = {
        "version": "0.1",
        "author": None,
        "author_email": None,
        "url": None,
        "description": None
    }

    if silent:
        return results

    results["version"] =        prompt_response("Agent version number:", default="0.1")
    results["author"] =         prompt_response("Agent author:", default="")
    results["author_email"] =   prompt_response("Author's email address:", default="")
    results["url"] =            prompt_response("Agent homepage:", default="")
    results["description"] =    prompt_response("Short description of the agent:", default="")

    return results


def _get_setup_py(template, agent_package, metadata):
    metadata_strings = []

    for key, value in metadata.items():
        if value:
            metadata_strings.append('{key}="{value}",'.format(key=key, value=value))

    metadata_string = "\n    ".join(metadata_strings)

    template = template.replace("__package_name__", agent_package)
    template = template.replace("__meta_data__", metadata_string)

    return template


def _get_agent_py(template, module_name, class_name, version, agent_id):
    template = template.replace("__version_string__", version)
    template = template.replace("__module_name__", module_name)
    template = template.replace("__class_name__", class_name)

    if agent_id is not None:
        template = template.replace("__identity__", 'identity="'+agent_id+'",')
    else:
        template = template.replace("__identity__", "")

    return template


def _to_camel_case(input):
    parts = input.split('_')
    return "".join(x.title() for x in parts)


def init_agent(target_directory, module_name, template_name, silent, identity):
    setup_template, agent_template, config_string = _load_agent_template(template_name)
    metadata = _get_agent_metadata(silent)

    version = metadata.pop("version")

    setup_string = _get_setup_py(setup_template, module_name, metadata)

    class_name = _to_camel_case(module_name)

    agent_string = _get_agent_py(agent_template, module_name, class_name, version, identity)

    try:
        _log.info("Creating {}".format(target_directory))
        os.makedirs(target_directory)
        module_dir = os.path.join(target_directory, module_name)
        _log.info("Creating {}".format(module_dir))
        os.makedirs(module_dir)
    except OSError as e:
        if e.errno == errno.EEXIST:
            _log.error("Must specify a new directory name to create agent.")
        else:
            _log.error("Unable to create target directory: "+str(e))
        sys.exit(1)

    try:
        setup_path = os.path.join(target_directory, "setup.py")
        _log.info("Creating {}".format(setup_path))
        with open(setup_path, "w")as f:
            f.write(setup_string)

        config_path = os.path.join(target_directory, "config")
        _log.info("Creating {}".format(config_path))
        with open(config_path, "w")as f:
            f.write(config_string)

        agent_path = os.path.join(target_directory, module_name, "agent.py")
        _log.info("Creating {}".format(agent_path))
        with open(agent_path, "w")as f:
            f.write(agent_string)

        init_path = os.path.join(target_directory, module_name, "__init__.py")
        _log.info("Creating {}".format(init_path))
        with open(init_path, "w")as f:
            pass

        if identity is not None:
            identity_path = os.path.join(target_directory, "IDENTITY")
            _log.info("Creating {}".format(identity_path))
            with open(identity_path, "w")as f:
                f.write(identity)

    except OSError as e:
        _log.error("Unable to create agent file: " + str(e))
        sys.exit(1)


def extract_package(wheel_file, install_dir,
                    include_uuid=False, specific_uuid=None):

    """
    Extract a wheel file to the specified location.

    If include_uuid is True then a uuid will be generated under the
    passed location directory.

    The agent final directory will be based upon the wheel's data
    directory name in the following formats:

    .. code-block:: python

        if include_uuid == True
            install_dir/uuid/datadir_name
        else
            install_dir/datadir_name

    :param wheel_file: The wheel file to extract.
    :param install_dir: The root directory where to extract the wheel
    :param include_uuid: Auto-generates a uuuid under install_dir to place the
                         wheel file data
    :param specific_uuid: A specific uuid to use for extracting the agent.
    :return: The folder where the wheel was extracted.

    """
    real_dir = install_dir

    # Only include the uuid if the caller wants it.
    if include_uuid:
        if specific_uuid == None:
            real_dir = os.path.join(real_dir, str(uuid.uuid4()))
        else:
            real_dir = os.path.join(real_dir, specific_uuid)

    if not os.path.isdir(real_dir):
        os.makedirs(real_dir)

    wf = WheelFile(wheel_file)
    namever = wf.parsed_filename.group('namever')
    destination = os.path.join(real_dir, namever)
    sys.stderr.write("Unpacking to: %s\n" % (destination))
    wf.zipfile.extractall(destination)
    wf.zipfile.close()
    return destination


def repackage(directory, dest=None):
    """Repack an wheel unpacked into the given directory.

    All files in the RECORD files are added back to the wheel, which is
    written in the current working directory if dest is None or in the
    directory given by dest otherwise.
    """
    if dest is not None:
        try:
            if not os.path.isdir(dest):
                os.makedirs(dest)
        except Exception as e:
            raise AgentPackageError("Unable to create destination directory "
                                    "{}. Exception {}".format(
                                    dest, e.args[0]))
    if not os.path.exists(directory):
        raise AgentPackageError("Agent directory {} does not "
                                "exist".format(directory))
    try:
        pkg = UnpackedPackage(directory)
    except ValueError as exc:
        raise AgentPackageError(*exc.args)
    return pkg.repack(dest)


# default_wheel_dir = os.environ['VOLTTRON_HOME']+'/packaged'
def create_package(agent_package_dir, wheelhouse, identity=None):
    """Creates a packaged whl file from the passed agent_package_dir.

    If the passed directory doesn't exist or there isn't a setup.py file
    the directory then AgentPackageError is raised.

    Parameters
        agent_package_dir - The directory to package in the wheel file.
        signature         - An optional signature file to sign the RECORD file.

    Returns
        string - The full path to the created whl file.
    """
    if not os.path.isdir(agent_package_dir):
        raise AgentPackageError("Invalid agent package directory specified")
    setup_file_path = os.path.join(agent_package_dir, 'setup.py')
    if os.path.exists(setup_file_path):
        wheel_path = _create_initial_package(agent_package_dir, wheelhouse, identity)
    else:
        raise NotImplementedError("Packaging extracted wheels not available currently")
        wheel_path = None
    return wheel_path


def _create_initial_package(agent_dir_to_package, wheelhouse, identity=None):
    """Create an initial whl file from the passed agent_dir_to_package.

    The function produces a wheel from the setup.py file located in
    agent_dir_to_package.

    Parameters:
        agent_dir_to_package - The root directory of the specific agent
                               that is to be packaged.

    Returns The path and file name of the packaged whl file.
    """
    try:
        tmpdir = tempfile.mkdtemp()

        builddir = os.path.join(tmpdir, 'pkg')
        distdir = os.path.join(builddir, 'dist')
        shutil.copytree(agent_dir_to_package, builddir)
        cmd = [sys.executable, 'setup.py', '--no-user-cfg', 'bdist_wheel']
        response = subprocess.run(cmd, cwd=builddir, stderr=subprocess.PIPE,
                                  stdout=subprocess.PIPE)
        if response.returncode != 0:
            print(response.stderr)
            return None

        wheel_name = os.listdir(distdir)[0]
        wheel_path = os.path.join(distdir, wheel_name)

        if identity is not None:
            tmp_identity_file_fd, identity_template_filename = tempfile.mkstemp(dir=builddir)
            tmp_identity_file = os.fdopen(tmp_identity_file_fd, "w")
            tmp_identity_file.write(identity)
            tmp_identity_file.close()
        else:
            identity_template_filename = os.path.join(builddir, "IDENTITY")

        if os.path.exists(identity_template_filename):
            add_files_to_package(wheel_path, {'identity_file': identity_template_filename})

        if not os.path.exists(wheelhouse):
            os.makedirs(wheelhouse, 0o750)
        wheel_dest = os.path.join(wheelhouse, wheel_name)
        shutil.move(wheel_path, wheel_dest)
        return wheel_dest
    finally:
        shutil.rmtree(tmpdir, True)


def _files_from_kwargs(**kwargs):
    """Grabs the contract and config file from the kwargs

    Returns None if neither exist.
    """

    files = {}

    if 'contract' in kwargs and kwargs['contract'] != None:
        files['contract'] = kwargs['contract']
    if 'config_file' in kwargs and kwargs['config_file'] != None:
        files['config_file'] = kwargs['config_file']

    if len(files) > 0:
        return files

    return None


def _sign_agent_package(agent_package, **kwargs):
    """Sign an agent package"""
    if not os.path.exists(agent_package):
        raise AgentPackageError('Invalid package {}'.format(agent_package))

    cert_type = _cert_type_from_kwargs(**kwargs)
    files = _files_from_kwargs(**kwargs)
    certs_dir = kwargs.get('certs_dir', None)

    certsobj = None

    if certs_dir is not None:
        certsobj = certs.Certs(certs_dir)

    if cert_type == 'admin':
        if files:
            raise AgentPackageError("admin's aren't allowed to add files.")
        verified = auth.sign_as_admin(agent_package, 'admin', certsobj = certsobj)
    elif cert_type == 'creator':
        verified = auth.sign_as_creator(agent_package, 'creator', files, certsobj = certsobj)
    elif cert_type == 'initiator':
        verified = auth.sign_as_initiator(agent_package, 'initiator', files, certsobj = certsobj)
    elif cert_type == 'platform':
        verified = auth.sign_as_platform(agent_package, 'platform', files)
    else:
        raise AgentPackageError('Unknown packaging options')

    if verified:
        print('f{agent_package} signed as {cert_type}')
    else:
        print('Verification of signing failed!')


def _cert_type_from_kwargs(**kwargs):
    """Return cert type string from kwargs values"""

    for k in ('admin', 'creator', 'initiator', 'platform'):
        try:
            if k in kwargs['user_type'] and kwargs['user_type'][k]:
                return k
        except LookupError:
            if k in kwargs and kwargs[k]:
                return k

    return None


def _create_ca(override=True, data=None):
    """Creates a root ca cert using the Certs class"""
    crts = certs.Certs()
    if crts.ca_exists():
        if override:
            msg = '''Creating a new root ca will overwrite the current ca and
    invalidate any signed certs.
    
    Are you sure you want to do this? type 'yes' to continue: '''

        continue_yes = input(msg)
        if continue_yes.upper() != 'YES':
            return
    if not data:
        data = _create_cert_ui(crts.default_root_ca_cn)
    crts.create_root_ca(**data)


def _create_cert(name=None, **kwargs):
    """Create a cert using options specified on the command line"""

    crts = certs.Certs()
    if not crts.ca_exists():
        sys.stderr.write('Root CA must be created before certificates\n')
        sys.exit(0)

    cert_type = _cert_type_from_kwargs(**kwargs)

    if name == None:
        name = cert_type
        cert_data = _create_cert_ui(cert_type)
    else:
        cert_data = _create_cert_ui('{} ({})'.format(cert_type, name))

    crts.create_signed_cert_files(name, **cert_data)


def _create_cert_ui(cn):
    """Runs through the different options for the user to create a cert.

        C  - Country
        ST - State
        L  - Location
        O  - Organization
        OU - Organizational Unit
        CN - Common Name
    """
    input_order = ['C', 'ST', 'L', 'O', 'OU', 'CN']
    input_defaults = {'C':'US',
                      'ST': 'Washington',
                      'L': 'Richland',
                      'O': 'PNNL',
                      'OU': 'Volttron Team',
                      'CN': cn}
    input_help = {'C': 'Country',
                  'ST': 'State',
                  'L': 'Location',
                  'O': 'Organization',
                  'OU': 'Organization Unit',
                  'CN': 'Common Name'}
    output_items = {}
    sys.stdout.write("Please enter the following for certificate creation:\n")
    # TODO Add country code verification. cryptography package doesn't do it
    for item in input_order:
        cmd = '\t{} - {}({}): '.format(item, input_help[item],
                                              input_defaults[item])
        output_items[item] = input(cmd)
        if len(output_items[item].strip()) == 0:
            output_items[item] = input_defaults[item]

    return output_items


def add_files_to_package(package, files=None):

    whl = VolttronPackageWheelFileNoSign(package, append=True)
    whl.add_files(files, whl)


def main(argv=sys.argv):

    expandall = lambda string: os.path.expanduser(os.path.expandvars(string))
    home = expandall(os.environ.get('VOLTTRON_HOME', '~/.volttron'))

    os.environ['VOLTTRON_HOME'] = home
    default_wheelhouse = os.environ['VOLTTRON_HOME']+'/packaged'

    # Setup option parser
    progname = os.path.basename(argv[0])
    parser = config.ArgumentParser(
        prog=progname,
        description='VOLTTRON packaging and signing utility',
    )
    parser.set_defaults(log_config=None, verboseness=logging.INFO)

    parser.add_argument('-l', '--log', metavar='FILE', default=None,
                        help='send log output to FILE instead of stderr')
    parser.add_argument('-L', '--log-config', metavar='FILE',
                        help='read logging configuration from FILE')
    parser.add_argument('-q', '--quiet', action='add_const', const=10, dest='verboseness',
                        help='decrease logger verboseness; may be used multiple times')
    parser.add_argument('-v', '--verbose', action='add_const', const=-10, dest='verboseness',
                        help='increase logger verboseness; may be used multiple times')
    parser.add_argument('--verboseness', type=int, metavar='LEVEL',
                        default=logging.WARNING,
                        help='set logger verboseness')

    subparsers = parser.add_subparsers(title = 'subcommands',
                                       description = 'valid subcommands',
                                       help = 'additional help',
                                       dest='subparser_name')
    package_parser = subparsers.add_parser('package',
                                           help="Create agent package (whl) from a directory")

    package_parser.add_argument('agent_directory',
                                help='Directory for packaging an agent for the first time (requires setup.py file).')
    package_parser.add_argument('--dest',
                                help='Directory to place the wheel file')
    package_parser.set_defaults(dest=default_wheelhouse)
    package_parser.add_argument('--vip-identity',
                                help='Override the Agents desired VIP IDENTITY (if any). '
                                     'Takes precedent over default VIP IDENTITY generated by '
                                     'the platform and the preferred identity of the agent (if any).')
    package_parser.set_defaults(identity=None)

    init_parser = subparsers.add_parser('init',
                                        help="Create new agent code package from a template."
                                             " Will prompt for additional metadata.")

    init_parser.add_argument('directory',
                             help='Directory to create the new agent in (must not exist).')
    init_parser.add_argument('module_name',
                             help='Module name for agent. Class name is derived from this name.')
    init_parser.add_argument('--template', choices=_get_agent_template_list(),
                             help='Name of the template to use. Defaults to "common".')
    init_parser.add_argument('--identity',
                             help='Set agent to have a fixed VIP identity. Useful for new service agents.')
    init_parser.add_argument('--silent', action="store_true",
                             help='Use defaults for meta data and do not prompt.')
    init_parser.set_defaults(identity=None, template="common")

    repackage_parser = subparsers.add_parser('repackage',
                                             help="Creates agent package from a currently installed agent.")
    repackage_parser.add_argument('directory',
                                  help='Directory where agent is installed')
    repackage_parser.add_argument('--dest',
                                  help='Directory to place the wheel file')
    repackage_parser.set_defaults(dest=default_wheelhouse)

    config_parser = subparsers.add_parser('configure',
                                          help='add a configuration file to an agent package')
    config_parser.add_argument('package', metavar='PACKAGE',
                               help='agent package to configure')
    config_parser.add_argument('config_file', metavar='CONFIG',
                               help='configuration file to add to wheel.')

    create_ca_cmd = subparsers.add_parser('create_ca')

    if auth is not None:
        create_cert_cmd = subparsers.add_parser('create_cert')
        create_cert_opts = create_cert_cmd.add_mutually_exclusive_group(required=True)
        create_cert_opts.add_argument('--creator', action='store_true',
                                      help='create a creator cert')
        create_cert_opts.add_argument('--admin', action='store_true',
                                      help='create an admin administrator cert')
        create_cert_opts.add_argument('--initiator', action='store_true',
                                      help='create an initiator cert')
        create_cert_opts.add_argument('--platform', action='store_true',
                                      help='create a platform cert')
        create_cert_cmd.add_argument('--name',
                                     help='file name to store the cert under (no extension)')

        sign_cmd = subparsers.add_parser('sign',
                                         help='sign a package')

        sign_opts = sign_cmd.add_mutually_exclusive_group(required=True)
        sign_opts.add_argument('--creator', action='store_true',
                               help='sign as the creator of the package')
        sign_opts.add_argument('--admin', action='store_true',
                               help='sign as the soi administrator')
        sign_opts.add_argument('--initiator', action='store_true',
                               help='sign as the initiator of the package')
        sign_opts.add_argument('--platform', action='store_true',
                               help='sign the mutable luggage of the package as the platform')
        sign_cmd.add_argument('--cert', metavar='CERT',
                              help='certificate to use to sign the package')
        sign_cmd.add_argument('--config-file', metavar='CONFIG',
                              help='agent configuration file')
        sign_cmd.add_argument('--contract', metavar='CONTRACT',
                              help='agent resource contract file')
        sign_cmd.add_argument('--certs_dir', metavar='CERTS_DIR',
                              help='certificates directory')
        sign_cmd.add_argument('package', metavar='PACKAGE',
                              help='agent package to sign')

        verify_cmd = subparsers.add_parser('verify',
                                           help='verify an agent package')
        verify_cmd.add_argument('package', metavar='PACKAGE',
                                help='agent package to verify')

    opts = parser.parse_args(argv[1:])

    # Configure logging
    level = max(1, opts.verboseness)
    if opts.log is None:
        log_to_file(sys.stderr, level)
    elif opts.log == '-':
        log_to_file(sys.stdout, level)
    elif opts.log:
        log_to_file(opts.log, level, handler_class=handlers.WatchedFileHandler)
    else:
        log_to_file(None, 100, handler_class=lambda x: logging.NullHandler())
    if opts.log_config:
        logging.config.fileConfig(opts.log_config)

    # whl_path will be specified if there is a package or repackage command
    # is specified and it was successful.
    whl_path = None
    user_type = None

    try:

        if opts.subparser_name == 'package':
            whl_path = create_package(opts.agent_directory, wheelhouse=opts.dest, identity=opts.vip_identity)
        elif opts.subparser_name == 'repackage':
            whl_path = repackage(opts.directory, dest=opts.dest)
        elif opts.subparser_name == 'configure' :
            add_files_to_package(opts.package, {'config_file': opts.config_file})
        elif opts.subparser_name == 'init' :
            init_agent(opts.directory, opts.module_name, opts.template, opts.silent, opts.identity)
        elif opts.subparser_name == 'create_ca':
            _create_ca()
        else:
            if auth is not None:
                try:
                    if opts.subparser_name == 'verify':
                        if not os.path.exists(opts.package):
                            print(f'Invalid package name {opts.package}')
                        verifier = auth.SignedZipPackageVerifier(opts.package)
                        verifier.verify()
                        print("Package is verified")
                    else:
                        user_type = {'admin': opts.admin,
                                     'creator': opts.creator,
                                     'initiator': opts.initiator,
                                     'platform': opts.platform}
                        if opts.subparser_name == 'sign':
                            in_args = {
                                'config_file': opts.config_file,
                                'user_type': user_type,
                                'contract': opts.contract,
                                'certs_dir': opts.certs_dir
                            }
                            _sign_agent_package(opts.package, **in_args)

                        elif opts.subparser_name == 'create_cert':
                            _create_cert(name=opts.name, **user_type)
                except auth.AuthError as e:
                    _log.error(e.message)

    except AgentPackageError as e:
<<<<<<< HEAD
        _log.error(e.message)
    except Exception as e:
        _log.error(str(e))
=======
        print(e)

    except Exception as e:
        _log.exception(e)
>>>>>>> 3d2a9e29

    if whl_path:
        print(f"Package created at: {whl_path}")


def _main():
    """Entry point for scripts."""
    try:
        sys.exit(main())
    except KeyboardInterrupt:
        pass


if __name__ == '__main__':
    _main()<|MERGE_RESOLUTION|>--- conflicted
+++ resolved
@@ -354,6 +354,7 @@
         response = subprocess.run(cmd, cwd=builddir, stderr=subprocess.PIPE,
                                   stdout=subprocess.PIPE)
         if response.returncode != 0:
+            _log.error(response.stderr)
             print(response.stderr)
             return None
 
@@ -376,6 +377,9 @@
         wheel_dest = os.path.join(wheelhouse, wheel_name)
         shutil.move(wheel_path, wheel_dest)
         return wheel_dest
+    except subprocess.CalledProcessError as ex:
+        traceback.print_last()
+        raise ex
     finally:
         shutil.rmtree(tmpdir, True)
 
@@ -707,16 +711,10 @@
                     _log.error(e.message)
 
     except AgentPackageError as e:
-<<<<<<< HEAD
-        _log.error(e.message)
-    except Exception as e:
-        _log.error(str(e))
-=======
         print(e)
 
     except Exception as e:
         _log.exception(e)
->>>>>>> 3d2a9e29
 
     if whl_path:
         print(f"Package created at: {whl_path}")
