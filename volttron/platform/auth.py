# -*- coding: utf-8 -*- {{{
# vim: set fenc=utf-8 ft=python sw=4 ts=4 sts=4 et:
#
# Copyright 2020, Battelle Memorial Institute.
#
# Licensed under the Apache License, Version 2.0 (the "License");
# you may not use this file except in compliance with the License.
# You may obtain a copy of the License at
#
# http://www.apache.org/licenses/LICENSE-2.0
#
# Unless required by applicable law or agreed to in writing, software
# distributed under the License is distributed on an "AS IS" BASIS,
# WITHOUT WARRANTIES OR CONDITIONS OF ANY KIND, either express or implied.
# See the License for the specific language governing permissions and
# limitations under the License.
#
# This material was prepared as an account of work sponsored by an agency of
# the United States Government. Neither the United States Government nor the
# United States Department of Energy, nor Battelle, nor any of their
# employees, nor any jurisdiction or organization that has cooperated in the
# development of these materials, makes any warranty, express or
# implied, or assumes any legal liability or responsibility for the accuracy,
# completeness, or usefulness or any information, apparatus, product,
# software, or process disclosed, or represents that its use would not infringe
# privately owned rights. Reference herein to any specific commercial product,
# process, or service by trade name, trademark, manufacturer, or otherwise
# does not necessarily constitute or imply its endorsement, recommendation, or
# favoring by the United States Government or any agency thereof, or
# Battelle Memorial Institute. The views and opinions of authors expressed
# herein do not necessarily state or reflect those of the
# United States Government or any agency thereof.
#
# PACIFIC NORTHWEST NATIONAL LABORATORY operated by
# BATTELLE for the UNITED STATES DEPARTMENT OF ENERGY
# under Contract DE-AC05-76RL01830
# }}}


import bisect
import logging
import os
import random
import re
import shutil
from typing import Optional
import uuid
from collections import defaultdict

import gevent
import gevent.core
from gevent.fileobject import FileObject
from zmq import green as zmq

from volttron.platform import jsonapi, get_home
from volttron.platform.agent.known_identities import VOLTTRON_CENTRAL_PLATFORM, CONTROL, MASTER_WEB, CONTROL_CONNECTION
from volttron.platform.vip.agent.errors import VIPError
from volttron.platform.vip.pubsubservice import ProtectedPubSubTopics
from .agent.utils import strip_comments, create_file_if_missing, watch_file
from .vip.agent import Agent, Core, RPC
from .vip.socket import encode_key, BASE64_ENCODED_CURVE_KEY_LEN

_log = logging.getLogger(__name__)

_dump_re = re.compile(r'([,\\])')
_load_re = re.compile(r'\\(.)|,')


def isregex(obj):
    return len(obj) > 1 and obj[0] == obj[-1] == '/'


def dump_user(*args):
    return ','.join([_dump_re.sub(r'\\\1', arg) for arg in args])


def load_user(string):
    def sub(match):
        return match.group(1) or '\x00'

    return _load_re.sub(sub, string).split('\x00')


class AuthException(Exception):
    """General exception for any auth error"""
    pass


class AuthService(Agent):
    def __init__(self, auth_file, protected_topics_file, setup_mode, aip, *args, **kwargs):
        self.allow_any = kwargs.pop('allow_any', False)
        super(AuthService, self).__init__(*args, **kwargs)

        # This agent is started before the router so we need
        # to keep it from blocking.
        self.core.delay_running_event_set = False

        self.auth_file_path = os.path.abspath(auth_file)
        self.auth_file = AuthFile(self.auth_file_path)
        self.aip = aip
        self.zap_socket = None
        self._zap_greenlet = None
        self.auth_entries = []
        self._is_connected = False
        self._protected_topics_file = protected_topics_file
        self._protected_topics_file_path = os.path.abspath(protected_topics_file)
        self._protected_topics_for_rmq = ProtectedPubSubTopics()
        self._setup_mode = setup_mode
        self._auth_failures = []
        self._auth_denied = []
        self._auth_approved = []

        def topics():
            return defaultdict(set)

        self._user_to_permissions = topics()

    @Core.receiver('onsetup')
    def setup_zap(self, sender, **kwargs):
        self.zap_socket = zmq.Socket(zmq.Context.instance(), zmq.ROUTER)
        self.zap_socket.bind('inproc://zeromq.zap.01')
        if self.allow_any:
            _log.warning('insecure permissive authentication enabled')
        self.read_auth_file()
        self._read_protected_topics_file()
        self.core.spawn(watch_file, self.auth_file_path, self.read_auth_file)
        self.core.spawn(watch_file, self._protected_topics_file_path, self._read_protected_topics_file)
        if self.core.messagebus == 'rmq':
            self.vip.peerlist.onadd.connect(self._check_topic_rules)

    def _update_auth_lists(self, entries, is_allow=True):
        auth_list = []
        for entry in entries:
            auth_list.append({'domain': entry.domain,
                        'address': entry.address,
                        'mechanism': entry.mechanism,
                        'credentials': entry.credentials,
                        'user_id': entry.user_id
                        }
            )
        if is_allow:
            for entry in auth_list:


    def read_auth_file(self):
        _log.info('loading auth file %s', self.auth_file_path)
        entries = self.auth_file.read_allow_entries()
        denied_entries = self.auth_file.read_deny_entries()
        # Populate auth lists with current entries
        # self._auth_approved = [entry for entry in entries]
        # self._auth_denied = [entry for entry in denied_entries]
        entries = [entry for entry in entries if entry.enabled]
        # sort the entries so the regex credentails follow the concrete creds
        entries.sort()
        self.auth_entries = entries
        if self._is_connected:
            try:
                _log.debug("Sending auth updates to peers")
                # Give it few seconds for platform to startup or for the
                # router to detect agent install/remove action
                gevent.sleep(2)
                self._send_update()
            except BaseException as e:
                _log.error("Exception sending auth updates to peer. {}".format(e))
                raise e
        _log.info('auth file %s loaded', self.auth_file_path)

    def get_protected_topics(self):
        protected = self._protected_topics
        return protected

    def _read_protected_topics_file(self):
        # Read protected topics file and send to router
        try:
            create_file_if_missing(self._protected_topics_file)
            with open(self._protected_topics_file) as fil:
                # Use gevent FileObject to avoid blocking the thread
                data = FileObject(fil, close=False).read()
                self._protected_topics = jsonapi.loads(data) if data else {}
                if self.core.messagebus == 'rmq':
                    self._load_protected_topics_for_rmq()
                    # Deferring the RMQ topic permissions to after "onstart" event
                else:
                    self._send_protected_update_to_pubsub(self._protected_topics)
        except Exception:
            _log.exception('error loading %s', self._protected_topics_file)

    def _send_update(self):
        user_to_caps = self.get_user_to_capabilities()
        i = 0
        exception = None
        peers = None
        # peerlist times out lots of times when running test suite. This happens even with higher timeout in get()
        # but if we retry peerlist succeeds by second attempt most of the time!!!
        while not peers and i < 3:
            try:
                i = i + 1
                peers = self.vip.peerlist().get(timeout=0.5)
            except BaseException as e:
                _log.warning("Attempt {} to get peerlist failed with exception {}".format(i, e))
                peers = list(self.vip.peerlist.peers_list)
                _log.warning("Get list of peers from subsystem directly".format(peers))
                exception = e

        if not peers:
            raise BaseException("No peers connected to the platform")

        _log.debug("after getting peerlist to send auth updates")

        for peer in peers:
            if peer not in [self.core.identity, CONTROL_CONNECTION]:
                _log.debug(f"Sending auth update to peers {peer}")
                self.vip.rpc.call(peer, 'auth.update', user_to_caps)
        if self.core.messagebus == 'rmq':
            self._check_rmq_topic_permissions()
        else:
            self._send_auth_update_to_pubsub()

    def _send_auth_update_to_pubsub(self):
        user_to_caps = self.get_user_to_capabilities()
        # Send auth update message to router
        json_msg = jsonapi.dumpb(
            dict(capabilities=user_to_caps)
        )
        frames = [zmq.Frame(b'auth_update'), zmq.Frame(json_msg)]
        # <recipient, subsystem, args, msg_id, flags>
        self.core.socket.send_vip(b'', b'pubsub', frames, copy=False)

    def _send_protected_update_to_pubsub(self, contents):
        protected_topics_msg = jsonapi.dumpb(contents)

        frames = [zmq.Frame(b'protected_update'), zmq.Frame(protected_topics_msg)]
        if self._is_connected:
            try:
                # <recipient, subsystem, args, msg_id, flags>
                self.core.socket.send_vip(b'', b'pubsub', frames, copy=False)
            except VIPError as ex:
                _log.error("Error in sending protected topics update to clear PubSub: " + str(ex))

    @Core.receiver('onstop')
    def stop_zap(self, sender, **kwargs):
        if self._zap_greenlet is not None:
            self._zap_greenlet.kill()

    @Core.receiver('onfinish')
    def unbind_zap(self, sender, **kwargs):
        if self.zap_socket is not None:
            self.zap_socket.unbind('inproc://zeromq.zap.01')

    @Core.receiver('onstart')
    def zap_loop(self, sender, **kwargs):
        """
        The zap loop is the starting of the authentication process for
        the VOLTTRON zmq message bus.  It talks directly with the low
        level socket so all responses must be byte like objects, in
        this case we are going to send zmq frames across the wire.

        :param sender:
        :param kwargs:
        :return:
        """
        self._is_connected = True
        self._zap_greenlet = gevent.getcurrent()
        sock = self.zap_socket
        time = gevent.core.time
        blocked = {}
        wait_list = []
        timeout = None
        if self.core.messagebus == 'rmq':
            # Check the topic permissions of all the connected agents
            self._check_rmq_topic_permissions()
        else:
            self._send_protected_update_to_pubsub(self._protected_topics)

        while True:
            events = sock.poll(timeout)
            now = time()
            if events:
                zap = sock.recv_multipart()

                version = zap[2]
                if version != b'1.0':
                    continue
                domain, address, userid, kind = zap[4:8]
                credentials = zap[8:]
                if kind == b'CURVE':
                    credentials[0] = encode_key(credentials[0])
                elif kind not in [b'NULL', b'PLAIN']:
                    continue
                response = zap[:4]
                domain = domain.decode("utf-8")
                address = address.decode("utf-8")
                kind = kind.decode("utf-8")
                user = self.authenticate(domain, address, kind, credentials)
                _log.info("AUTH: After authenticate user id: {0}, {1}".format(user, userid))
                if user:
                    _log.info(
                        'authentication success: userid=%r domain=%r, address=%r, '
                        'mechanism=%r, credentials=%r, user=%r',
                        userid, domain, address, kind, credentials[:1], user)
                    response.extend([b'200', b'SUCCESS', user.encode("utf-8"), b''])
                    sock.send_multipart(response)
                else:
                    userid = str(uuid.uuid4())
                    _log.info(
                        'authentication failure: userid=%r, domain=%r, address=%r, '
                        'mechanism=%r, credentials=%r',
                        userid, domain, address, kind, credentials)
                    # If in setup mode, add/update auth entry
                    if self._setup_mode:
                        self._update_auth_entry(domain, address, kind, credentials[0], userid)
                        _log.info(
                            'new authentication entry added in setup mode: domain=%r, address=%r, '
                            'mechanism=%r, credentials=%r, user_id=%r',
                            domain, address, kind, credentials[:1], userid)
                        response.extend([b'200', b'SUCCESS', b'', b''])
                        _log.debug("AUTH response: {}".format(response))
                        sock.send_multipart(response)
                    else:
                        if type(userid) == bytes:
                            userid = userid.decode("utf-8")
                        self._update_auth_failures(domain, address, kind, credentials[0], userid)

                    try:
                        expire, delay = blocked[address]
                    except KeyError:
                        delay = random.random()
                    else:
                        if now >= expire:
                            delay = random.random()
                        else:
                            delay *= 2
                            if delay > 100:
                                delay = 100
                    expire = now + delay
                    bisect.bisect(wait_list, (expire, address, response))
                    blocked[address] = expire, delay
            while wait_list:
                expire, address, response = wait_list[0]
                if now < expire:
                    break
                wait_list.pop(0)
                response.extend([b'400', b'FAIL', b'', b''])
                sock.send_multipart(response)
                try:
                    if now >= blocked[address][0]:
                        blocked.pop(address)
                except KeyError:
                    pass
            timeout = (wait_list[0][0] - now) if wait_list else None

    def authenticate(self, domain, address, mechanism, credentials):
        for entry in self.auth_entries:
            if entry.match(domain, address, mechanism, credentials):
                return entry.user_id or dump_user(
                    domain, address, mechanism, *credentials[:1])
        if mechanism == 'NULL' and address.startswith('localhost:'):
            parts = address.split(':')[1:]
            if len(parts) > 2:
                pid = int(parts[2])
                agent_uuid = self.aip.agent_uuid_from_pid(pid)
                if agent_uuid:
                    return dump_user(domain, address, 'AGENT', agent_uuid)
            uid = int(parts[0])
            if uid == os.getuid():
                return dump_user(domain, address, mechanism, *credentials[:1])
        if self.allow_any:
            return dump_user(domain, address, mechanism, *credentials[:1])

    @RPC.export
    def get_user_to_capabilities(self):
        """RPC method

        Gets a mapping of all users to their capabiliites.

        :returns: mapping of users to capabilities
        :rtype: dict
        """
        user_to_caps = {}
        for entry in self.auth_entries:
            user_to_caps[entry.user_id] = entry.capabilities
        return user_to_caps

    @RPC.export
    def get_authorizations(self, user_id):
        """RPC method

        Gets capabilities, groups, and roles for a given user.

        :param user_id: user id field from VOLTTRON Interconnect Protocol
        :type user_id: str
        :returns: tuple of capabiliy-list, group-list, role-list
        :rtype: tuple
        """
        use_parts = True
        try:
            domain, address, mechanism, credentials = load_user(user_id)
        except ValueError:
            use_parts = False
        for entry in self.auth_entries:
            if entry.user_id == user_id:
                return [entry.capabilities, entry.groups, entry.roles]
            elif use_parts:
                if entry.match(domain, address, mechanism, [credentials]):
                    return entry.capabilities, entry.groups, entry.roles

    @RPC.export
    @RPC.allow(capabilities="allow_auth_modifications")
    def approve_authorization_failure(self, user_id):
        """RPC method

        Approves a previously failed authorization

        :param user_id: user id field from VOLTTRON Interconnect Protocol
        :type user_id: str
        """

        for pending in self._auth_failures:
            if user_id == pending['user_id']:
                self._update_auth_entry(
                    pending['domain'],
                    pending['address'],
                    pending['mechanism'],
                    pending['credentials'],
                    pending['user_id']
                    )
                self._auth_approved.append(pending)
                del self._auth_failures[self._auth_failures.index(pending)]

        for pending in self._auth_denied:
            if user_id == pending['user_id']:
                self._update_auth_entry(
                    pending['domain'],
                    pending['address'],
                    pending['mechanism'],
                    pending['credentials'],
                    pending['user_id']
                    )
                self._auth_approved.append(pending)
                del self._auth_denied[self._auth_denied.index(pending)]

    @RPC.export
    @RPC.allow(capabilities="allow_auth_modifications")
    def deny_authorization_failure(self, user_id):
        """RPC method

        Denies a previously failed authorization

        :param user_id: user id field from VOLTTRON Interconnect Protocol
        :type user_id: str
        """
        for pending in self._auth_failures:
            if user_id == pending['user_id']:
                self._update_auth_entry(
                    pending['domain'],
                    pending['address'],
                    pending['mechanism'],
                    pending['credentials'],
                    pending['user_id'],
                    is_allow=False
                    )
                self._auth_denied.append(pending)
                del self._auth_failures[self._auth_failures.index(pending)]

        for pending in self._auth_approved:
            if user_id == pending['user_id']:
                self._update_auth_entry(
                    pending['domain'],
                    pending['address'],
                    pending['mechanism'],
                    pending['credentials'],
                    pending['user_id'],
                    is_allow=False
                    )
                self._remove_auth_entry(pending['credentials'])
                self._auth_denied.append(pending)
                del self._auth_approved[self._auth_approved.index(pending)]


    @RPC.export
    @RPC.allow(capabilities="allow_auth_modifications")
    def delete_authorization_failure(self, user_id):
        """RPC method

        Denies a previously failed authorization

        :param user_id: user id field from VOLTTRON Interconnect Protocol
        :type user_id: str
        """
        for pending in self._auth_failures:
            if user_id == pending['user_id']:
                del self._auth_failures[self._auth_failures.index(pending)]

        for pending in self._auth_approved:
            if user_id == pending['user_id']:
                self._remove_auth_entry(pending['credentials'])
                del self._auth_approved[self._auth_approved.index(pending)]

        for pending in self._auth_denied:
            if user_id == pending['user_id']:
                del self._auth_denied[self._auth_denied.index(pending)]

    @RPC.export
    def get_authorization_failures(self):
        print(list(self._auth_failures))
        return list(self._auth_failures)

    @RPC.export
    def get_authorization_approved(self):
        print(list(self._auth_approved))
        return list(self._auth_approved)

    @RPC.export
    def get_authorization_denied(self):
        print(list(self._auth_denied))
        return list(self._auth_denied)

    def _get_authorizations(self, user_id, index):
        """Convenience method for getting authorization component by index"""
        auths = self.get_authorizations(user_id)
        if auths:
            return auths[index]
        return []

    @RPC.export
    def get_capabilities(self, user_id):
        """RPC method

        Gets capabilities for a given user.

        :param user_id: user id field from VOLTTRON Interconnect Protocol
        :type user_id: str
        :returns: list of capabilities
        :rtype: list
        """
        return self._get_authorizations(user_id, 0)

    @RPC.export
    def get_groups(self, user_id):
        """RPC method

        Gets groups for a given user.

        :param user_id: user id field from VOLTTRON Interconnect Protocol
        :type user_id: str
        :returns: list of groups
        :rtype: list
        """
        return self._get_authorizations(user_id, 1)

    @RPC.export
    def get_roles(self, user_id):
        """RPC method

        Gets roles for a given user.

        :param user_id: user id field from VOLTTRON Interconnect Protocol
        :type user_id: str
        :returns: list of roles
        :rtype: list
        """
        return self._get_authorizations(user_id, 2)

    def _update_auth_entry(self, domain, address, mechanism, credential, user_id, is_allow=True):
        # Make a new entry
        fields = {
            "domain": domain,
            "address": address,
            "mechanism": mechanism,
            "credentials": credential,
            "user_id": user_id,
            "groups": "",
            "roles": "",
            "capabilities": "",
            "comments": "Auth entry added in setup mode",
        }
        new_entry = AuthEntry(**fields)

        try:
            self.auth_file.add(new_entry, overwrite=False, is_allow=is_allow)
        except AuthException as err:
            _log.error('ERROR: %s\n' % str(err))

    def _remove_auth_entry(self, credential):
        try:
            self.auth_file.remove_by_credentials(credential)
        except AuthException as err:
            _log.error('ERROR: %s\n' % str(err))

    def _update_auth_failures(self, domain, address, mechanism, credential, user_id):
        for entry in self._auth_denied:
            # Check if failure entry has been denied. If so, increment the failure's denied count
            if ((entry['domain'] == domain) and
                    (entry['address'] == address) and
                    (entry['mechanism'] == mechanism) and
                    (entry['credentials'] == credential)):
                entry['retries'] += 1
                return

        for entry in self._auth_failures:
            # Check if failure entry exists. If so, increment the failure count
            if ((entry['domain'] == domain) and
                    (entry['address'] == address) and
                    (entry['mechanism'] == mechanism) and
                    (entry['credentials'] == credential)):
                entry['retries'] += 1
                return
        # Add a new failure entry
        fields = {
            "domain": domain,
            "address": address,
            "mechanism": mechanism,
            "credentials": credential,
            "user_id": user_id,
            "retries": 1
        }
        self._auth_failures.append(dict(fields))
        return

    def _load_protected_topics_for_rmq(self):
        try:
            write_protect = self._protected_topics['write-protect']
        except KeyError:
            write_protect = []

        topics = ProtectedPubSubTopics()
        try:
            for entry in write_protect:
                topics.add(entry['topic'], entry['capabilities'])
        except KeyError:
            _log.exception('invalid format for protected topics ')
        else:
            self._protected_topics_for_rmq = topics

    def _check_topic_rules(self, sender, **kwargs):
        delay = 0.05
        self.core.spawn_later(delay, self._check_rmq_topic_permissions)

    def _check_rmq_topic_permissions(self):
        """
        Go through the topic permissions for each agent based on the protected topic setting.
        Update the permissions for the agent/user based on the latest configuration
        :return:
        """
        return
        # Get agent to capabilities mapping
        user_to_caps = self.get_user_to_capabilities()
        # Get topics to capabilities mapping
        topic_to_caps = self._protected_topics_for_rmq.get_topic_caps()  # topic to caps

        peers = self.vip.peerlist().get(timeout=5)
        # _log.debug("USER TO CAPS: {0}, TOPICS TO CAPS: {1}, {2}".format(user_to_caps,
        #                                                                 topic_to_caps,
        #                                                                 self._user_to_permissions))
        if not user_to_caps or not topic_to_caps:
            # clear all old permission rules
            for peer in peers:
                self._user_to_permissions[peer].clear()
        else:
            for topic, caps_for_topic in topic_to_caps.items():
                for user in user_to_caps:
                    try:
                        caps_for_user = user_to_caps[user]
                        common_caps = list(set(caps_for_user).intersection(caps_for_topic))
                        if common_caps:
                            self._user_to_permissions[user].add(topic)
                        else:
                            try:
                                self._user_to_permissions[user].remove(topic)
                            except KeyError as e:
                                if not self._user_to_permissions[user]:
                                    self._user_to_permissions[user] = set()
                    except KeyError as e:
                        try:
                            self._user_to_permissions[user].remove(topic)
                        except KeyError as e:
                            if not self._user_to_permissions[user]:
                                self._user_to_permissions[user] = set()

        all = set()
        for user in user_to_caps:
            all.update(self._user_to_permissions[user])

        # Set topic permissions now
        for peer in peers:
            not_allowed = all.difference(self._user_to_permissions[peer])
            self._update_topic_permission_tokens(peer, not_allowed)

    def _update_topic_permission_tokens(self, identity, not_allowed):
        """
        Make rules for read and write permission on topic (routing key)
        for an agent based on protected topics setting
        :param identity: identity of the agent
        :return:
        """
        read_tokens = ["{instance}.{identity}".format(instance=self.core.instance_name, identity=identity),
                       "__pubsub__.*"]
        write_tokens = ["{instance}.*".format(instance=self.core.instance_name, identity=identity)]

        if not not_allowed:
            write_tokens.append("__pubsub__.{instance}.*".format(instance=self.core.instance_name))
        else:
            not_allowed_string = "|".join(not_allowed)
            write_tokens.append("__pubsub__.{instance}.".format(instance=self.core.instance_name) +
                                "^(!({not_allow})).*$".format(not_allow=not_allowed_string))
        current = self.core.rmq_mgmt.get_topic_permissions_for_user(identity)
        # _log.debug("CURRENT for identity: {0}, {1}".format(identity, current))
        if current and isinstance(current, list):
            current = current[0]
            dift = False
            read_allowed_str = "|".join(read_tokens)
            write_allowed_str = "|".join(write_tokens)
            if re.search(current['read'], read_allowed_str):
                dift = True
                current["read"] = read_allowed_str
            if re.search(current["write"], write_allowed_str):
                dift = True
                current["write"] = write_allowed_str
                # _log.debug("NEW {0}, DIFF: {1} ".format(current, dift))
                # if dift:
                #     set_topic_permissions_for_user(current, identity)
        else:
            current = dict()
            current["exchange"] = "volttron"
            current["read"] = "|".join(read_tokens)
            current["write"] = "|".join(write_tokens)
            # _log.debug("NEW {0}, New string ".format(current))
            # set_topic_permissions_for_user(current, identity)

    def _check_token(self, actual, allowed):
        pending = actual[:]
        for tk in actual:
            if tk in allowed:
                pending.remove(tk)
        return pending


class String(str):
    def __new__(cls, value):
        obj = super(String, cls).__new__(cls, value)
        if isregex(obj):
            obj.regex = regex = re.compile('^' + obj[1:-1] + '$')
            obj.match = lambda val: bool(regex.match(val))
        return obj

    def match(self, value):
        return value == self


class List(list):
    def match(self, value):
        for elem in self:
            if elem.match(value):
                return True
        return False


class AuthEntryInvalid(AuthException):
    """Exception for invalid AuthEntry objects"""
    pass


class AuthEntry(object):
    """An authentication entry contains fields for authenticating and
    granting permissions to an agent that connects to the platform.

    :param str domain: Name assigned to locally bound address
    :param str address: Remote address of the agent
    :param str mechanism: Authentication mechanism, valid options are
        'NULL' (no authentication), 'PLAIN' (username/password),
        'CURVE' (CurveMQ public/private keys)
    :param str credentials: Value depends on `mechanism` parameter:
        `None` if mechanism is 'NULL'; password if mechanism is
        'PLAIN'; encoded public key if mechanism is 'CURVE' (see
        :py:meth:`volttron.platform.vip.socket.encode_key` for method
        to encode public key)
    :param str user_id: Name to associate with agent (Note: this does
        not have to match the agent's VIP identity)
    :param list capabilities: Authorized capabilities for this agent
    :param list roles: Authorized roles for this agent. (Role names map
        to a set of capabilities)
    :param list groups: Authorized groups for this agent. (Group names
        map to a set of roles)
    :param str comments: Comments to associate with entry
    :param bool enabled: Entry will only be used if this value is True
    :param kwargs: These extra arguments will be ignored
    """

    def __init__(self, domain=None, address=None, mechanism='CURVE',
                 credentials=None, user_id=None, groups=None, roles=None,
                 capabilities: Optional[dict] = None, comments=None, enabled=True, **kwargs):

        self.domain = AuthEntry._build_field(domain)
        self.address = AuthEntry._build_field(address)
        self.mechanism = mechanism
        self.credentials = AuthEntry._build_field(credentials)
        self.groups = AuthEntry._build_field(groups) or []
        self.roles = AuthEntry._build_field(roles) or []
        self.capabilities = AuthEntry.build_capabilities_field(capabilities) or {}
        self.comments = AuthEntry._build_field(comments)
        if user_id is None:
            user_id = str(uuid.uuid4())
        self.user_id = user_id
        self.enabled = enabled
        if kwargs:
            _log.debug(
                'auth record has unrecognized keys: %r' % (list(kwargs.keys()),))
        self._check_validity()

    def __lt__(self, other):
        """Entries with non-regex credentials will be less than regex
        credentials. When sorted, the non-regex credentials will be
        checked first."""
        try:
            self.credentials.regex
        except AttributeError:
            return True
        return False

    @staticmethod
    def _build_field(value):
        if not value:
            return None
        if isinstance(value, str):
            return String(value)
        return List(String(elem) for elem in value)

    @staticmethod
    def build_capabilities_field(value: Optional[dict]):
        #_log.debug("_build_capabilities {}".format(value))

        if not value:
            return None

        if isinstance(value, list):
            result = dict()
            for elem in value:
                # update if it is not there or if existing entry doesn't have args.
                # i.e. capability with args can override capability str
                temp = result.update(AuthEntry._get_capability(elem))
                if temp and result[next(iter(temp))] is None:
                    result.update(temp)
            _log.debug("Returning field _build_capabilities {}".format(result))
            return result
        else:
            return AuthEntry._get_capability(value)

    @staticmethod
    def _get_capability(value):
        err_message = "Invalid capability value: {} of type {}. Capability entries can only be a string or " \
                      "dictionary or list containing string/dictionary. " \
                      "dictionaries should be of the format {'capability_name':None} or " \
                      "{'capability_name':{'arg1':'value',...}"
        if isinstance(value, str):
            return {value: None}
        elif isinstance(value, dict):
            return value
        else:
            raise AuthEntryInvalid(err_message.format(value, type(value)))

    def add_capabilities(self, capabilities):
        temp = AuthEntry.build_capabilities_field(capabilities)
        if temp:
            self.capabilities.update(temp)

    def match(self, domain, address, mechanism, credentials):
        return ((self.domain is None or self.domain.match(domain)) and
                (self.address is None or self.address.match(address)) and
                self.mechanism == mechanism and
                (self.mechanism == 'NULL' or
                 (len(self.credentials) > 0 and
                  self.credentials.match(credentials[0]))))

    def __str__(self):
        return ('domain={0.domain!r}, address={0.address!r}, '
                'mechanism={0.mechanism!r}, credentials={0.credentials!r}, '
                'user_id={0.user_id!r}, capabilities={0.capabilities!r}'.format(self))

    def __repr__(self):
        cls = self.__class__
        return '%s.%s(%s)' % (cls.__module__, cls.__name__, self)

    @staticmethod
    def valid_credentials(cred, mechanism='CURVE'):
        """Raises AuthEntryInvalid if credentials are invalid"""
        AuthEntry.valid_mechanism(mechanism)
        if mechanism == 'NULL':
            return
        if cred is None:
            raise AuthEntryInvalid(
                'credentials parameter is required for mechanism {}'
                .format(mechanism))
        if isregex(cred):
            return
        if mechanism == 'CURVE' and len(cred) != BASE64_ENCODED_CURVE_KEY_LEN:
            raise AuthEntryInvalid('Invalid CURVE public key {}')

    @staticmethod
    def valid_mechanism(mechanism):
        """Raises AuthEntryInvalid if mechanism is invalid"""
        if mechanism not in ('NULL', 'PLAIN', 'CURVE'):
            raise AuthEntryInvalid(
                'mechanism must be either "NULL", "PLAIN" or "CURVE"')

    def _check_validity(self):
        """Raises AuthEntryInvalid if entry is invalid"""
        AuthEntry.valid_credentials(self.credentials, self.mechanism)


class AuthFile(object):
    def __init__(self, auth_file=None):
        if auth_file is None:
            auth_file_dir = get_home()
            auth_file = os.path.join(auth_file_dir, 'auth.json')
        self.auth_file = auth_file
        self._check_for_upgrade()

    @property
    def version(self):
        return {'major': 1, 'minor': 2}

    def _check_for_upgrade(self):
        allow_list, deny_list, groups, roles, version = self._read()
        if version != self.version:
            if version['major'] <= self.version['major']:
                self._upgrade(allow_list, deny_list, groups, roles, version)
            else:
                _log.error('This version of VOLTTRON cannot parse {}. '
                           'Please upgrade VOLTTRON or move or delete '
                           'this file.'.format(self.auth_file))

    def _read(self):
        auth_data = {}
        try:
            create_file_if_missing(self.auth_file)
            with open(self.auth_file) as fil:
                # Use gevent FileObject to avoid blocking the thread
                before_strip_comments = FileObject(fil, close=False).read()
                if isinstance(before_strip_comments, bytes):
                    before_strip_comments = before_strip_comments.decode("utf-8")
                data = strip_comments(before_strip_comments)
                if data:
                    auth_data = jsonapi.loads(data)
        except Exception:
            _log.exception('error loading %s', self.auth_file)

        allow_list = auth_data.get('allow', [])
        deny_list = auth_data.get('deny', [])
        groups = auth_data.get('groups', {})
        roles = auth_data.get('roles', {})
        version = auth_data.get('version', {'major': 0, 'minor': 0})
        return allow_list, deny_list, groups, roles, version

    def read(self):
        """Gets the allowed entries, groups, and roles from the auth
        file.

        :returns: tuple of allow-entries-list, groups-dict, roles-dict
        :rtype: tuple
        """
        allow_list, deny_list, groups, roles, _ = self._read()
        allow_entries, deny_entries = self._get_entries(allow_list, deny_list)
        self._use_groups_and_roles(allow_entries, groups, roles)
        return allow_entries, deny_entries, groups, roles

    def _upgrade(self, allow_list, deny_list, groups, roles, version):
        backup = self.auth_file + '.' + str(uuid.uuid4()) + '.bak'
        shutil.copy(self.auth_file, backup)
        _log.info('Created backup of {} at {}'.format(self.auth_file, backup))

        def warn_invalid(entry, msg=''):
            _log.warn('Invalid entry {} in auth file {}. {}'
                      .format(entry, self.auth_file, msg))

        def upgrade_0_to_1(allow_list):
            new_allow_list = []
            for entry in allow_list:
                try:
                    credentials = entry['credentials']
                except KeyError:
                    warn_invalid(entry)
                    continue
                if isregex(credentials):
                    msg = 'Cannot upgrade entries with regex credentials'
                    warn_invalid(entry, msg)
                    continue
                if credentials == 'NULL':
                    mechanism = 'NULL'
                    credentials = None
                else:
                    match = re.match(r'^(PLAIN|CURVE):(.*)', credentials)
                    if match is None:
                        msg = 'Expected NULL, PLAIN, or CURVE credentials'
                        warn_invalid(entry, msg)
                        continue
                    try:
                        mechanism = match.group(1)
                        credentials = match.group(2)
                    except IndexError:
                        warn_invalid(entry, 'Unexpected credential format')
                        continue
                new_allow_list.append({
                    "domain": entry.get('domain'),
                    "address": entry.get('address'),
                    "mechanism": mechanism,
                    "credentials": credentials,
                    "user_id": entry.get('user_id'),
                    "groups": entry.get('groups', []),
                    "roles": entry.get('roles', []),
                    "capabilities": entry.get('capabilities', []),
                    "comments": entry.get('comments'),
                    "enabled": entry.get('enabled', True)
                })
            return new_allow_list

        def upgrade_1_0_to_1_1(allow_list):
            new_allow_list = []
            user_id_set = set()
            for entry in allow_list:
                user_id = entry.get('user_id')
                if user_id:
                    if user_id in user_id_set:
                        new_user_id = str(uuid.uuid4())
                        msg = ('user_id {} is already present in '
                               'authentication entry. Changed to user_id to '
                               '{}').format(user_id, new_user_id)
                        _log.warn(msg)
                        user_id_ = new_user_id
                else:
                    user_id = str(uuid.uuid4())
                user_id_set.add(user_id)
                entry['user_id'] = user_id
                new_allow_list.append(entry)
            return new_allow_list

        def upgrade_1_1_to_1_2(allow_list):
            new_allow_list = []
            for entry in allow_list:
                user_id = entry.get('user_id')
                if user_id in [CONTROL, VOLTTRON_CENTRAL_PLATFORM]:
                    user_id = '/.*/'
                capabilities = entry.get('capabilities')
                entry['capabilities'] = AuthEntry.build_capabilities_field(capabilities) or {}
                entry['capabilities']['edit_config_store'] = {'identity': user_id}
                new_allow_list.append(entry)
            return new_allow_list

        if version['major'] == 0:
            allow_list = upgrade_0_to_1(allow_list)
            version['major'] = 1
            version['minor'] = 0
        if version['major'] == 1 and version['minor'] == 0:
            allow_list = upgrade_1_0_to_1_1(allow_list)
            version['minor'] = 1
        if version['major'] == 1 and version['minor'] == 1:
            allow_list = upgrade_1_1_to_1_2(allow_list)

        allow_entries, deny_entries = self._get_entries(allow_list, deny_list)
        self._write(allow_entries, deny_entries, groups, roles)

    def read_allow_entries(self):
        """Gets the allowed entries from the auth file.

        :returns: list of allow-entries
        :rtype: list
        """
        return self.read()[0]

    def read_deny_entries(self):
        """Gets the denied entries from the auth file.

        :returns: list of deny-entries
        :rtype: list
        """
        return self.read()[1]

    def find_by_credentials(self, credentials, is_allow=True):
        """Find all entries that have the given credentials

        :param str credentials: The credentials to search for
        :return: list of entries
        :rtype: list
        """

        if is_allow:
            return [entry for entry in self.read_allow_entries()
                    if str(entry.credentials) == credentials]
        else:
            return [entry for entry in self.read_deny_entries()
                    if str(entry.credentials) == credentials]

    def _get_entries(self, allow_list, deny_list):
        allow_entries = []
        for file_entry in allow_list:
            try:
                entry = AuthEntry(**file_entry)
            except TypeError:
                _log.warn('invalid entry %r in auth file %s',
                          file_entry, self.auth_file)
            except AuthEntryInvalid as e:
                _log.warn('invalid entry %r in auth file %s (%s)',
                          file_entry, self.auth_file, str(e))
            else:
                allow_entries.append(entry)

        deny_entries = []
        for file_entry in deny_list:
            try:
                entry = AuthEntry(**file_entry)
            except TypeError:
                _log.warn('invalid entry %r in auth file %s',
                          file_entry, self.auth_file)
            except AuthEntryInvalid as e:
                _log.warn('invalid entry %r in auth file %s (%s)',
                          file_entry, self.auth_file, str(e))
            else:
                deny_entries.append(entry)
        return allow_entries, deny_entries

    def _use_groups_and_roles(self, entries, groups, roles):
        """Add capabilities to each entry based on groups and roles"""
        for entry in entries:
            entry_roles = entry.roles
            # Each group is a list of roles
            for group in entry.groups:
                entry_roles += groups.get(group, [])
            capabilities = []
            # Each role is a list of capabilities
            for role in entry_roles:
                capabilities += roles.get(role, [])
            entry.add_capabilities(list(set(capabilities)))

    def _check_if_exists(self, entry, is_allow=True):
        """Raises AuthFileEntryAlreadyExists if entry is already in file"""
        for index, prev_entry in enumerate(self.read_allow_entries()):
            if entry.user_id == prev_entry.user_id:
                raise AuthFileUserIdAlreadyExists(entry.user_id, [index])

            # Compare AuthEntry objects component-wise, rather than
            # using match, because match will evaluate regex.
            if (prev_entry.domain == entry.domain and
                    prev_entry.address == entry.address and
                    prev_entry.mechanism == entry.mechanism and
                    prev_entry.credentials == entry.credentials):
                raise AuthFileEntryAlreadyExists([index])

    def _update_by_indices(self, auth_entry, indices, is_allow=True):
        """Updates all entries at given indices with auth_entry"""
        for index in indices:
            self.update_by_index(auth_entry, index, is_allow)

<<<<<<< HEAD
    def add(self, auth_entry, overwrite=False, is_allow=True):
=======
    def add(self, auth_entry, overwrite=False, no_error=False):
>>>>>>> 343311f8
        """Adds an AuthEntry to the auth file

        :param auth_entry: authentication entry
        :param overwrite: set to true to overwrite matching entries
        :param no_error:
            set to True to not throw an AuthFileEntryAlreadyExists when attempting to add an exiting entry.

        :type auth_entry: AuthEntry
        :type overwrite: bool
        :type no_error: bool

        .. warning:: If overwrite is set to False and if auth_entry matches an
                     existing entry then this method will raise
                     AuthFileEntryAlreadyExists unless no_error is set to true
        """
        try:
            self._check_if_exists(auth_entry, is_allow)
        except AuthFileEntryAlreadyExists as err:
            if overwrite:
                _log.debug("Updating existing auth entry with {} ".format(auth_entry))
                self._update_by_indices(auth_entry, err.indices, is_allow)
            else:
                if not no_error:
                    raise err
        else:
            allow_entries, deny_entries, groups, roles = self.read()
            if is_allow:
                allow_entries.append(auth_entry)
            else:
                deny_entries.append(auth_entry)
            self._write(allow_entries, deny_entries, groups, roles)
            _log.debug("Added auth entry {} ".format(auth_entry))
        gevent.sleep(1)

    def remove_by_credentials(self, credentials, is_allow=True):
        """Removes entry from auth file by credential

        :para credential: entries will this credential will be
            removed
        :type credential: str
        """
        allow_entries, deny_entries, groups, roles = self.read()
        if is_allow:
            entries = allow_entries
        else:
            entries = deny_entries
        entries = [e for e in entries if e.credentials != credentials]
        if is_allow:
            self._write(entries, deny_entries, groups, roles)
        else:
            self._write(allow_entries, entries, groups, roles)

    def remove_by_index(self, index, is_allow=True):
        """Removes entry from auth file by index

        :param index: index of entry to remove
        :type index: int

        .. warning:: Calling with out-of-range index will raise
                     AuthFileIndexError
        """
        self.remove_by_indices([index], is_allow)

    def remove_by_indices(self, indices, is_allow=True):
        """Removes entry from auth file by indices

        :param indices: list of indicies of entries to remove
        :type indices: list

        .. warning:: Calling with out-of-range index will raise
                     AuthFileIndexError
        """
        indices = list(set(indices))
        indices.sort(reverse=True)
        allow_entries, deny_entries, groups, roles = self.read()
        if is_allow:
            entries = allow_entries
        else:
            entries = deny_entries
        for index in indices:
            try:
                del entries[index]
            except IndexError:
                raise AuthFileIndexError(index)
        if is_allow:
            self._write(entries, deny_entries, groups, roles)
        else:
            self._write(allow_entries, entries, groups, roles)

    def _set_groups_or_roles(self, groups_or_roles, is_group=True):
        param_name = 'groups' if is_group else 'roles'
        if not isinstance(groups_or_roles, dict):
            raise ValueError('{} parameter must be dict'.format(param_name))
        for key, value in groups_or_roles.items():
            if not isinstance(value, list):
                raise ValueError('each value of the {} dict must be '
                                 'a list'.format(param_name))
        allow_entries, deny_entries, groups, roles = self.read()
        if is_group:
            groups = groups_or_roles
        else:
            roles = groups_or_roles
        self._write(allow_entries, deny_entries, groups, roles)

    def set_groups(self, groups):
        """Define the mapping of group names to role lists

        :param groups: dict where the keys are group names and the
                       values are lists of capability names
        :type groups: dict

        .. warning:: Calling with invalid groups will raise ValueError
        """
        self._set_groups_or_roles(groups, is_group=True)

    def set_roles(self, roles):
        """Define the mapping of role names to capability lists

        :param roles: dict where the keys are role names and the
                      values are lists of group names
        :type groups: dict

        .. warning:: Calling with invalid roles will raise ValueError
        """
        self._set_groups_or_roles(roles, is_group=False)

    def update_by_index(self, auth_entry, index, is_allow=True):
        """Updates entry will given auth entry at given index

        :param auth_entry: new authorization entry
        :param index: index of entry to update
        :type auth_entry: AuthEntry
        :type index: int

        .. warning:: Calling with out-of-range index will raise
                     AuthFileIndexError
        """
        allow_entries, deny_entries, groups, roles = self.read()
        if is_allow:
            entries = allow_entries
        else:
            entries = deny_entries
        try:
            entries[index] = auth_entry
        except IndexError:
            raise AuthFileIndexError(index)
        if is_allow:
            self._write(entries, deny_entries, groups, roles)
        else:
            self._write(allow_entries, entries, groups, roles)

    def _write(self, allow_entries, deny_entries, groups, roles):
        auth = {'allow': [vars(x) for x in allow_entries],
                'deny': [vars(x) for x in deny_entries],
                'groups': groups, 'roles': roles, 'version': self.version}

        with open(self.auth_file, 'w') as fp:
            jsonapi.dump(auth, fp, indent=2)


class AuthFileIndexError(AuthException, IndexError):
    """Exception for invalid indices provided to AuthFile"""

    def __init__(self, indices, message=None):
        if not isinstance(indices, list):
            indices = [indices]
        if message is None:
            message = 'Invalid {}: {}'.format(
                'indicies' if len(indices) > 1 else 'index', indices)
        super(AuthFileIndexError, self).__init__(message)
        self.indices = indices


class AuthFileEntryAlreadyExists(AuthFileIndexError):
    """Exception if adding an entry that already exists"""

    def __init__(self, indicies, message=None):
        if message is None:
            message = ('entry matches domain, address and credentials at '
                       'index {}').format(indicies)
        super(AuthFileEntryAlreadyExists, self).__init__(indicies, message)


class AuthFileUserIdAlreadyExists(AuthFileEntryAlreadyExists):
    """Exception if adding an entry that has a taken user_id"""

    def __init__(self, user_id, indicies, message=None):
        if message is None:
            message = ('user_id {} is already in use at '
                       'index {}').format(user_id, indicies)
        super(AuthFileUserIdAlreadyExists, self).__init__(indicies, message)<|MERGE_RESOLUTION|>--- conflicted
+++ resolved
@@ -1149,11 +1149,7 @@
         for index in indices:
             self.update_by_index(auth_entry, index, is_allow)
 
-<<<<<<< HEAD
-    def add(self, auth_entry, overwrite=False, is_allow=True):
-=======
-    def add(self, auth_entry, overwrite=False, no_error=False):
->>>>>>> 343311f8
+    def add(self, auth_entry, overwrite=False, no_error=False, is_allow=True):
         """Adds an AuthEntry to the auth file
 
         :param auth_entry: authentication entry
