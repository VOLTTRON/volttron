--- conflicted
+++ resolved
@@ -167,13 +167,10 @@
             (re.compile('^/vui/platforms/[^/]+/agents/[^/]+/enabled/?$'), 'callable', self.handle_platforms_agents_enabled),
             (re.compile('^/vui/platforms/[^/]+/agents/[^/]+/rpc/?$'), 'callable', self.handle_platforms_agents_rpc),
             (re.compile('^/vui/platforms/[^/]+/agents/[^/]+/rpc/[^/]+/?$'), 'callable', self.handle_platforms_agents_rpc_method),
-<<<<<<< HEAD
             (re.compile('^/vui/platforms/[^/]+/agents/[^/]+/running/?$'), 'callable', self.handle_platforms_agents_running),
-=======
             (re.compile('^/vui/platforms/[^/]+/agents/[^/]+/status/?$'), 'callable', self.handle_platforms_agents_status),
             (re.compile('^/vui/platforms/[^/]+/agents/[^/]+/tag/?$'), 'callable',
              self.handle_platforms_agents_tag),
->>>>>>> fa659c43
             (re.compile('^/vui/platforms/[^/]+/devices/?$'), 'callable', self.handle_platforms_devices),
             (re.compile('^/vui/platforms/[^/]+/devices/.*/?$'), 'callable', self.handle_platforms_devices),
             (re.compile('^/vui/platforms/[^/]+/historians/?$'), 'callable', self.handle_platforms_historians),
