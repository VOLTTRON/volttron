# -*- coding: utf-8 -*- {{{
# vim: set fenc=utf-8 ft=python sw=4 ts=4 sts=4 et:

# Copyright (c) 2016, Battelle Memorial Institute
# All rights reserved.
#
# Redistribution and use in source and binary forms, with or without
# modification, are permitted provided that the following conditions
# are met:
#
# 1. Redistributions of source code must retain the above copyright
#    notice, this list of conditions and the following disclaimer.
# 2. Redistributions in binary form must reproduce the above copyright
#    notice, this list of conditions and the following disclaimer in
#    the documentation and/or other materials provided with the
#    distribution.
#
# THIS SOFTWARE IS PROVIDED BY THE COPYRIGHT HOLDERS AND CONTRIBUTORS
# "AS IS" AND ANY EXPRESS OR IMPLIED WARRANTIES, INCLUDING, BUT NOT
# LIMITED TO, THE IMPLIED WARRANTIES OF MERCHANTABILITY AND FITNESS FOR
# A PARTICULAR PURPOSE ARE DISCLAIMED. IN NO EVENT SHALL THE COPYRIGHT
# OWNER OR CONTRIBUTORS BE LIABLE FOR ANY DIRECT, INDIRECT, INCIDENTAL,
# SPECIAL, EXEMPLARY, OR CONSEQUENTIAL DAMAGES (INCLUDING, BUT NOT
# LIMITED TO, PROCUREMENT OF SUBSTITUTE GOODS OR SERVICES; LOSS OF USE,
# DATA, OR PROFITS; OR BUSINESS INTERRUPTION) HOWEVER CAUSED AND ON ANY
# THEORY OF LIABILITY, WHETHER IN CONTRACT, STRICT LIABILITY, OR TORT
# (INCLUDING NEGLIGENCE OR OTHERWISE) ARISING IN ANY WAY OUT OF THE USE
# OF THIS SOFTWARE, EVEN IF ADVISED OF THE POSSIBILITY OF SUCH DAMAGE.
#
# The views and conclusions contained in the software and documentation
# are those of the authors and should not be interpreted as representing
# official policies, either expressed or implied, of the FreeBSD
# Project.
#
# This material was prepared as an account of work sponsored by an
# agency of the United States Government.  Neither the United States
# Government nor the United States Department of Energy, nor Battelle,
# nor any of their employees, nor any jurisdiction or organization that
# has cooperated in the development of these materials, makes any
# warranty, express or implied, or assumes any legal liability or
# responsibility for the accuracy, completeness, or usefulness or any
# information, apparatus, product, software, or process disclosed, or
# represents that its use would not infringe privately owned rights.
#
# Reference herein to any specific commercial product, process, or
# service by trade name, trademark, manufacturer, or otherwise does not
# necessarily constitute or imply its endorsement, recommendation, or
# favoring by the United States Government or any agency thereof, or
# Battelle Memorial Institute. The views and opinions of authors
# expressed herein do not necessarily state or reflect those of the
# United States Government or any agency thereof.
#
# PACIFIC NORTHWEST NATIONAL LABORATORY
# operated by BATTELLE for the UNITED STATES DEPARTMENT OF ENERGY
# under Contract DE-AC05-76RL01830
# }}}

"""VOLTTRON platform™ agent helper classes/functions."""

import argparse
import calendar
import errno
import logging
import sys
import syslog
import traceback
from datetime import datetime, tzinfo, timedelta

import gevent
import os
import pytz
import re
import stat
import time
from volttron.platform import get_home, get_address
from dateutil.parser import parse
from dateutil.tz import tzutc, tzoffset
from tzlocal import get_localzone
from zmq.utils import jsonapi

try:
    from ..lib.inotify.green import inotify, IN_MODIFY
except AttributeError:
    # inotify library is not available on OS X/MacOS.
    # @TODO Integrate with the OS X FS Events API
    inotify = None
    IN_MODIFY = None

__all__ = ['load_config', 'run_agent', 'start_agent_thread',
           'is_valid_identity']

__author__ = 'Brandon Carpenter <brandon.carpenter@pnnl.gov>'
__copyright__ = 'Copyright (c) 2016, Battelle Memorial Institute'
__license__ = 'FreeBSD'

_comment_re = re.compile(
    r'((["\'])(?:\\?.)*?\2)|(/\*.*?\*/)|((?:#|//).*?(?=\n|$))',
    re.MULTILINE | re.DOTALL)

_log = logging.getLogger(__name__)

# The following are the only allowable characters for identities.
_VALID_IDENTITY_RE = re.compile(r"^[A-Za-z0-9_.\-]+$")


def is_valid_identity(identity_to_check):
    """ Checks the passed identity to see if it contains invalid characters

    A None value for identity_to_check will return False

    @:param: string: The vip_identity to check for validity
    @:return: boolean: True if values are in the set of valid characters.
    """

    if identity_to_check is None:
        return False

    return _VALID_IDENTITY_RE.match(identity_to_check)
    

def _repl(match):
    """Replace the matched group with an appropriate string."""
    # If the first group matched, a quoted string was matched and should
    # be returned unchanged.  Otherwise a comment was matched and the
    # empty string should be returned.
    return match.group(1) or ''


def strip_comments(string):
    """Return string with all comments stripped.

    Both JavaScript-style comments (//... and /*...*/) and hash (#...)
    comments are removed.
    """
    return _comment_re.sub(_repl, string)


def load_config(config_path):
    """Load a JSON-encoded configuration file."""
    if config_path is None:
        _log.info("AGENT_CONFIG does not exist in environment. load_config returning empty configuration.")
        return {}

    if not os.path.exists(config_path):
        _log.info("Config file specified by AGENT_CONFIG does not exist. load_config returning empty configuration.")
        return {}

    try:
        with open(config_path) as f:
            return parse_json_config(f.read())
    except StandardError as e:
        _log.error("Problem parsing agent configuration")
        raise

def parse_json_config(config_str):
    """Parse a JSON-encoded configuration file."""
    return jsonapi.loads(strip_comments(config_str))


def run_agent(cls, subscribe_address=None, publish_address=None,
              config_path=None, **kwargs):
    """Instantiate an agent and run it in the current thread.

    Attempts to get keyword parameters from the environment if they
    are not set.
    """
    if not subscribe_address:
        subscribe_address = os.environ.get('AGENT_SUB_ADDR')
    if subscribe_address:
        kwargs['subscribe_address'] = subscribe_address
    if not publish_address:
        publish_address = os.environ.get('AGENT_PUB_ADDR')
    if publish_address:
        kwargs['publish_address'] = publish_address
    if not config_path:
        config_path = os.environ.get('AGENT_CONFIG')
    if config_path:
        kwargs['config_path'] = config_path
    agent = cls(**kwargs)
    agent.run()


def start_agent_thread(cls, **kwargs):
    """Instantiate an agent class and run it in a new daemon thread.

    Returns the thread object.
    """
    import threading
    agent = cls(**kwargs)
    thread = threading.Thread(target=agent.run)
    thread.daemon = True
    thread.start()
    return thread


def isapipe(fd):
    fd = getattr(fd, 'fileno', lambda: fd)()
    return stat.S_ISFIFO(os.fstat(fd).st_mode)


def default_main(agent_class, description=None, argv=sys.argv,
                 parser_class=argparse.ArgumentParser, **kwargs):
    """Default main entry point implementation for legacy agents.

    description and parser_class are depricated. Please avoid using them.
    """
    try:
        # If stdout is a pipe, re-open it line buffered
        if isapipe(sys.stdout):
            # Hold a reference to the previous file object so it doesn't
            # get garbage collected and close the underlying descriptor.
            stdout = sys.stdout
            sys.stdout = os.fdopen(stdout.fileno(), 'w', 1)

        try:
            sub_addr = os.environ['AGENT_SUB_ADDR']
            pub_addr = os.environ['AGENT_PUB_ADDR']
        except KeyError as exc:
            sys.stderr.write(
                'missing environment variable: {}\n'.format(exc.args[0]))
            sys.exit(1)
        if sub_addr.startswith('ipc://') and sub_addr[6:7] != '@':
            if not os.path.exists(sub_addr[6:]):
                sys.stderr.write('warning: subscription socket does not '
                                 'exist: {}\n'.format(sub_addr[6:]))
        if pub_addr.startswith('ipc://') and pub_addr[6:7] != '@':
            if not os.path.exists(pub_addr[6:]):
                sys.stderr.write('warning: publish socket does not '
                                 'exist: {}\n'.format(pub_addr[6:]))
        config = os.environ.get('AGENT_CONFIG')
        agent = agent_class(subscribe_address=sub_addr,
                            publish_address=pub_addr,
                            config_path=config, **kwargs)
        agent.run()
    except KeyboardInterrupt:
        pass


def vip_main(agent_class, identity=None, version='0.1', **kwargs):
    """Default main entry point implementation for VIP agents."""
    try:
        # If stdout is a pipe, re-open it line buffered
        if isapipe(sys.stdout):
            # Hold a reference to the previous file object so it doesn't
            # get garbage collected and close the underlying descriptor.
            stdout = sys.stdout
            sys.stdout = os.fdopen(stdout.fileno(), 'w', 1)

        # Quiet printing of KeyboardInterrupt by greenlets
        Hub = gevent.hub.Hub
        Hub.NOT_ERROR = Hub.NOT_ERROR + (KeyboardInterrupt,)

        config = os.environ.get('AGENT_CONFIG')
        identity = os.environ.get('AGENT_VIP_IDENTITY', identity)
        if identity is not None:
            if not is_valid_identity(identity):
                _log.warn('Deprecation warining')
                _log.warn(
                    'All characters in {identity} are not in the valid set.'
                    .format(idenity=identity))

        address = get_address()
        agent_uuid = os.environ.get('AGENT_UUID')
        volttron_home = get_home()

        agent = agent_class(config_path=config, identity=identity,
                            address=address, agent_uuid=agent_uuid,
                            volttron_home=volttron_home,
<<<<<<< HEAD
                            developer_mode=developer_mode,
                            version=version, **kwargs)
=======
                            **kwargs)
>>>>>>> 5408d5a2
        try:
            run = agent.run
        except AttributeError:
            run = agent.core.run
        task = gevent.spawn(run)
        try:
            task.join()
        finally:
            task.kill()
    except KeyboardInterrupt:
        pass


class SyslogFormatter(logging.Formatter):
    _level_map = {logging.DEBUG: syslog.LOG_DEBUG,
                  logging.INFO: syslog.LOG_INFO,
                  logging.WARNING: syslog.LOG_WARNING,
                  logging.ERROR: syslog.LOG_ERR,
                  logging.CRITICAL: syslog.LOG_CRIT}

    def format(self, record):
        level = self._level_map.get(record.levelno, syslog.LOG_INFO)
        return '<{}>'.format(level) + super(SyslogFormatter, self).format(
            record)


class JsonFormatter(logging.Formatter):
    def format(self, record):
        dct = record.__dict__.copy()
        exc_info = dct.pop('exc_info', None)
        if exc_info:
            dct['exc_text'] = ''.join(traceback.format_exception(*exc_info))
        return jsonapi.dumps(dct)


class AgentFormatter(logging.Formatter):
    def __init__(self, fmt=None, datefmt=None):
        if fmt is None:
            fmt = '%(asctime)s %(composite_name)s %(levelname)s: %(message)s'
        super(AgentFormatter, self).__init__(fmt=fmt, datefmt=datefmt)

    def composite_name(self, record):
        if record.name == 'agents.log':
            cname = '(%(processName)s %(process)d) %(remote_name)s'
        elif record.name.startswith('agents.std'):
            cname = '(%(processName)s %(process)d) <{}>'.format(
                record.name.split('.', 2)[1])
        else:
            cname = '() %(name)s'
        return cname % record.__dict__

    def format(self, record):
        if 'composite_name' not in record.__dict__:
            record.__dict__['composite_name'] = self.composite_name(record)
        if len(record.args) > 0 \
                and 'tornado.access' in record.__dict__['composite_name']:
            record.__dict__['msg'] = ','.join([str(b) for b in record.args])
            record.__dict__['args'] = []
        return super(AgentFormatter, self).format(record)


def setup_logging(level=logging.DEBUG):
    root = logging.getLogger()
    if not root.handlers:
        handler = logging.StreamHandler()
        if isapipe(sys.stderr) and '_LAUNCHED_BY_PLATFORM' in os.environ:
            handler.setFormatter(JsonFormatter())
        else:
            fmt = '%(asctime)s %(name)s %(levelname)s: %(message)s'
            handler.setFormatter(logging.Formatter(fmt))

        root.addHandler(handler)
    root.setLevel(level)


def format_timestamp(time_stamp):
    """Create a consistent datetime string representation based on
    ISO 8601 format.
    
    YYYY-MM-DDTHH:MM:SS.mmmmmm for unaware datetime objects.
    YYYY-MM-DDTHH:MM:SS.mmmmmm+HH:MM for aware datetime objects
    
    :param time_stamp: value to convert
    :type time_stamp: datetime
    :returns: datetime in string format
    :rtype: str
    """

    time_str = time_stamp.strftime("%Y-%m-%dT%H:%M:%S.%f")

    if time_stamp.tzinfo is not None:
        sign = '+'
        td = time_stamp.tzinfo.utcoffset(time_stamp)
        if td.days < 0:
            sign = '-'
            td = -td

        seconds = td.seconds
        minutes, seconds = divmod(seconds, 60)
        hours, minutes = divmod(minutes, 60)
        time_str += "{sign}{HH:02}:{MM:02}".format(sign=sign,
                                                   HH=hours,
                                                   MM=minutes)

    return time_str


def parse_timestamp_string(time_stamp_str):
    """
    Create a datetime object from the supplied date/time string.
    Uses dateutil.parse with no extra parameters.

    For performance reasons we try
    YYYY-MM-DDTHH:MM:SS.mmmmmm
    or
    YYYY-MM-DDTHH:MM:SS.mmmmmm+HH:MM
    based on the string length before falling back to dateutil.parse.

    @param time_stamp_str:
    @return: value to convert
    """

    if len(time_stamp_str) == 26:
        try:
            return datetime.strptime(time_stamp_str, "%Y-%m-%dT%H:%M:%S.%f")
        except ValueError:
            pass

    elif len(time_stamp_str) == 32:
        try:
            base_time_stamp_str = time_stamp_str[:26]
            time_zone_str = time_stamp_str[26:]
            time_stamp = datetime.strptime(base_time_stamp_str, "%Y-%m-%dT%H:%M:%S.%f")
            #Handle most common case.
            if time_zone_str == "+00:00":
                return time_stamp.replace(tzinfo=pytz.UTC)

            hours_offset = int(time_zone_str[1:3])
            minutes_offset = int(time_zone_str[4:6])

            seconds_offset = hours_offset * 3600 + minutes_offset * 60
            if time_zone_str[0] == "-":
                seconds_offset = -seconds_offset

            return time_stamp.replace(tzinfo=tzoffset("", seconds_offset))

        except ValueError:
            pass

    return parse(time_stamp_str)


def get_aware_utc_now():
    """Create a timezone aware UTC datetime object from the system time.
    
    :returns: an aware UTC datetime object
    :rtype: datetime
    """
    utcnow = datetime.utcnow()
    utcnow = pytz.UTC.localize(utcnow)
    return utcnow


def get_utc_seconds_from_epoch(timestamp=None):
    """
    convert a given time stamp to seconds from epoch based on utc time. If
    given time is naive datetime it is considered be local to where this
    code is running.
    @param timestamp: datetime object
    @return: seconds from epoch
    """

    if timestamp is None:
        timestamp = datetime.now(tz=tzutc())

    if timestamp.tzinfo is None:
        local_tz = get_localzone()
        # Do not use datetime.replace(tzinfo=local_tz) instead use localize()
        timestamp = local_tz.localize(timestamp)

    # utctimetuple can be called on aware timestamps and it will
    # convert to UTC first.
    seconds_from_epoch = calendar.timegm(timestamp.utctimetuple())
    # timetuple loses microsecond accuracy so we have to put it back.
    seconds_from_epoch += timestamp.microsecond / 1000000.0
    return seconds_from_epoch


def process_timestamp(timestamp_string, topic=''):
    """
    Convert timestamp string timezone aware utc timestamp
    @param timestamp_string: datetime string to parse
    @param topic: topic to which parse errors are published
    @return: UTC datetime object and the original timezone of input datetime
    """
    if timestamp_string is None:
        _log.error("message for {topic} missing timetamp".format(topic=topic))
        return

    try:
        timestamp = parse_timestamp_string(timestamp_string)
    except (ValueError, TypeError):
        _log.error("message for {topic} bad timetamp string: {ts_string}"
                   .format(topic=topic, ts_string=timestamp_string))
        return

    if timestamp.tzinfo is None:
        timestamp = timestamp.replace(tzinfo=pytz.UTC)
        original_tz = None
    else:
        original_tz = timestamp.tzinfo
        timestamp = timestamp.astimezone(pytz.UTC)
    return timestamp, original_tz


def watch_file(fullpath, callback):
    """Run callback method whenever the file changes

        Not available on OS X/MacOS.
    """
    dirname, filename = os.path.split(fullpath)
    if inotify is None:
        _log.warning("Runtime changes to: %s not supported on this platform.", fullpath)
    else:
        with inotify() as inot:
            inot.add_watch(dirname, IN_MODIFY)
            for event in inot:
                if event.name == filename and event.mask & IN_MODIFY:
                    callback()

def watch_file_with_fullpath(fullpath, callback):
    """Run callback method whenever the file changes

        Not available on OS X/MacOS.
    """
    dirname, filename = os.path.split(fullpath)
    if inotify is None:
        _log.warning("Runtime changes to: %s not supported on this platform.", fullpath)
    else:
        with inotify() as inot:
            inot.add_watch(dirname, IN_MODIFY)
            for event in inot:
                if event.name == filename and event.mask & IN_MODIFY:
                    callback(fullpath)


def create_file_if_missing(path, permission=0o660, contents=None):
    dirname = os.path.dirname(path)
    if dirname and not os.path.exists(dirname):
        try:
            os.makedirs(dirname)
        except OSError as e:
            if e.errno != errno.EEXIST:
                raise
    try:
        open(path)
    except IOError as exc:
        if exc.errno != errno.ENOENT:
            raise
        _log.debug('missing file %s', path)
        _log.info('creating file %s', path)
        fd = os.open(path, os.O_CREAT | os.O_WRONLY, permission)
        try:
            if contents:
                os.write(fd, contents)
        finally:
            os.close(fd)


def fix_sqlite3_datetime(sql=None):
    """Primarily for fixing the base historian cache on certain versions
    of python.
    
    Registers a new datetime converter to that uses dateutil parse. This
    should
    better resolve #216, #174, and #91 without the goofy workarounds that
    change data.
    
    Optional sql argument is for testing only.
    """
    if sql is None:
        import sqlite3 as sql
    sql.register_adapter(datetime, format_timestamp)
    sql.register_converter("timestamp", parse_timestamp_string)<|MERGE_RESOLUTION|>--- conflicted
+++ resolved
@@ -266,12 +266,9 @@
         agent = agent_class(config_path=config, identity=identity,
                             address=address, agent_uuid=agent_uuid,
                             volttron_home=volttron_home,
-<<<<<<< HEAD
-                            developer_mode=developer_mode,
+                            identity=PLATFORM_DRIVER
                             version=version, **kwargs)
-=======
-                            **kwargs)
->>>>>>> 5408d5a2
+        
         try:
             run = agent.run
         except AttributeError:
