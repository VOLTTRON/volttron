# -*- coding: utf-8 -*- {{{
# vim: set fenc=utf-8 ft=python sw=4 ts=4 sts=4 et:

# Copyright (c) 2013, Battelle Memorial Institute
# All rights reserved.
#
# Redistribution and use in source and binary forms, with or without
# modification, are permitted provided that the following conditions
# are met:
#
# 1. Redistributions of source code must retain the above copyright
#    notice, this list of conditions and the following disclaimer.
# 2. Redistributions in binary form must reproduce the above copyright
#    notice, this list of conditions and the following disclaimer in
#    the documentation and/or other materials provided with the
#    distribution.
#
# THIS SOFTWARE IS PROVIDED BY THE COPYRIGHT HOLDERS AND CONTRIBUTORS
# "AS IS" AND ANY EXPRESS OR IMPLIED WARRANTIES, INCLUDING, BUT NOT
# LIMITED TO, THE IMPLIED WARRANTIES OF MERCHANTABILITY AND FITNESS FOR
# A PARTICULAR PURPOSE ARE DISCLAIMED. IN NO EVENT SHALL THE COPYRIGHT
# OWNER OR CONTRIBUTORS BE LIABLE FOR ANY DIRECT, INDIRECT, INCIDENTAL,
# SPECIAL, EXEMPLARY, OR CONSEQUENTIAL DAMAGES (INCLUDING, BUT NOT
# LIMITED TO, PROCUREMENT OF SUBSTITUTE GOODS OR SERVICES; LOSS OF USE,
# DATA, OR PROFITS; OR BUSINESS INTERRUPTION) HOWEVER CAUSED AND ON ANY
# THEORY OF LIABILITY, WHETHER IN CONTRACT, STRICT LIABILITY, OR TORT
# (INCLUDING NEGLIGENCE OR OTHERWISE) ARISING IN ANY WAY OUT OF THE USE
# OF THIS SOFTWARE, EVEN IF ADVISED OF THE POSSIBILITY OF SUCH DAMAGE.
#
# The views and conclusions contained in the software and documentation
# are those of the authors and should not be interpreted as representing
# official policies, either expressed or implied, of the FreeBSD
# Project.
#
# This material was prepared as an account of work sponsored by an
# agency of the United States Government.  Neither the United States
# Government nor the United States Department of Energy, nor Battelle,
# nor any of their employees, nor any jurisdiction or organization that
# has cooperated in the development of these materials, makes any
# warranty, express or implied, or assumes any legal liability or
# responsibility for the accuracy, completeness, or usefulness or any
# information, apparatus, product, software, or process disclosed, or
# represents that its use would not infringe privately owned rights.
#
# Reference herein to any specific commercial product, process, or
# service by trade name, trademark, manufacturer, or otherwise does not
# necessarily constitute or imply its endorsement, recommendation, or
# favoring by the United States Government or any agency thereof, or
# Battelle Memorial Institute. The views and opinions of authors
# expressed herein do not necessarily state or reflect those of the
# United States Government or any agency thereof.
#
# PACIFIC NORTHWEST NATIONAL LABORATORY
# operated by BATTELLE for the UNITED STATES DEPARTMENT OF ENERGY
# under Contract DE-AC05-76RL01830
#}}}

from __future__ import absolute_import, print_function
from abc import abstractmethod
from collections import defaultdict
from dateutil.parser import parse
from datetime import datetime, timedelta
import logging
from pprint import pprint
from Queue import Queue, Empty
import re
import sqlite3
from threading import Thread

import gevent
import pytz
from zmq.utils import jsonapi

from volttron.platform.vip.agent import *
from volttron.platform.messaging import topics, headers as headers_mod


_log = logging.getLogger(__name__)


ACTUATOR_TOPIC_PREFIX_PARTS = len(topics.ACTUATOR_VALUE.split('/'))

class BaseHistorianAgent(Agent):
    '''This is the base agent for historian Agents.
    It automatically subscribes to all device publish topics.

    Event processing occurs in its own thread as to not block the main
    thread.  Both the historian_setup and publish_to_historian happen in
    the same thread.

    By default the base historian will listen to 4 separate root topics (
    datalogger/*, record/*, actuators/*, and device/*.  Messages that are
    published to actuator are assumed to be part of the actuation process.
    Messages published to datalogger will be assumed to be timepoint data that
    is composed of units and specific types with the assumption that they have
    the ability to be graphed easily. Messages published to devices
    are data that comes directly from drivers.  Finally Messages that are
    published to record will be handled as string data and can be customized
    to the user specific situation.

    This base historian will cache all received messages to a local database
    before publishing it to the historian.  This allows recovery for unexpected
    happenings before the successful writing of data to the historian.
    '''

    def __init__(self,
                 retry_period=300.0,
                 submit_size_limit=1000,
                 max_time_publishing=30,
                 **kwargs):
        super(BaseHistorianAgent, self).__init__(**kwargs)
        self._retry_period = retry_period
        self._submit_size_limit = submit_size_limit
        self._max_time_publishing = timedelta(seconds=max_time_publishing)
        self._successful_published = set()
        self._meta_data = defaultdict(dict)

        self._event_queue = Queue()
        self._process_thread = Thread(target = self._process_loop)
        self._process_thread.daemon = True  # Don't wait on thread to exit.
        self._process_thread.start()
        # The topic cache is only meant as a local lookup and should not be
        # accessed via the implemented historians.
        self._backup_cache = {}

    @Core.receiver("onstart")
    def starting_base(self, sender, **kwargs):
        '''
        Subscribes to the platform message bus on the actuator, record,
        datalogger, and device topics to capture data.
        '''
        _log.debug("Starting base historian")

        driver_prefix = topics.DRIVER_TOPIC_BASE+'/'+topics.DRIVER_TOPIC_ALL
        self.vip.pubsub.subscribe(peer='pubsub',
                               prefix=driver_prefix,
                               callback=self.capture_device_data)

        print('Subscribing to: ',topics.LOGGER_LOG)
        self.vip.pubsub.subscribe(peer='pubsub',
                               prefix=topics.LOGGER_LOG, #"datalogger",
                               callback=self.capture_log_data)

        self.vip.pubsub.subscribe(peer='pubsub',
                               prefix=topics.ACTUATOR,  # actuators/*
                               callback=self.capture_actuator_data)
                

    @Core.receiver("onstop")
    def stopping(self, sender, **kwargs):
        '''
        Release subscription to the message bus because we are no longer able
        to respond to messages now.
        '''
        try:
            # unsubscribes to all topics that we are subscribed to.
            self.vip.pubsub.unsubscribe(peer='pubsub', prefix=None, callback=None)
        except KeyError:
            # means that the agent didn't start up properly so the pubsub
            # subscriptions never got finished.
            pass

    def capture_log_data(self, peer, sender, bus, topic, headers, message):
        '''Capture log data and submit it to be published by a historian.'''

#         parts = topic.split('/')
#         location = '/'.join(reversed(parts[2:]))

        try:
            data = message # jsonapi.loads(message[0])
        except ValueError as e:
            _log.error("message for {topic} bad message string: {message_string}".format(topic=topic,
                                                                                     message_string=message[0]))
            return
        except IndexError as e:
            _log.error("message for {topic} missing message string".format(topic=topic))
            return

        source = 'log'
        _log.debug("Queuing {topic} from {source} for publish".format(topic=topic,
                                                                      source=source))
        for point, item in data.iteritems():
#             ts_path = location + '/' + point
            if 'Readings' not in item or 'Units' not in item:
                _log.error("logging request for {path} missing Readings or Units".format(path=ts_path))
                continue
            units = item['Units']
            dtype = item.get('data_type', 'float')
            if dtype == 'double':
                dtype = 'float'

            meta = {'units': units, 'type': dtype}

            readings = item['Readings']
            if not isinstance(readings, list):
                readings = [(datetime.utcnow(), readings)]

            self._event_queue.put({'source': source,
                                   'topic': topic+'/'+point,
                                   'readings': readings,
                                   'meta':meta})

    def capture_device_data(self, peer, sender, bus, topic, headers, message):
        '''Capture device data and submit it to be published by a historian.'''
        #peer, sender, bus, topic, headers, message
        timestamp_string = headers.get(headers_mod.DATE)
        if timestamp_string is None:
            _log.error("message for {topic} missing timetamp".format(topic=topic))
            return
        try:
            timestamp = parse(timestamp_string)
        except (ValueError, TypeError) as e:
            _log.error("message for {topic} bad timetamp string: {ts_string}".format(topic=topic,
                                                                                     ts_string=timestamp_string))
            return

        if timestamp.tzinfo is None:
            timestamp.replace(tzinfo=pytz.UTC)
        else:
            timestamp = timestamp.astimezone(pytz.UTC)

        parts = topic.split('/')
        device = '/'.join(reversed(parts[2:]))

        try:
<<<<<<< HEAD
            values = jsonapi.loads(message[0])
=======
            values = message[0]
>>>>>>> b04e464e
        except ValueError as e:
            _log.error("message for {topic} bad message string: {message_string}".format(topic=topic,
                                                                                     message_string=message[0]))
            return
        except IndexError as e:
            _log.error("message for {topic} missing message string".format(topic=topic))
            return

        meta = {}
        try:
<<<<<<< HEAD
            meta = jsonapi.loads(message[1])
=======
            meta = message[1]
>>>>>>> b04e464e
        except ValueError as e:
            _log.warning("meta data for {topic} bad message string: {message_string}".format(topic=topic,
                                                                                     message_string=message[0]))
        except IndexError as e:
            _log.warning("meta data for {topic} missing message string".format(topic=topic))


        source = 'scrape'
        _log.debug("Queuing {topic} from {source} for publish".format(topic=topic,
                                                                      source=source))

        for key, value in values.iteritems():
            point_topic = device + '/' + key
            self._event_queue.put({'source': source,
                                   'topic': point_topic,
                                   'readings': [(timestamp,value)],
                                   'meta': meta.get(key,{})})

    def capture_actuator_data(self, topic, headers, message, match):
        '''Capture actuation data and submit it to be published by a historian.
        '''
        timestamp_string = headers.get('time')
        if timestamp_string is None:
            _log.error("message for {topic} missing timetamp".format(topic=topic))
            return
        try:
            timestamp = parse(timestamp_string)
        except (ValueError, TypeError) as e:
            _log.error("message for {topic} bad timetamp string: {ts_string}".format(topic=topic,
                                                                                     ts_string=timestamp_string))
            return

        parts = topic.split('/')
        topic = '/'.join(parts[ACTUATOR_TOPIC_PREFIX_PARTS:])

        try:
<<<<<<< HEAD
            value = jsonapi.loads(message[0])
=======
            value = message[0]
>>>>>>> b04e464e
        except ValueError as e:
            _log.error("message for {topic} bad message string: {message_string}".format(topic=topic,
                                                                                     message_string=message[0]))
            return
        except IndexError as e:
            _log.error("message for {topic} missing message string".format(topic=topic))
            return

        source = 'actuator'
        _log.debug("Queuing {topic} from {source} for publish".format(topic=topic,
                                                                      source=source))


        self._event_queue.put({'source': source,
                               'topic': topic,
                               'readings': [timestamp,value]})


    def _process_loop(self):
        '''
        The process loop is called off of the main thread and will not exit
        unless the main agent is shutdown.
        '''

        _log.debug("Starting process loop.")
        self._setup_backup_db()
        self.historian_setup()

        # now that everything is setup we need to make sure that the topics
        # are syncronized between


        #Based on the state of the back log and whether or not sucessful
        #publishing is currently happening (and how long it's taking)
        #we may or may not want to wait on the event queue for more input
        #before proceeding with the rest of the loop.
        #wait_for_input = not bool(self._get_outstanding_to_publish())
        wait_for_input = not bool(self._get_outstanding_to_publish())

        while True:
            try:
                _log.debug("Reading from/waiting for queue.")
                new_to_publish = [self._event_queue.get(wait_for_input, self._retry_period)]
            except Empty:
                _log.debug("Queue wait timed out. Falling out.")
                new_to_publish = []

            if new_to_publish:
                _log.debug("Checking for queue build up.")
                while True:
                    try:
                        new_to_publish.append(self._event_queue.get_nowait())
                    except Empty:
                        break

            self._backup_new_to_publish(new_to_publish)

            wait_for_input = True
            start_time = datetime.utcnow()
            
            _log.debug("Calling publish_to_historian.")
            while True:
                to_publish_list = self._get_outstanding_to_publish()
                if not to_publish_list:
                    break
                
                self.publish_to_historian(to_publish_list)
                if not self._any_sucessfull_publishes():
                    break
                self._cleanup_successful_publishes()

                now = datetime.utcnow()
                if now - start_time > self._max_time_publishing:
                    wait_for_input = False
                    break
        _log.debug("Finished processing")

    def _setup_backup_db(self):
        ''' Creates a backup database for the historian if doesn't exist.'''

        _log.debug("Setting up backup DB.")
        self._connection = sqlite3.connect('backup.sqlite',
                                           detect_types=sqlite3.PARSE_DECLTYPES|sqlite3.PARSE_COLNAMES)

        c = self._connection.cursor()
        c.execute("SELECT name FROM sqlite_master WHERE type='table' AND name='outstanding';")

        if c.fetchone() is None:
            _log.debug("Configuring backup BD for the first time.")
            self._connection.execute('''PRAGMA auto_vacuum = FULL''')
            self._connection.execute('''CREATE TABLE outstanding
                                        (id INTEGER PRIMARY KEY,
                                         ts timestamp NOT NULL,
                                         source TEXT NOT NULL,
                                         topic_id INTEGER NOT NULL,
                                         value_string TEXT NOT NULL,
                                         UNIQUE(ts, topic_id, source))''')

        c.execute("SELECT name FROM sqlite_master WHERE type='table' AND name='metadata';")

        if c.fetchone() is None:
            self._connection.execute('''CREATE TABLE metadata
                                        (source TEXT NOT NULL,
                                         topic_id INTEGER NOT NULL,
                                         name TEXT NOT NULL,
                                         value TEXT NOT NULL,
                                         UNIQUE(topic_id, source, name))''')
        else:
            c.execute("SELECT * FROM metadata")
            for row in c:
                self._meta_data[(row[0], row[1])][row[2]] = row[3]

        c.execute("SELECT name FROM sqlite_master WHERE type='table' AND name='topics';")

        if c.fetchone() is None:
            self._connection.execute('''create table topics
                                        (topic_id INTEGER PRIMARY KEY,
                                         topic_name TEXT NOT NULL,
                                         UNIQUE(topic_name))''')
        else:
            c.execute("SELECT * FROM topics")
            for row in c:
                self._backup_cache[row[0]] = row[1]
                self._backup_cache[row[1]] = row[0]

        c.close()

        self._connection.commit()

    def _get_outstanding_to_publish(self):
        _log.debug("Getting oldest outstanding to publish.")
        c = self._connection.cursor()
        c.execute('select * from outstanding order by ts limit ?', (self._submit_size_limit,))

        results = []
        for row in c:
            _id = row[0]
            timestamp = row[1]
            source = row[2]
            topic_id = row[3]
            value = jsonapi.loads(row[4])
            meta = self._meta_data[(source, topic_id)].copy()
            results.append({'_id':_id,
                            'timestamp': timestamp.replace(tzinfo=pytz.UTC),
                            'source': source,
                            'topic': self._backup_cache[topic_id],
                            'value': value,
                            'meta': meta})

        c.close()

        return results

    def _cleanup_successful_publishes(self):
        _log.debug("Cleaning up successfully published values.")
        c = self._connection.cursor()

        if None in self._successful_published:
            c.execute('''DELETE FROM outstanding
                        WHERE ROWID IN
                        (SELECT ROWID FROM outstanding
                          ORDER BY ts LIMIT ?)''', (self._submit_size_limit,))
        else:
            temp = list(self._successful_published)
            temp.sort()
            pprint(temp)
            c.executemany('''DELETE FROM outstanding
                            WHERE id = ?''',
                            ((_id,) for _id in
                             self._successful_published))

        self._connection.commit()

        self._successful_published = set()

    def _any_sucessfull_publishes(self):
        return bool(self._successful_published)

    def _backup_new_to_publish(self, new_publish_list):
        _log.debug("Backing up unpublished values.")
        c = self._connection.cursor()

        for item in new_publish_list:
            source = item['source']
            topic = item['topic']
            meta = item.get('meta', {})
            values = item['readings']

            topic_id = self._backup_cache.get(topic)

            if topic_id is None:
                c.execute('''INSERT INTO topics values (?,?)''', (None, topic))
                c.execute('''SELECT last_insert_rowid()''')
                row = c.fetchone()
                topic_id = row[0]
                self._backup_cache[topic_id] = topic
                self._backup_cache[topic] = topic_id

            #update meta data
            for name, value in meta.iteritems():
                c.execute('''INSERT OR REPLACE INTO metadata values(?, ?, ?, ?)''',
                            (source,topic_id,name,value))
                self._meta_data[(source,topic_id)][name] = value

            for timestamp, value in values:
                c.execute('''INSERT OR REPLACE INTO outstanding values(NULL, ?, ?, ?, ?)''',
                          (timestamp,source,topic_id,jsonapi.dumps(value)))

        self._connection.commit()

    def report_published(self, record):
        self._successful_published.add(record['_id'])

    def report_all_published(self):
        self._successful_published.add(None)

    @abstractmethod
    def publish_to_historian(self, to_publish_list):
        '''Main publishing method for historian Agents.'''

    def historian_setup(self):
        '''Optional setup routine, run in the processing thread before
           main processing loop starts.'''


class BaseQueryHistorianAgent(Agent):
    '''This is the base agent for query historian Agents.
    It defines functions that must be defined to impliment the

    Event processing in publish_to_historian and setup in historian_setup
    both happen in the same thread separate from the main thread. This is
    to allow blocking while processing events.
    '''

    @RPC.export
    def query(self, topic=None, start=None, end=None, skip=0,
              count=None, order="FIRST_TO_LAST"):
        """Actual RPC handler"""

        if topic is None:
            raise TypeError('"Topic" required')

        if start is not None:
            try:
                start = parse(start)
            except TypeError:
                start = time_parser.parse(start)

        if end is not None:
            try:
                end = parse(end)
            except TypeError:
                end = time_parser.parse(end)

        _log.debug("In base query")

        if start:
            _log.debug("start={}".format(start))

        results = self.query_historian(topic, start, end, skip, count, order)
        metadata = results.get("metadata")
        if metadata is None:
            results['metadata'] = {}
        return results

    @RPC.export
    def get_topic_list(self):
        return self.query_topic_list()

    @abstractmethod
    def query_topic_list(self):
        pass

    @abstractmethod
    def query_historian(self, topic, start=None, end=None, skip=0, count=None, order=None):
        """This function should return the results of a query in the form:
        {"values": [(timestamp1: value1), (timestamp2: value2), ...],
         "metadata": {"key1": value1, "key2": value2, ...}}

         metadata is not required (The caller will normalize this to {} for you)
        """

class BaseHistorian(BaseHistorianAgent, BaseQueryHistorianAgent):
    pass

#The following code is
#Copyright (c) 2011, 2012, Regents of the University of California
#and is under the same licence as the remainder of the code in this file.
#Modification were made to remove unneeded pieces and to fit with the
#intended use.
import ply
import ply.lex as lex
import ply.yacc as yacc
from dateutil.tz import gettz, tzlocal
local = tzlocal()

def now(tzstr = 'UTC'):
    '''Returns an aware datetime object with the current time in tzstr timezone'''
    if tzstr == 'Local':
        tz = local
    else:
        tz = gettz(tzstr)
    return datetime.datetime.now(tz)

def strptime_tz(str, format='%x %X', tzstr='Local'):
    '''Returns an aware datetime object. tzstr is a timezone string such as
       'US/Pacific' or 'Local' by default which uses the local timezone.
    '''
    dt = datetime.datetime.strptime(str, format)
    if tzstr == 'Local':
        tz = local
    else:
        tz = gettz(tzstr)
    return dt.replace(tzinfo = tz)

tokens = ('NOW',"QSTRING", 'LVALUE', 'NUMBER')

reserved = {
    'now' : 'NOW'}

literals = '()[]*^.,<>=+-/'

time_units = re.compile('^(d|days?|h|hours?|m|minutes?|s|seconds?)$')

def get_timeunit(t):
    if not time_units.match(t):
        raise ValueError("Invalid timeunit: %s" % t)
    if t.startswith('d'): return 'days'
    elif t.startswith('h'): return 'hours'
    elif t.startswith('m'): return 'minutes'
    elif t.startswith('s'): return 'seconds'

def t_QSTRING(t):
    r'("[^"\\]*?(\\.[^"\\]*?)*?")|(\'[^\'\\]*?(\\.[^\'\\]*?)*?\')'
    if t.value[0] == '"':
        t.value = t.value[1:-1].replace('\\"', '"')
    elif t.value[0] == "'":
        t.value = t.value[1:-1].replace("\\'", "'")
    return t

def t_LVALUE(t):
    r'[a-zA-Z\~\$\_][a-zA-Z0-9\/\%_\-]*'
    t.type = reserved.get(t.value, 'LVALUE')
    return t

def t_NUMBER(t):
    r'([+-]?([0-9]*\.)?[0-9]+)'
    if '.' in t.value:
        try:
            t.value = float(t.value)
        except ValueError:
            print("Invalid floating point number", t.value)
            t.value = 0
    else:
        try:
            t.value = int(t.value)
        except ValueError:
            print("Integer value too large %d", t.value)
            t.value = 0

    return t
is_number = lambda x: isinstance(x, int) or isinstance(x, float)

t_ignore = " \t"
def t_newline(t):
    r'[\n\r]+'
    t.lexer.lineno += t.value.count("\n")

def t_error(t):
    raise ValueError("Syntax Error in Query")
    #print("Illegal character '%s'" % t.value[0])
    #t.lexer.skip(1)

smapql_lex = lex.lex()

TIMEZONE_PATTERNS = [
    "%m/%d/%Y",
    "%m/%d/%Y %H:%M",
    "%Y-%m-%dT%H:%M:%S",
    ]
def parse_time(ts):
    for pat in TIMEZONE_PATTERNS:
        try:
            return strptime_tz(ts, pat)
        except ValueError:
            continue
    raise ValueError("Invalid time string:" + ts)

def p_query_pair(t):
    """query : '(' timeref ',' timeref ')' """
    t[0] = (t[2], t[4])

def p_query_single(t):
    """query : timeref """
    t[0] = t[1]

# an absolute time reference.  can be a unix timestamp, a date string,
# or "now"
def p_timeref(t):
    """timeref : abstime
               | abstime reltime"""
    t[0] = t[1]
    if len(t) == 2:
        ref = t[1]
    else:
        ref = t[1] + t[2]
    t[0] = ref

def p_abstime(t):
    """abstime : NUMBER
               | QSTRING
               | NOW"""
    if t[1] == 'now':
        t[0] = now()
    elif type(t[1]) == type(''):
        t[0] = parse_time(t[1])
    else:
        t[0] = datetime.datetime.utcfromtimestamp(t[1] / 1000)

def p_reltime(t):
    """reltime : NUMBER LVALUE
               | NUMBER LVALUE reltime"""
    timeunit = get_timeunit(t[2])
    delta = datetime.timedelta(**{timeunit: t[1]})
    if len(t) == 3:
        t[0] = delta
    else:
        t[0] = t[3] + delta

# Error rule for syntax errors
def p_error(p):
    raise ValueError("Syntax Error in Query")

# Build the parser
time_parser = yacc.yacc(write_tables=0)<|MERGE_RESOLUTION|>--- conflicted
+++ resolved
@@ -77,7 +77,6 @@
 
 _log = logging.getLogger(__name__)
 
-
 ACTUATOR_TOPIC_PREFIX_PARTS = len(topics.ACTUATOR_VALUE.split('/'))
 
 class BaseHistorianAgent(Agent):
@@ -144,7 +143,6 @@
         self.vip.pubsub.subscribe(peer='pubsub',
                                prefix=topics.ACTUATOR,  # actuators/*
                                callback=self.capture_actuator_data)
-                
 
     @Core.receiver("onstop")
     def stopping(self, sender, **kwargs):
@@ -223,11 +221,7 @@
         device = '/'.join(reversed(parts[2:]))
 
         try:
-<<<<<<< HEAD
-            values = jsonapi.loads(message[0])
-=======
             values = message[0]
->>>>>>> b04e464e
         except ValueError as e:
             _log.error("message for {topic} bad message string: {message_string}".format(topic=topic,
                                                                                      message_string=message[0]))
@@ -238,11 +232,7 @@
 
         meta = {}
         try:
-<<<<<<< HEAD
-            meta = jsonapi.loads(message[1])
-=======
             meta = message[1]
->>>>>>> b04e464e
         except ValueError as e:
             _log.warning("meta data for {topic} bad message string: {message_string}".format(topic=topic,
                                                                                      message_string=message[0]))
@@ -279,11 +269,7 @@
         topic = '/'.join(parts[ACTUATOR_TOPIC_PREFIX_PARTS:])
 
         try:
-<<<<<<< HEAD
-            value = jsonapi.loads(message[0])
-=======
             value = message[0]
->>>>>>> b04e464e
         except ValueError as e:
             _log.error("message for {topic} bad message string: {message_string}".format(topic=topic,
                                                                                      message_string=message[0]))
