# -*- coding: utf-8 -*- {{{
# vim: set fenc=utf-8 ft=python sw=4 ts=4 sts=4 et:
#
# Copyright (c) 2017, Battelle Memorial Institute
# All rights reserved.
#
# Redistribution and use in source and binary forms, with or without
# modification, are permitted provided that the following conditions are met:
#
# 1. Redistributions of source code must retain the above copyright notice,
#    this list of conditions and the following disclaimer.
# 2. Redistributions in binary form must reproduce the above copyright notice,
#    this list of conditions and the following disclaimer in the documentation
#    and/or other materials provided with the distribution.
#
# THIS SOFTWARE IS PROVIDED BY THE COPYRIGHT HOLDERS AND CONTRIBUTORS "AS IS" AND
# ANY EXPRESS OR IMPLIED WARRANTIES, INCLUDING, BUT NOT LIMITED TO, THE IMPLIED
# WARRANTIES OF MERCHANTABILITY AND FITNESS FOR A PARTICULAR PURPOSE ARE
# DISCLAIMED. IN NO EVENT SHALL THE COPYRIGHT OWNER OR CONTRIBUTORS BE LIABLE FOR
# ANY DIRECT, INDIRECT, INCIDENTAL, SPECIAL, EXEMPLARY, OR CONSEQUENTIAL DAMAGES
# (INCLUDING, BUT NOT LIMITED TO, PROCUREMENT OF SUBSTITUTE GOODS OR SERVICES;
# LOSS OF USE, DATA, OR PROFITS; OR BUSINESS INTERRUPTION) HOWEVER CAUSED AND
# ON ANY THEORY OF LIABILITY, WHETHER IN CONTRACT, STRICT LIABILITY, OR TORT
# (INCLUDING NEGLIGENCE OR OTHERWISE) ARISING IN ANY WAY OUT OF THE USE OF THIS
# SOFTWARE, EVEN IF ADVISED OF THE POSSIBILITY OF SUCH DAMAGE.
#
# The views and conclusions contained in the software and documentation are
# those of the authors and should not be interpreted as representing official,
# policies either expressed or implied, of the FreeBSD Project.
#

# This material was prepared as an account of work sponsored by an
# agency of the United States Government.  Neither the United States
# Government nor the United States Department of Energy, nor Battelle,
# nor any of their employees, nor any jurisdiction or organization
# that has cooperated in the development of these materials, makes
# any warranty, express or implied, or assumes any legal liability
# or responsibility for the accuracy, completeness, or usefulness or
# any information, apparatus, product, software, or process disclosed,
# or represents that its use would not infringe privately owned rights.
#
# Reference herein to any specific commercial product, process, or
# service by trade name, trademark, manufacturer, or otherwise does
# not necessarily constitute or imply its endorsement, recommendation,
# r favoring by the United States Government or any agency thereof,
# or Battelle Memorial Institute. The views and opinions of authors
# expressed herein do not necessarily state or reflect those of the
# United States Government or any agency thereof.
#
# PACIFIC NORTHWEST NATIONAL LABORATORY
# operated by BATTELLE for the UNITED STATES DEPARTMENT OF ENERGY
# under Contract DE-AC05-76RL01830

# }}}

import logging
import pint
import pytz
import copy
import json
import csv
import sqlite3
import datetime
from functools import wraps
from abc import abstractmethod
from gevent import get_hub
from volttron.platform.agent.utils import fix_sqlite3_datetime, \
    get_aware_utc_now, format_timestamp, process_timestamp, \
    parse_timestamp_string
from volttron.platform.vip.agent import *
from volttron.platform.async import AsyncCall
from volttron.platform.messaging import headers
from volttron.platform.messaging.health import (STATUS_BAD,
                                                STATUS_UNKNOWN,
                                                STATUS_GOOD,
                                                STATUS_STARTING,
                                                 Status)

SERVICE_HOURLY_FORECAST = "get_hourly_forecast"

SERVICE_CURRENT_WEATHER = "get_current_weather"

CREATE_STMT_CURRENT = """CREATE TABLE {table}
                        (ID INTEGER PRIMARY KEY ASC,
                         LOCATION TEXT NOT NULL,
                         OBSERVATION_TIME TIMESTAMP NOT NULL, 
                         POINTS TEXT NOT NULL);"""

CREATE_STMT_FORECAST = """CREATE TABLE {table}
                        (ID INTEGER PRIMARY KEY ASC,
                         LOCATION TEXT NOT NULL,
                         GENERATION_TIME TIMESTAMP NOT NULL,
                         FORECAST_TIME TIMESTAMP NOT NULL,
                         POINTS TEXT NOT NULL);"""

__version__ = "0.1.0"

_log = logging.getLogger(__name__)

HEADER_NAME_DATE = headers.DATE
HEADER_NAME_CONTENT_TYPE = headers.CONTENT_TYPE

STATUS_KEY_PUBLISHING = "publishing"
STATUS_KEY_CACHE_FULL = "cache_full"

# Register a better datetime parser in sqlite3.
fix_sqlite3_datetime()

class BaseWeatherAgent(Agent):
    """Creates weather services based on the json objects from the config,
    uses the services to collect and publish weather data"""

    def __init__(self,
                 service_name=None,
                 api_key=None,
                 max_size_gb=None,
                 poll_locations=None,
                 poll_interval=None,
                 poll_topic_suffixes=None,
                 **kwargs):

        super(BaseWeatherAgent, self).__init__(**kwargs)
        self._service_name = service_name
        self._async_call = AsyncCall()
        self._api_key = api_key
        self._max_size_gb = max_size_gb
        self.poll_locations = poll_locations
        self.poll_interval = poll_interval
        self.poll_topic_suffixes = poll_topic_suffixes

        if self.poll_locations:
            if not self.poll_interval or not self.poll_topic_suffixes:
                raise ValueError("Both poll_interval and "
                                 "poll_topic_suffixes are mandatory "
                                 "configurations when poll_locations are "
                                 "specified")
            if (not isinstance(self.poll_topic_suffixes, str) and
                not isinstance(self.poll_topic_suffixes, list)) or \
                (isinstance(self.poll_interval, list) and
                 len(self.poll_interval) < len(self.poll_locations)):
                raise ValueError("poll_topic_suffixes can either be a string "
                                 "or a list of string with the same length as "
                                 "poll_locations. If it is a string results "
                                 "for all locations will be published to a "
                                 "single topic, "
                                 "weather/poll/current/<given str>. If "
                                 "it is a list, each location's result will "
                                 "be published to the corresponding topic")
        self._default_config = {
                                "service": self._service_name,
                                "api_key": self._api_key,
                                "max_size_gb": self._max_size_gb,
                                "poll_locations": self.poll_locations,
                                "poll_interval": self.poll_interval
                               }
        self.unit_registry = pint.UnitRegistry()
        self.point_name_mapping = self.parse_point_name_mapping()
        self._api_services = \
            {SERVICE_CURRENT_WEATHER: {"type": "current",
                                     "update_interval": None,
                                     "description": "Params: locations ([{"
                                                    "type: "
                                                    "value},...])"
                                     },
             SERVICE_HOURLY_FORECAST: {"type": "forecast",
                                     "update_interval": None,
                                     "description": "Params: locations "
                                                    "([{type: value},...])"
                                     },
             "get_hourly_historical": {"type": "history",
                                       "update_interval": None,
                                       "description": "Params: locations "
                                                      "([{type: value},...]), "
                                                      "start_date (date), "
                                                      "end_date(date)"
                                       }
             }

        for service_name in self._api_services:
            if not self._api_services[service_name]["type"] == "history":
                interval = self.get_update_interval(service_name)
                if interval:
                    self.set_update_interval(service_name, interval)
            description = self.get_api_description(service_name)
            if description:
                self.set_api_description(service_name, description)

        # TODO finish status context
        self._current_status_context = {
            STATUS_KEY_CACHE_FULL: False
        }

        # TODO manage health with respect to these conditions
        self.successfully_publishing = None
        if self.poll_locations:
            self._current_status_context[STATUS_KEY_PUBLISHING] = True
            self.successfully_publishing = True

        self._cache = WeatherCache(service_name=self._service_name,
                                   api_services=self._api_services,
                                   max_size_gb=self._max_size_gb)

        self.vip.config.set_default("config", self._default_config)
        self.vip.config.subscribe(self._configure, actions=["NEW", "UPDATE"],
                                  pattern="config")

    # Configuration methods

    # TODO update documentation
    def register_service(self, service_function_name, interval, service_type,
                         description=None):
        """Called in a weather agent's __init__ function to add api services
        to the api services dictionary.
        :param service_function_name: function call name for an api feature
        :param interval: datetime timedelta object describing the length of
        time between api updates.
        :param service_type: the string "history", "current", or "forecast". This
                     determines the structure of the cached data.
        :param description: optional description string describing the method's
        usage.
        """
        if service_type == "history":
            if interval:
                raise ValueError("History object does not utilize an interval.")
        elif not isinstance(interval, datetime.timedelta):
            raise ValueError("Interval must be a valid datetime "
                             "timedelta object.")
        if service_type not in ("history", "current", "forecast"):
            raise ValueError("Invalid service type. It should be history, "
                             "current, or forecast")
        if description and not isinstance(description, str):
            raise ValueError("description is expected as a string describing "
                             "the service function's usage.")
        self._api_services[service_function_name] = \
            {"update_interval": interval,
             "type": service_type,
             "description": description}

    # TODO docs
    def remove_service(self, service_function_name):
        """

        :param service_function_name: a function call name for an api feature
        to be removed.
        """
        if service_function_name in self._api_services:
            self._api_services.pop(service_function_name)
        else:
            raise ValueError("service {} does not exist".format(service_function_name))

    @abstractmethod
    def validate_location(self, service_name, location):
        pass

    @abstractmethod
    def get_update_interval(self, service_name):
        pass

    @abstractmethod
    def get_api_description(self, service_name):
        pass

    # TODO update documentation
    def set_update_interval(self, service_name, interval):
        """

        :param service_name: a function call name for an api feature to be updated
        :param interval: datetime timedelta object specifying the length of time between api updates
        """
        if not isinstance(interval, datetime.timedelta):
            raise ValueError("interval must be a valid datetime timedelta object.")
        if service_name in self._api_services:
            if self._api_services[service_name]["type"] == "history":
                raise ValueError("historical data does not utilize an update interval.")
            self._api_services[service_name]["update_interval"] = interval
        else:
            raise ValueError("{} not found in api features.".format(service_name))

    def set_api_description(self, service_name, description):
        """

        :param service_name:
        :param description:
        """
        if not isinstance(description, str):
            raise ValueError("description expected as string")
        if service_name in self._api_services:
            self._api_services[service_name]["description"] = description
        else:
            raise ValueError("{} not found in api features.".format(service_name))

    def update_default_config(self, config):
        """
        May be called by historians to add to the default configuration for its
        own use.
        :param config: configuration dictionary
        """
        self._default_config.update(config)
        self.vip.config.set_default("config", self._default_config)

    @abstractmethod
    def get_point_name_defs_file(self):
        """
        :return: file path of a csv containing a mapping of Service_Point_Name to an optional Standard_Point_Name.
        May also optionally provide Service_Units (a Pint-parsable unit name for a point, provided by the service) to
        Standardized_Units (units specified for the Standard_Point_Name by the CF standards). Should return None if
        the concrete agent does not require point name mapping and/or unit conversion.
        """

    def parse_point_name_mapping(self):
        """
        Parses point name mapping, which should contain a mapping of service
        points to standardized points, with specified units.
        """
        point_name_defs_file = self.get_point_name_defs_file()
        if point_name_defs_file:
            try:
                with open(point_name_defs_file) as file:
                    config_dict = csv.DictReader(file)
                    for map_item in config_dict:
                        service_point_name = map_item.get("Service_Point_Name")
                        if service_point_name:
                            standard_point_name = map_item.get("Standard_Point_Name")
                            standardized_units = map_item.get("Standardized_Units")
                            service_units = map_item.get("Service_Units")
                            self.point_name_mapping[service_point_name] = \
                                {"Standard_Point_Name": standard_point_name,
                                 "Standardized_Units": standardized_units,
                                 "Service_Units": service_units}
            except IOError as error:
                _log.error(error)
                return None
        else:
            return None

    # TODO copy documentation?
    def _configure(self, config_name, actions, contents):
        """

        :param config_name:
        :param actions:
        :param contents:
        """
        self.vip.heartbeat.start()
        _log.info("Configuring weather agent.")
        config = self._default_config.copy()
        config.update(contents)
        try:
            api_key = config.get("api_key")
            max_size_gb = config.get("max_size_gb")
            poll_locations = config.get("poll_locations")
            poll_interval = config.get("poll_interval")
            if max_size_gb is not None:
                max_size_gb = float(max_size_gb)

        except ValueError:
            _log.error("""Failed to load base weather agent settings. 
                          Settings not applied!""")
            return
        self._api_key = api_key
        self._max_size_gb = max_size_gb
        self.poll_locations = poll_locations
        self.poll_interval = poll_interval
        try:
            self.configure(config)
        except:
            _log.error("Failed to load weather agent settings.")

    def configure(self, configuration):
        """Optional, may be implemented by a concrete implementation to add
        support for the configuration store.
        Values should be stored in this function only.

        The process thread is stopped before this is called if it is running.
        It is started afterwards.
        :param configuration:
        """
        pass

    # RPC, helper and abstract methods to be used by concrete
    # implementations of the weather agent

    # TODO update spec to match name
    # Add doc string
    @RPC.export
    def get_api_features(self):
        """

        :return: {function call: description string}
        """
        features = {}
        for service_name in self._api_services:
            features[service_name] = \
                self._api_services[service_name]["description"]
        return features


    # TODO add doc
    @RPC.export
    def get_current_weather(self, locations):
        result = []
        for location in locations:

            if not isinstance(location, dict):
                record_dict = {"location": location}
                record_dict["location_error"] = "Invalid location format. " \
                                                "Location should be  " \
                                                "specified as a dictionary"
                result.append(record_dict)  # to next location
                continue
            elif not self.validate_location(SERVICE_CURRENT_WEATHER, location):
                record_dict = location.copy()
                record_dict["location_error"] = "Invalid location"
                result.append(record_dict)
                continue  # to next location

            # Attempt getting from cache
            record_dict = self.get_cached_current_data(location)

            # if there was no data in cache or if data is old, query api
            if not record_dict.get("weather_results"):
<<<<<<< HEAD
                _log.debug("Current weather data from api")
                record_dict = self.get_current_weather_remote(location)
                _log.debug("api returned record with observation time: "
                           "{}".format(record_dict["observation_time"]))

=======
                try:
                    observation_time, data = self.query_current_weather(
                        location)
                    observation_time, oldtz = process_timestamp(
                        observation_time)
                    if self.point_name_mapping:
                        mapped_data = []
                        for point, value in data:
                            if point in self.point_name_mapping:
                                mapped_data[self.point_name_mapping["point"]["Standard_Point_Name"]] = value
                                if (self.point_name_mapping[point]["Service_Units"] and
                                        self.point_name_mapping[point]["Standardized_Units"]):
                                    mapped_data[point] = self.manage_unit_conversion(
                                        self.point_name_mapping[point]["Service_Units"],
                                        value,
                                        self.point_name_mapping[point]["Standardized_Units"])
                    if observation_time is not None:
                        storage_record = [json.dumps(location),
                                          observation_time,
                                          json.dumps(data)]
                        self.store_weather_records(service_name, storage_record)
                        record_dict["observation_time"] = \
                            format_timestamp(observation_time)
                        record_dict["weather_results"] = data
                    else:
                        record_dict["weather_error"] = "Weather api did not " \
                                                       "return any records"
                except Exception as error:
                    _log.error(error)
                    record_dict["weather_error"] = error
>>>>>>> 80ea1078
            result.append(record_dict)
        _log.debug("before returning")
        return result

    def get_cached_current_data(self, location):

        observation_time, data = \
            self._cache.get_current_data(SERVICE_CURRENT_WEATHER,
                                         json.dumps(location))
        result = location.copy()
        if observation_time and data:
            interval = self._api_services[SERVICE_CURRENT_WEATHER][
                "update_interval"]
            _log.debug("update interval is {}".format(interval))
            # ts in cache is tz aware utc
            current_time = get_aware_utc_now()
            next_update_at = observation_time + interval
            _log.debug("current_time {}".format(current_time))
            _log.debug("next_update_at {}".format(next_update_at))
            _log.debug("observation time {}".format(observation_time))
            # if observation time is within the update interval
            if current_time < next_update_at:
                result["observation_time"] = \
                    format_timestamp(observation_time)
                result["weather_results"] = json.loads(data)
        return result

    def get_current_weather_remote(self, location):
        result = location.copy()
        try:
            observation_time, data = self.query_current_weather(
                location)
            observation_time, oldtz = process_timestamp(
                observation_time)

            # TODO unit conversions, properties name mapping
            if observation_time is not None:
                storage_record = [json.dumps(location),
                                  observation_time,
                                  json.dumps(data)]
                self.store_weather_records(SERVICE_CURRENT_WEATHER,
                                           storage_record)
                result["observation_time"] = \
                    format_timestamp(observation_time)
                result["weather_results"] = data
            else:
                result["weather_error"] = "Weather api did not " \
                                               "return any records"
        except Exception as error:
            _log.error(error)
            result["weather_error"] = error
        return result

    def get_utc_time(self, time):
        if time.tzinfo:
            time = time.astimezone(pytz.utc)
        else:
            time = time.replace(
                tzinfo=pytz.UTC)
        return time

    @abstractmethod
    def query_current_weather(self, location):
        """

        :param location:
        :return: dictionary containing a single record of data
        """

    # TODO add docs
    @RPC.export
    def get_hourly_forecast(self, locations, hours=24):
        result = []


        for location in locations:
<<<<<<< HEAD
            if not isinstance(location, dict):
                record_dict = {"location": location,
                               "location_error": "Invalid location format. " \
                                                 "Location should be  " \
                                                 "specified as a dictionary"}
=======
            record_dict = copy.copy(location)
            if not isinstance(location, dict):
                record_dict = {"location": location}
                record_dict["location_error"] = "Invalid location format. " \
                                                "Location should be  " \
                                                "specified as a dictionary"
>>>>>>> 80ea1078
                result.append(record_dict)  # to next location
                continue
            elif not self.validate_location(SERVICE_HOURLY_FORECAST, location):
                record_dict = location.copy()
                record_dict["location_error"] = "Invalid location"
                result.append(record_dict)
                continue  # to next location

            # check if we have enough recent data in cache
            record_dict = self.get_cached_forecast_data(location, hours)

            # if cache didn't work out query remote api
            if not record_dict.get("weather_results"):
                _log.debug("forecast weather from api")
                record_dict = self.get_remote_forecast_data(location,
                                                            hours)
                _log.debug("api returned record with generation_time: "
                           "{}".format(record_dict["generation_time"]))
            result.append(record_dict)

        return result

    def get_cached_forecast_data(self, location, hours):
        interval = \
            self._api_services[SERVICE_HOURLY_FORECAST]["update_interval"]
        most_recent_for_location = \
            self._cache.get_forecast_data(SERVICE_HOURLY_FORECAST,
                                          json.dumps(location))
        record_dict = location.copy()
        location_data = []
        if most_recent_for_location:
            _log.debug(" from cache")
            current_time = get_aware_utc_now()
            generation_time = most_recent_for_location[0][0]
            next_update_at = generation_time + interval
            _log.debug("current_time {}".format(current_time))
            _log.debug("next_update_at {}".format(next_update_at))
            _log.debug("generation_time time {}".format(generation_time))

            if current_time < next_update_at and \
                    len(most_recent_for_location) >= hours:

                i = 0
                while i < hours:
                    record = most_recent_for_location[i]
                    # record = (forecast time, points)
                    entry = [format_timestamp(record[1]),
                             json.loads(record[2])]
                    location_data.append(entry)
                    i = i + 1
                record_dict["generation_time"] = format_timestamp(
                    generation_time)
                record_dict["weather_results"] = location_data
        return record_dict

    def get_remote_forecast_data(self, location, hours):
        result = location.copy()
        try:
            # query for maximum number of hours so that we can cache it
            # also makes retrieval from cache simpler
            generation_time, response = self.query_hourly_forecast(
                location)
            if not generation_time:
                # in case api does not return details on when this
                # forecast data was generated
                generation_time = datetime.datetime.utcnow()
            else:
                generation_time, oldtz = process_timestamp(
                    generation_time)
            storage_records = []
            location_data = []

            i = 0
            for item in response:
                # item contains (forecast time, points)
                if item[0] is not None and item[1] is not None:
                    forecast_time, tz = process_timestamp(item[0])
                    storage_record = [json.dumps(location),
                                      generation_time,
                                      forecast_time,
                                      json.dumps(item[1])]
                    storage_records.append(storage_record)
                    if i < hours:
                        location_data.append(item)
                i = i + 1
            if location_data:
                self.store_weather_records(SERVICE_HOURLY_FORECAST,
                                           storage_records)
                result["generation_time"] = \
                    format_timestamp(generation_time)
                result["weather_results"] = location_data
            else:
                result["weather_error"] = \
                    "No records were returned by the weather query"

            if len(location_data) < hours:
                result["weather_warn"] = \
                    "Weather provider returned less than requested " \
                    "amount of data"
        except Exception as error:
            _log.error(error)
            result["weather_error"] = error
        return result

    # TODO docs
    @abstractmethod
    def query_hourly_forecast(self, location):
        """

        :param location:
        :return: list containing 1 dictionary per data record in the forecast set
        """

    # TODO do by date, add docs
    @RPC.export
    def get_hourly_historical(self, locations, start_date, end_date):
        data = []
        service_name = "get_hourly_historical"
        start_datetime = datetime.datetime.combine(start_date, datetime.time())
        end_datetime = datetime.datetime.combine(end_date, datetime.time()) + \
                       (datetime.timedelta(days=1) - datetime.timedelta(milliseconds=1))
        # TODO
        for location in locations:
            if not self.validate_location(service_name, location):
                raise ValueError("Invalid Location:{}".format(location))
            current = start_datetime
            while current <= end_datetime:
                records = []
                cached_history = self.get_cached_historical_data(service_name, location, current)
                if cached_history:
                    for item in cached_history:
                        observation_time = format_timestamp(item[0])
                        record = [location, observation_time,
                                  json.loads(item[1])]
                        records.append(record)
                if not len(records):
                    response = self.query_hourly_historical(location, current)
                    storage_records = []
                    for item in response:
                        records.append(item)
                        observation_time = parse_timestamp_string(item[0])
                        s_record = [location, observation_time,
                                    json.dumps(item[1])]
                        storage_records.append(s_record)
                        record = [location,
                                  format_timestamp(observation_time),
                                  json.dumps(item[1])]
                    self.store_weather_records(service_name, storage_records)
                for record in records:
                    data.append(record)
                current = current + datetime.timedelta(hours=1)
        return data

    @abstractmethod
    def query_hourly_historical(self, location, start_date, end_date):
        """

        :param location:
        :param start_date:
        :param end_date:
        :return: list containing 1 dictionary per data record in the history set
        """

    # TODO docs
    def poll_for_locations(self):
<<<<<<< HEAD
        topic = "weather/poll/current/{}"
        _log.debug("polling for locations")
        results = self.get_current_weather(self.poll_locations)
        if isinstance(self.poll_topic_suffixes, str):
            _log.debug("publishing results to single topic")
            self.publish_response(topic.format(self.poll_topic_suffixes),
                                  results)
        else:
            for i in range(0,len(results)):
                _log.debug("publishing results to location specific topic")
                poll_topic = topic.format(self.poll_topic_suffixes[i])
                self.publish_response(poll_topic, results[i])
                i = i + 1
=======
        topic = "weather/poll/current/{}/all"
        data = self.get_current_weather(self.polling_locations)
        for record in data:
            poll_topic = topic.format(record["location"])
            self.publish_response(poll_topic, record)
>>>>>>> 80ea1078

    # TODO docs
    def publish_response(self, topic, publish_item):
        publish_headers = {
            HEADER_NAME_DATE: format_timestamp(get_aware_utc_now()),
            HEADER_NAME_CONTENT_TYPE: headers.CONTENT_TYPE}
        self.vip.pubsub.publish(peer="pubsub", topic=topic,
                                message=publish_item,
                                headers=publish_headers)

    def manage_unit_conversion(self, from_units, value, to_units):
        """
        Used to convert units from a query response to the expected standardized units
        :param from_units: pint formatted unit string for the current value
        :param value: magnitude of a measurement
        :param to_units: pint formatted unit string for the output value
        :return: magnitude of measurement in the desired units
        """
        if self.unit_registry.parse_expression(from_units) == self.unit_registry.parse_expression(to_units):
            return value
        else:
            starting_quantity = self.unit_registry.Quantity(value, from_units)
            updated_value = starting_quantity.to(to_units).magnitude
            return updated_value

    def get_cached_historical_data(self, request_name, location,
                                   date_timestamp):
        return self._cache.get_historical_data(request_name, json.dumps(location),
                                               date_timestamp)

    def store_weather_records(self, service_name, records):
        """

        :param service_name:
        :param records:
        """
        cache_full = self._cache.store_weather_records(service_name, records)
        # TODO status alerts
        self._current_status_context[STATUS_KEY_CACHE_FULL] = cache_full
        return cache_full

    # TODO
    # Status management methods

    def _get_status_from_context(self, context):
        status = STATUS_GOOD
<<<<<<< HEAD
        if context.get("cache_full") or (not context.get("publishing") and len(self.poll_locations)):
=======
        if context.get("cache_full") or (not context.get("publishing") and self.polling_locations):
>>>>>>> 80ea1078
            status = STATUS_BAD
        return status

    def _update_status_callback(self, status, context):
        self.vip.health.set_status(status, context)

    def _update_status(self, updates):
        context_copy, new_status = self._update_and_get_context_status(updates)
        self._async_call.send(None, self._update_status_callback, new_status, context_copy)

    def _send_alert_callback(self, status, context, key):
        self.vip.health.set_status(status, context)
        alert_status = Status()
        alert_status.update_status(status, context)
        self.vip.health.send_alert(key, alert_status)

    def _update_and_get_context_status(self, updates):
        self._current_status_context.update(updates)
        context_copy = self._current_status_context.copy()
        new_status = self._get_status_from_context(context_copy)
        return context_copy, new_status

    def _send_alert(self, updates, key):
        context_copy, new_status = self._update_and_get_context_status(updates)
        self._async_call.send(None, self._send_alert_callback, new_status, context_copy, key)

    # TODO docs
    # Agent lifecycle methods

    @Core.receiver("onstart")
    def setup(self, sender, **kwargs):
        if self.poll_locations:
            _log.debug(" In onstart scheduling periodic poll for locations")
            self.core.periodic(self.poll_interval, self.poll_for_locations)

    @Core.receiver("onstop")
    def stopping(self, sender, **kwargs):
        self._cache.close()

# TODO docs
class WeatherCache:
    """Caches data to help reduce the number of requests to the API"""
    def __init__(self,
                 service_name="default",
                 api_services=None,
                 max_size_gb=1,
                 check_same_thread=True):
        """

        :param service_name: Name of the weather service (i.e. weather.gov)
        :param api_services: dictionary from BaseAgent, used to determine table names
        :param max_size_gb: maximum size in gigabytes of the sqlite database file, useful for deployments with limited
        storage capacity
        :param check_same_thread:
        """
        self._service_name = service_name
        # TODO need to alter the file path for the database
        self._db_file_path = self._service_name + ".sqlite"
        self._api_services = api_services
        self._max_size_gb = max_size_gb
        self._sqlite_conn = None
        self.max_pages = None
        self._setup_cache(check_same_thread)

    # cache setup methods

    # TODO calculating max_storage_bytes has memory error?
    def _setup_cache(self, check_same_thread):
        """
        prepare the cache to begin processing weather data
        :param check_same_thread:
        """
        _log.debug("Setting up backup DB.")
        self._sqlite_conn = sqlite3.connect(
            self._db_file_path,
            detect_types=sqlite3.PARSE_DECLTYPES | sqlite3.PARSE_COLNAMES,
            check_same_thread=check_same_thread)
        _log.info("connected to database {} sqlite version: {}".format(self._service_name, sqlite3.version))
        self.create_tables()
        cursor = self._sqlite_conn.cursor()
        if self._max_size_gb is not None:
            cursor.execute("PRAGMA page_size")
            page_size = cursor.fetchone()[0]
            max_storage_bytes = self._max_size_gb * 1024 ** 3
            _log.error(self._max_size_gb)
            self.max_pages = max_storage_bytes / page_size
            self.manage_cache_size()
        cursor.close()

    def create_tables(self):
        """
        Checks to see if the proper tables and table columns are in the database, creates them if they are not.
        """
        cursor = self._sqlite_conn.cursor()
        for service_name in self._api_services:
            table_exists = False
            table_type = None
            try:
                table_type = self._api_services[service_name]["type"]
                if table_type == "forecast":
                    create_table = CREATE_STMT_FORECAST.format(table=service_name)
                elif table_type == "current" or table_type == "history":
                    create_table = CREATE_STMT_CURRENT.format(table=service_name)
                else:
                    raise ValueError("Invalid table type {} "
                                     "for table {}.".format(table_type,
                                                            service_name))
                _log.debug(create_table)
                cursor.execute(create_table)
                self._sqlite_conn.commit()
            except sqlite3.OperationalError as o:
                if str(o).startswith("table") and str(o).endswith("already "
                                                                  "exists"):
                    table_exists = True
            except sqlite3.Error as err:
                _log.error("Unable to create database table: {}".format(err))
            if table_exists:
                self.validate_and_fix_cache_tables(service_name, table_type)
        cursor.close()

    def validate_and_fix_cache_tables(self, service_name, table_type):
        if table_type == "forecast":
            expected_columns = ["ID", "LOCATION", "GENERATION_TIME",
                                "FORECAST_TIME", "POINTS"]
        else:
            expected_columns = ["ID", "LOCATION", "OBSERVATION_TIME", "POINTS"]
        column_names = []
        cursor = self._sqlite_conn.cursor()
        table_info = cursor.execute(
            "PRAGMA table_info({})".format(service_name)).fetchall()
        for row in table_info:
            column_names.append(row[1])
        for column_name in expected_columns:
            if column_name not in column_names:
                delete_query = "DROP TABLE {};".format(service_name)
                cursor.execute(delete_query)
                self._sqlite_conn.commit()
                _log.debug(delete_query)
                if table_type == "forecast":
                    create_table = CREATE_STMT_FORECAST.format(table=service_name)
                elif table_type == "current" or table_type == "history":
                    create_table = CREATE_STMT_CURRENT.format(table=service_name)
                _log.debug(create_table)
                cursor.execute(create_table)
                self._sqlite_conn.commit()
                break


    def get_current_data(self, service_name, location):
        """
        Retrieves the most recent current data by location
        :param service_name:
        :param location:
        :return: a single current weather observation record
        """
        try:
            cursor = self._sqlite_conn.cursor()
            query = """SELECT max(OBSERVATION_TIME), POINTS 
                       FROM {table}
                       WHERE LOCATION = ?;""".format(table=service_name)
            _log.debug(query)
            cursor.execute(query, (location,))
            data = cursor.fetchone()
            cursor.close()
            if data and data[0]:
                return parse_timestamp_string(data[0]), data[1]
            else:
                return None, None
        except sqlite3.Error as e:
            _log.error("Error fetching current data from cache: {}".format(e))
            return None

    def get_forecast_data(self, service_name, location):
        """
        Retrieves the most recent forecast record set (forecast should be a time-series) by location
        :param service_name:
        :param location:
        :return: list of forecast records
        """
        try:
            cursor = self._sqlite_conn.cursor()
            query = """SELECT GENERATION_TIME, FORECAST_TIME, POINTS 
                       FROM {table} 
                       WHERE LOCATION = ? 
                       AND FORECAST_TIME > ?
                       AND GENERATION_TIME =
                       (SELECT MAX(GENERATION_TIME) 
                        FROM {table}
                        WHERE LOCATION = ?) 
                       ORDER BY FORECAST_TIME ASC;""".format(table=service_name)
            _log.debug(query)
            cursor.execute(query, (location, get_aware_utc_now(),
                                   location))
            data = cursor.fetchall()
            cursor.close()
            return data
        except sqlite3.Error as e:
            _log.error("Error fetching forecast data from cache: {}".format(e))

    def get_historical_data(self, service_name, location, date_timestamp):
        """
        Retrieves historical data over the the given time period by location
        :param service_name:
        :param location:
        :param date_timestamp:
        :return: list of historical records
        """
        start_timestamp = date_timestamp
        end_timestamp = date_timestamp + (datetime.timedelta(days=1)-datetime.timedelta(milliseconds=1))
        if service_name not in self._api_services:
            raise ValueError("service {} does not exist in the agent's services.".format(service_name))
        try:
            cursor = self._sqlite_conn.cursor()
            query = """SELECT OBSERVATION_TIME, POINTS 
                       FROM {table} WHERE LOCATION = ? 
                       AND OBSERVATION_TIME BETWEEN ? AND ? 
                       ORDER BY OBSERVATION_TIME ASC;""".format(
                table=service_name)
            _log.debug(query)
            cursor.execute(query, (location, start_timestamp, end_timestamp))
            data = cursor.fetchall()
            cursor.close()
            return data
        except sqlite3.Error as e:
            _log.error("Error fetching historical data from cache: {}".format(e))

    def store_weather_records(self, service_name, records):
        """
        Request agnostic method to store weather records in the cache.
        :param service_name:
        :param records: expects a list of records (as lists) formatted to match tables
        :return: boolean value representing whether or not the cache is full
        """
        if self._max_size_gb is not None:
            self.manage_cache_size()
        cursor = self._sqlite_conn.cursor()
        request_type = self._api_services[service_name]["type"]
        if request_type == "forecast":
            query = """INSERT INTO {} 
                       (LOCATION, GENERATION_TIME, FORECAST_TIME, POINTS) 
                       VALUES (?, ?, ?, ?)""".format(service_name)
        else:
            query = """INSERT INTO {} 
                       (LOCATION, OBSERVATION_TIME, POINTS) 
                       VALUES (?, ?, ?)""".format(service_name)
        _log.debug(query)
        try:
            if request_type == "current":
                cursor.execute(query, records)
            else:
                cursor.executemany(query, records)
            self._sqlite_conn.commit()
        except sqlite3.Error as e:
            _log.info(query)
            _log.error("Failed to store data in the cache: {}".format(e))
        cache_full = False
        if self._max_size_gb is not None:
            cache_full = self.page_count(cursor) >= self.max_pages
        cursor.close()
        return cache_full

    # cache management/ lifecycle methods

    def page_count(self, cursor):
        cursor.execute("PRAGMA page_count")
        return cursor.fetchone()[0]

    # TODO This needs extensive testing
    def manage_cache_size(self):
        """
        Removes data from the weather cache until the cache is a safe size.
        Prioritizes removal from current, then forecast, then historical
        request types
        """
        if self._max_size_gb:

            cursor = self._sqlite_conn.cursor()
            page_count = self.page_count(cursor)
            if page_count < self.max_pages:
                return

            attempt = 1
            records_deleted = 0
            now = datetime.datetime.utcnow()
            while page_count >= self.max_pages:
                if attempt == 1:
                    for table_name, service in self._api_services.iteritems():
                        # Remove all data that is older than update interval
                        if service["type"] == "current":
                            query = """DELETE FROM {table} 
                                       WHERE OBSERVATION_TIME < ?;"""\
                                .format(table=table_name)
                            cursor.execute(query,
                                           (now-service["update_interval"]))
                elif attempt == 2:
                    for table_name, service in self._api_services.iteritems():
                        # Remove all data that is older than update interval
                        if service["type"] == "forecast":
                            query = """DELETE FROM {table} 
                                       WHERE GENERATION_TIME < ?""".format(
                                table=table_name)
                            cursor.execute(query,
                                           (now - service["update_interval"]))
                elif attempt > 2:
                    records_deleted = 0
                    for table_name, service in self._api_services.iteritems():
                        if service["type"] == "history":
                            query = "DELETE FROM {table} WHERE ID IN " \
                                    "(SELECT ID FROM {table} " \
                                    "ORDER BY ID ASC LIMIT 100)".format(
                                        table=table_name)
                            cursor.execute(query)
                            records_deleted += cursor.rowcount
                if attempt > 2 and records_deleted == 0:
                    # all history records removed
                    break
                attempt += 1
                page_count = self.page_count(cursor)

            # if we still don't have space in cache
            while page_count >= self.max_pages:
                for table_name in self._api_services:
                    query = """DELETE FROM {table} WHERE ID IN 
                               (SELECT ID FROM {table} 
                                ORDER BY ID ASC LIMIT 100)""".format(
                        table=table_name)
                    cursor.execute(query)
                    page_count = self.page_count(cursor)


    def close(self):
        """Close the sqlite database connection when the agent stops"""
        self._sqlite_conn.close()
        self._sqlite_conn = None


# Code reimplemented from https://github.com/gilesbrown/gsqlite3
def _using_threadpool(method):
    @wraps(method, ['__name__', '__doc__'])
    def apply(*args, **kwargs):
        return get_hub().threadpool.apply(method, args, kwargs)
    return apply


class AsyncWeatherCache(WeatherCache):
    """Asynchronous weather cache wrapper for use with gevent"""
    def __init__(self, **kwargs):
        kwargs["check_same_thread"] = False
        super(AsyncWeatherCache, self).__init__(**kwargs)


# TODO documentation
for method in [WeatherCache.get_current_data,
               WeatherCache.get_forecast_data,
               WeatherCache.get_historical_data,
               WeatherCache._setup_cache,
               WeatherCache.store_weather_records]:
    setattr(AsyncWeatherCache, method.__name__, _using_threadpool(method))
<|MERGE_RESOLUTION|>--- conflicted
+++ resolved
@@ -419,44 +419,11 @@
 
             # if there was no data in cache or if data is old, query api
             if not record_dict.get("weather_results"):
-<<<<<<< HEAD
                 _log.debug("Current weather data from api")
                 record_dict = self.get_current_weather_remote(location)
                 _log.debug("api returned record with observation time: "
                            "{}".format(record_dict["observation_time"]))
 
-=======
-                try:
-                    observation_time, data = self.query_current_weather(
-                        location)
-                    observation_time, oldtz = process_timestamp(
-                        observation_time)
-                    if self.point_name_mapping:
-                        mapped_data = []
-                        for point, value in data:
-                            if point in self.point_name_mapping:
-                                mapped_data[self.point_name_mapping["point"]["Standard_Point_Name"]] = value
-                                if (self.point_name_mapping[point]["Service_Units"] and
-                                        self.point_name_mapping[point]["Standardized_Units"]):
-                                    mapped_data[point] = self.manage_unit_conversion(
-                                        self.point_name_mapping[point]["Service_Units"],
-                                        value,
-                                        self.point_name_mapping[point]["Standardized_Units"])
-                    if observation_time is not None:
-                        storage_record = [json.dumps(location),
-                                          observation_time,
-                                          json.dumps(data)]
-                        self.store_weather_records(service_name, storage_record)
-                        record_dict["observation_time"] = \
-                            format_timestamp(observation_time)
-                        record_dict["weather_results"] = data
-                    else:
-                        record_dict["weather_error"] = "Weather api did not " \
-                                                       "return any records"
-                except Exception as error:
-                    _log.error(error)
-                    record_dict["weather_error"] = error
->>>>>>> 80ea1078
             result.append(record_dict)
         _log.debug("before returning")
         return result
@@ -492,7 +459,21 @@
             observation_time, oldtz = process_timestamp(
                 observation_time)
 
-            # TODO unit conversions, properties name mapping
+            if self.point_name_mapping:
+                mapped_data = []
+                for point, value in data:
+                    if point in self.point_name_mapping:
+                        mapped_data[self.point_name_mapping["point"][
+                            "Standard_Point_Name"]] = value
+                        if (self.point_name_mapping[point]["Service_Units"] and
+                                self.point_name_mapping[point][
+                                    "Standardized_Units"]):
+                            mapped_data[point] = self.manage_unit_conversion(
+                                self.point_name_mapping[point]["Service_Units"],
+                                value,
+                                self.point_name_mapping[point][
+                                    "Standardized_Units"])
+
             if observation_time is not None:
                 storage_record = [json.dumps(location),
                                   observation_time,
@@ -533,20 +514,11 @@
 
 
         for location in locations:
-<<<<<<< HEAD
             if not isinstance(location, dict):
                 record_dict = {"location": location,
                                "location_error": "Invalid location format. " \
                                                  "Location should be  " \
                                                  "specified as a dictionary"}
-=======
-            record_dict = copy.copy(location)
-            if not isinstance(location, dict):
-                record_dict = {"location": location}
-                record_dict["location_error"] = "Invalid location format. " \
-                                                "Location should be  " \
-                                                "specified as a dictionary"
->>>>>>> 80ea1078
                 result.append(record_dict)  # to next location
                 continue
             elif not self.validate_location(SERVICE_HOURLY_FORECAST, location):
@@ -712,7 +684,6 @@
 
     # TODO docs
     def poll_for_locations(self):
-<<<<<<< HEAD
         topic = "weather/poll/current/{}"
         _log.debug("polling for locations")
         results = self.get_current_weather(self.poll_locations)
@@ -726,13 +697,6 @@
                 poll_topic = topic.format(self.poll_topic_suffixes[i])
                 self.publish_response(poll_topic, results[i])
                 i = i + 1
-=======
-        topic = "weather/poll/current/{}/all"
-        data = self.get_current_weather(self.polling_locations)
-        for record in data:
-            poll_topic = topic.format(record["location"])
-            self.publish_response(poll_topic, record)
->>>>>>> 80ea1078
 
     # TODO docs
     def publish_response(self, topic, publish_item):
@@ -779,11 +743,7 @@
 
     def _get_status_from_context(self, context):
         status = STATUS_GOOD
-<<<<<<< HEAD
-        if context.get("cache_full") or (not context.get("publishing") and len(self.poll_locations)):
-=======
         if context.get("cache_full") or (not context.get("publishing") and self.polling_locations):
->>>>>>> 80ea1078
             status = STATUS_BAD
         return status
 
