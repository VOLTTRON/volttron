# -*- coding: utf-8 -*- {{{
# vim: set fenc=utf-8 ft=python sw=4 ts=4 sts=4 et:

# Copyright (c) 2015, Battelle Memorial Institute
# All rights reserved.
#
# Redistribution and use in source and binary forms, with or without
# modification, are permitted provided that the following conditions
# are met:
#
# 1. Redistributions of source code must retain the above copyright
#    notice, this list of conditions and the following disclaimer.
# 2. Redistributions in binary form must reproduce the above copyright
#    notice, this list of conditions and the following disclaimer in
#    the documentation and/or other materials provided with the
#    distribution.
#
# THIS SOFTWARE IS PROVIDED BY THE COPYRIGHT HOLDERS AND CONTRIBUTORS
# "AS IS" AND ANY EXPRESS OR IMPLIED WARRANTIES, INCLUDING, BUT NOT
# LIMITED TO, THE IMPLIED WARRANTIES OF MERCHANTABILITY AND FITNESS FOR
# A PARTICULAR PURPOSE ARE DISCLAIMED. IN NO EVENT SHALL THE COPYRIGHT
# OWNER OR CONTRIBUTORS BE LIABLE FOR ANY DIRECT, INDIRECT, INCIDENTAL,
# SPECIAL, EXEMPLARY, OR CONSEQUENTIAL DAMAGES (INCLUDING, BUT NOT
# LIMITED TO, PROCUREMENT OF SUBSTITUTE GOODS OR SERVICES; LOSS OF USE,
# DATA, OR PROFITS; OR BUSINESS INTERRUPTION) HOWEVER CAUSED AND ON ANY
# THEORY OF LIABILITY, WHETHER IN CONTRACT, STRICT LIABILITY, OR TORT
# (INCLUDING NEGLIGENCE OR OTHERWISE) ARISING IN ANY WAY OUT OF THE USE
# OF THIS SOFTWARE, EVEN IF ADVISED OF THE POSSIBILITY OF SUCH DAMAGE.
#
# The views and conclusions contained in the software and documentation
# are those of the authors and should not be interpreted as representing
# official policies, either expressed or implied, of the FreeBSD
# Project.
#
# This material was prepared as an account of work sponsored by an
# agency of the United States Government.  Neither the United States
# Government nor the United States Department of Energy, nor Battelle,
# nor any of their employees, nor any jurisdiction or organization that
# has cooperated in the development of these materials, makes any
# warranty, express or implied, or assumes any legal liability or
# responsibility for the accuracy, completeness, or usefulness or any
# information, apparatus, product, software, or process disclosed, or
# represents that its use would not infringe privately owned rights.
#
# Reference herein to any specific commercial product, process, or
# service by trade name, trademark, manufacturer, or otherwise does not
# necessarily constitute or imply its endorsement, recommendation, or
# favoring by the United States Government or any agency thereof, or
# Battelle Memorial Institute. The views and opinions of authors
# expressed herein do not necessarily state or reflect those of the
# United States Government or any agency thereof.
#
# PACIFIC NORTHWEST NATIONAL LABORATORY
# operated by BATTELLE for the UNITED STATES DEPARTMENT OF ENERGY
# under Contract DE-AC05-76RL01830
#}}}

'''VOLTTRON platform™ abstract agent for to drive VOLTTRON Nation apps.'''


from abc import ABCMeta, abstractmethod
from collections import defaultdict, OrderedDict
from datetime import datetime
import logging
import re

from . import utils


__all__ = ['AbstractDrivenAgent', 'ConversionMapper', 'Results']

__author__ = 'Craig Allwardt <craig.allwardt@pnnl.gov>'
__copyright__ = 'Copyright (c) 2014, Battelle Memorial Institute'
__license__ = 'FreeBSD'


class AbstractDrivenAgent(object):
    __metaclass__ = ABCMeta

    def __init__(self, out=None, **kwargs):
        """
        When applications extend this base class, they need to make
        use of any kwargs that were setup in config_param
        """
        super(AbstractDrivenAgent, self).__init__(**kwargs)
        self.out = out
        self.data = {}

    @classmethod
    @abstractmethod
    def output_format(cls, input_object):
        """
        The output object takes the resulting input object as a argument
        so that it may give correct topics to it's outputs if needed.

        output schema description
            {TableName1: {name1:OutputDescriptor1, name2:OutputDescriptor2,...},....}

            eg: {'OAT': {'Timestamp':OutputDescriptor('timestamp', 'foo/bar/timestamp'),'OAT':OutputDescriptor('OutdoorAirTemperature', 'foo/bar/oat')},
                'Sensor': {'SomeValue':OutputDescriptor('integer', 'some_output/value'),
                'SomeOtherValue':OutputDescriptor('boolean', 'some_output/value),
                'SomeString':OutputDescriptor('string', 'some_output/string)}}

        Should always call the parent class output_format and update the dictionary returned from
        the parent.

        result = super().output_format(input_object)
        my_output = {...}
        result.update(my_output)
        return result
        """
        return {}

    @abstractmethod
    def run(self, time, inputs):
        '''Do work for each batch of timestamped inputs
           time- current time
           inputs - dict of point name -> value

           Must return a results object.'''
        pass

    def shutdown(self):
        '''Override this to add shutdown routines.'''
        return Results()


class Results(object):
    def __init__(self, terminate=False):
        self.commands = OrderedDict()
        self.devices = OrderedDict()
        self.log_messages = []
        self._terminate = terminate
        self.table_output = defaultdict(list)

    def command(self, point, value, device=None):
<<<<<<< HEAD
        if device is None:
            self.commands[point] = value
        else:
            if device not in self.devices.keys():
                self.devices[device] = OrderedDict()
            self.devices[device][point] = value
=======
        if self.devices is None:
            self.commands[point]=value
        else:
            if  device not in self.devices.keys():
                self.devices[device] = OrderedDict()
            self.devices[device][point]=value
>>>>>>> 9d6cc1cc

    def log(self, message, level=logging.DEBUG):
        self.log_messages.append((level, message))

    def terminate(self, terminate):
        self._terminate = bool(terminate)

    def insert_table_row(self, table, row):
        self.table_output[table].append(row)


class ConversionMapper(object):

    def __init__(self, **kwargs):
        self.initialized = False
        utils.setup_logging()
        self._log = logging.getLogger(__name__)
        self.conversion_map = {}

    def setup_conversion_map(self, conversion_map_config, field_names):
        #time_format = conversion_map_config.pop(TIME_STAMP_COLUMN)
        re_exp_list = conversion_map_config.keys()
        re_exp_list.sort(cmp=lambda x, y: cmp(len(x), len(y)))
        re_exp_list.reverse()
        re_list = [re.compile(x) for x in re_exp_list]

        def default_handler():
            return lambda x:x
        self.conversion_map = defaultdict(default_handler)
        def handle_time(item):
            return datetime.strptime(item, time_format)
        #self.conversion_map[TIME_STAMP_COLUMN] = handle_time

        def handle_bool(item):
            item_lower = item.lower()
            if (item_lower == 'true' or
                item_lower == 't' or
                item_lower == '1'):
                return True
            return False
        type_map = {'int':int,
                    'float':float,
                    'bool':handle_bool}

        for name in field_names:
            for field_re in re_list:
                if field_re.match(name):
                    pattern = field_re.pattern
                    self._log.debug('Pattern {pattern} used to process {name}.'
                                    .format(pattern=pattern, name=name))
                    type_string = conversion_map_config[pattern]
                    self.conversion_map[name] = type_map[type_string]
                    break
                #else:
                #    if name != TIME_STAMP_COLUMN:
                #        self.log_message(logging.ERROR, 'FILE CONTROLLER', 'No matching map for column {name}. Will return raw string.'.format(name=name))
        self.initialized = True

    def process_row(self, row_dict):
        null_values = {'NAN', 'NA', '#NA', 'NULL', 'NONE',
                       'nan', 'na', '#na', 'null', 'none',
                       '', None}
        return dict((c,self.conversion_map[c](v)) if v not in null_values else (c,None) for c,v in row_dict.iteritems())<|MERGE_RESOLUTION|>--- conflicted
+++ resolved
@@ -134,21 +134,18 @@
         self.table_output = defaultdict(list)
 
     def command(self, point, value, device=None):
-<<<<<<< HEAD
         if device is None:
             self.commands[point] = value
         else:
             if device not in self.devices.keys():
                 self.devices[device] = OrderedDict()
             self.devices[device][point] = value
-=======
         if self.devices is None:
             self.commands[point]=value
         else:
             if  device not in self.devices.keys():
                 self.devices[device] = OrderedDict()
             self.devices[device][point]=value
->>>>>>> 9d6cc1cc
 
     def log(self, message, level=logging.DEBUG):
         self.log_messages.append((level, message))
