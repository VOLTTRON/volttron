--- conflicted
+++ resolved
@@ -176,20 +176,10 @@
     end and all resources to be returned to the system.
     '''
 
-<<<<<<< HEAD
-    def __init__(self, secure_users, data_dir=None):
-        self.process = None
-        self.env = None
-        self.agent_user = None
-        if secure_users and data_dir:
-            with open("{}/USER_ID".format(data_dir), "r+") as user_id:
-                self.agent_user = user_id.readline()
-=======
     def __init__(self, agent_user=None):
         self.process = None
         self.env = None
         self.agent_user = agent_user
->>>>>>> 5e5d08c4
 
     def execute(self, *args, **kwargs):
         if self.agent_user:
@@ -236,29 +226,13 @@
                                    "creation of agent users".format(stderr,
                                                                     group))
 
-<<<<<<< HEAD
-    def add_agent_user(self, agent_name, agent_install_dir):
-=======
     def add_agent_user(self, agent_name, agent_dir):
->>>>>>> 5e5d08c4
         """
         Invokes sudo to create a unique unix user for the agent.
         :param agent_name:
         :param agent_dir:
         :return:
         """
-<<<<<<< HEAD
-        volttron_agent_user = "volttron_{}".format(
-            str(get_utc_seconds_from_epoch()).replace(".", ""))
-        try:
-            pwd.getpwnam(volttron_agent_user)
-            _log.error("User {} already exists.".format(volttron_agent_user))
-        except KeyError:
-            _log.info("Creating volttron user {}".format(volttron_agent_user))
-            self.add_agent_user_group()
-            useradd = ['sudo', 'useradd', volttron_agent_user, '-G',
-                       'volttron_agent', '-d', agent_install_dir]
-=======
         agent_path = os.path.join(agent_dir, agent_name)
         agent_data_dir = self._get_agent_data_dir(agent_path)
         if not os.path.isdir(agent_data_dir):
@@ -279,7 +253,6 @@
             group = get_platform_instance_name()
             useradd = ['sudo', 'useradd', volttron_agent_user, '-G',
                        group, '-d', agent_dir]
->>>>>>> 5e5d08c4
             useradd_process = subprocess.Popen(
                 useradd, stdout=PIPE, stderr=PIPE)
             stdout, stderr = useradd_process.communicate()
@@ -287,19 +260,7 @@
                 # TODO alert?
                 raise RuntimeError("Creating {} user failed: {}".format(
                     volttron_agent_user, stderr))
-<<<<<<< HEAD
-            data_dir = os.path.join(
-                agent_install_dir, agent_name, "{}.agent-data".format(agent_name))
-            if not os.path.isdir(data_dir):
-                _log.info("Creating agent's data directory: {}".format(
-                    data_dir))
-                os.mkdir(data_dir)
-            with open("{}/USER_ID".format(data_dir), 'w') as name_file:
-                _log.info("Storing USER_ID file at {}".format(data_dir))
-                name_file.write(volttron_agent_user)
-=======
             user_id_file.write(volttron_agent_user)
->>>>>>> 5e5d08c4
             return volttron_agent_user
 
     def set_acl_for_directory(self, perms, user, directory):
@@ -332,23 +293,6 @@
         # Give read only to agent user for its agent-data directory
         name = self.agent_name(agent_uuid)
         agent_path_with_name = os.path.join(agent_dir, name)
-<<<<<<< HEAD
-        data_dir = self._get_agent_data_dir(agent_path_with_name)
-
-        _log.info("Setting read/write permissions for {} on agent's data "
-                  "directory".format(volttron_agent_user))
-
-        permissions_command = ['setfacl', '-R', '-m', acl_perms, data_dir]
-        permissions_process = subprocess.Popen(permissions_command,
-                                               stdout=subprocess.PIPE,
-                                               stderr=subprocess.PIPE)
-        stdout, stderr = permissions_process.communicate()
-        if stderr and len(stderr):
-            # TODO alert?
-            raise RuntimeError(
-                "Setting agent read/write permissions failed: {}".format(
-                    stderr))
-=======
         agent_data_dir = self._get_agent_data_dir(agent_path_with_name)
         if not os.path.isdir(agent_data_dir):
             _log.info("Creating agent's data directory...")
@@ -368,7 +312,6 @@
         # Configuration is stored in dist-info, so give agent read
         dist_info_dir = self._get_agent_dist_info_dir(agent_path_with_name)
         self.set_acl_for_directory("r", volttron_agent_user, dist_info_dir)
->>>>>>> 5e5d08c4
 
     def remove_agent_user(self, agent_name, agent_dir):
         """
@@ -505,11 +448,8 @@
                 agent_uuid, vip_identity=vip_identity)
 
             if self.secure_agent_user:
-<<<<<<< HEAD
-=======
                 # When installing, we always create a new user, as anything
                 # that already exists is untrustworthy
->>>>>>> 5e5d08c4
                 created_user = self.add_agent_user(self.agent_name(agent_uuid),
                                                    agent_path)
                 self.set_agent_user_directory_permissions(created_user,
@@ -526,7 +466,6 @@
         except Exception:
             shutil.rmtree(agent_path)
             raise
-
         return agent_uuid
 
     def _setup_agent_vip_id(self, agent_uuid, vip_identity=None):
@@ -604,7 +543,6 @@
 
     def _get_agent_data_dir(self, agent_path):
         pkg = UnpackedPackage(agent_path)
-
         data_dir = os.path.join(os.path.dirname(pkg.distinfo),
                                 '{}.agent-data'.format(pkg.package_name))
         if not os.path.exists(data_dir):
@@ -620,8 +558,6 @@
             os.mkdir(data_dir)
         return data_dir
 
-<<<<<<< HEAD
-=======
     def _get_agent_dist_info_dir(self, agent_path):
         pkg = UnpackedPackage(agent_path)
 
@@ -631,7 +567,6 @@
             os.mkdir(dist_dir)
         return dist_dir
 
->>>>>>> 5e5d08c4
     def get_agent_identity_to_uuid_mapping(self):
         results = {}
         for agent_uuid in self.list_agents():
@@ -860,13 +795,10 @@
         agent_dir = os.path.join(self.install_dir, agent_uuid)
         agent_path_with_name = os.path.join(agent_dir, name)
 
-<<<<<<< HEAD
-=======
         # TODO this not here in new version
         if self.secure_agent_user:
             _log.info("Starting secure Volttron user")
 
->>>>>>> 5e5d08c4
         execenv = self.agents.get(agent_uuid)
         if execenv and execenv.process.poll() is None:
             _log.warning('request to start already running agent %s',
@@ -928,7 +860,6 @@
         environ['AGENT_VIP_IDENTITY'] = agent_vip_identity
 
         module, _, func = module.partition(':')
-
         if func:
             code = '__import__({0!r}, fromlist=[{1!r}]).{1}()'.format(module,
                                                                       func)
@@ -936,13 +867,6 @@
         else:
             argv = [sys.executable, '-m', module]
         resmon = getattr(self.env, 'resmon', None)
-<<<<<<< HEAD
-
-        if resmon is None:
-            execenv = ExecutionEnvironment(
-                self.secure_agent_user, data_dir=self._get_agent_data_dir(
-                    agent_path))
-=======
         agent_user = None
         if self.secure_agent_user:
             _log.info("Starting agent securely...")
@@ -961,29 +885,15 @@
                 agent_user = self.add_agent_user(name, agent_dir)
         if resmon is None:
             execenv = ExecutionEnvironment(agent_user=agent_user)
->>>>>>> 5e5d08c4
         else:
             # TODO either port this into the Execution environment class or
             #  remove?
             # This code block doesn't seem to be able to be reached
             execreqs = self._read_execreqs(pkg.distinfo)
             execenv = self._reserve_resources(resmon, execreqs)
-<<<<<<< HEAD
-        execenv.name = name or agent_path
-
-        if self.secure_agent_user:
-            _log.info("Running Volttron agents securely with Unix Users.")
-            self.add_agent_user(name, agent_dir)
-
-        _log.info('starting agent %s', agent_path)
-
-        data_dir = self._get_data_dir(agent_path, module.split(".")[0])
-        
-=======
         execenv.name = name or agent_path_with_name
         _log.info('starting agent %s', agent_path_with_name)
         data_dir = self._get_agent_data_dir(agent_path_with_name)
->>>>>>> 5e5d08c4
         execenv.execute(argv, cwd=data_dir, env=environ, close_fds=True,
                         stdin=open(os.devnull), stdout=PIPE, stderr=PIPE)
         self.agents[agent_uuid] = execenv
