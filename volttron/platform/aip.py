--- conflicted
+++ resolved
@@ -672,10 +672,6 @@
             ssl = is_ssl_connection()
             if ssl:
                 _log.info("Created agent cert")
-<<<<<<< HEAD
-                #create_vagent_cert(rmq_user)
-=======
->>>>>>> 1db52086
                 crts = certs.Certs()
                 crts.create_ca_signed_cert(rmq_user, overwrite=False)
             create_rmq_user_with_permissions(rmq_user, permissions)
