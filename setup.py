--- conflicted
+++ resolved
@@ -1,7 +1,7 @@
 # -*- coding: utf-8 -*- {{{
 # vim: set fenc=utf-8 ft=python sw=4 ts=4 sts=4 et:
 
-# Copyright (c) 2016, Battelle Memorial Institute
+# Copyright (c) 2015, Battelle Memorial Institute
 # All rights reserved.
 #
 # Redistribution and use in source and binary forms, with or without
@@ -53,41 +53,17 @@
 # PACIFIC NORTHWEST NATIONAL LABORATORY
 # operated by BATTELLE for the UNITED STATES DEPARTMENT OF ENERGY
 # under Contract DE-AC05-76RL01830
-# }}}
+#}}}
 
-from os import path
-import sys
-import json
+from os import environ
 
+#from distutils.core import setup
 from setuptools import setup, find_packages
-
-import re
-VERSIONFILE="volttron/platform/__init__.py"
-verstrline = open(VERSIONFILE, "rt").read()
-VSRE = r"^__version__ = ['\"]([^'\"]*)['\"]"
-mo = re.search(VSRE, verstrline, re.M)
-if mo:
-    verstr = mo.group(1)
-else:
-    raise RuntimeError("Unable to find version string in %s." % (VERSIONFILE,))
 
 # Requirements which must be built separately with the provided options.
 option_requirements = [
-    ('pyzmq>=15,<16', ['--zmq=bundled']),
+    ('pyzmq>=14.7,<15', ['--zmq=bundled']),
 ]
-
-optional_requirements = set()
-
-# For the different keyed in options allow the command paramenter to
-# install the given requirements.
-if path.exists('optional_requirements.json'):
-    with open('optional_requirements.json') as optional:
-        data = json.load(optional)
-
-        for arg, val in data.items():
-            if arg in sys.argv:
-                for req in val['packages']:
-                    optional_requirements.add(req)
 
 # Requirements in the repository which should be installed as editable.
 local_requirements = [
@@ -95,35 +71,25 @@
 
 # Standard requirements
 requirements = [
-    'BACpypes>0.13,<0.14',
+    'BACpypes>=0.10,<2',
     'gevent>=0.13,<2',
     'monotonic',
     'pymodbus>=1.2,<2',
     'setuptools',
     'simplejson>=3.3,<4',
+    'Smap==2.0.24c780d',
     'wheel>=0.24,<2',
 ]
 
 install_requires = (
     [req for req, _ in option_requirements] +
     [req for req, _ in local_requirements] +
-    requirements +
-    [req for req in optional_requirements]
+    requirements
 )
+
 
 if __name__ == '__main__':
     setup(
-<<<<<<< HEAD
-        name='volttron',
-        version=verstr,
-        description='Agent Execution Platform',
-        author='Volttron Team',
-        author_email='volttron@pnnl.gov',
-        url='https://github.com/VOLTTRON/volttron',
-        packages=find_packages('.'),
-        install_requires=install_requires,
-        entry_points={
-=======
         name = 'volttron',
         version = '3.0.2',
         description = 'Agent Execution Platform',
@@ -133,13 +99,11 @@
         packages = find_packages('.'),
         install_requires = install_requires,
         entry_points = {
->>>>>>> 5cc71e99
             'console_scripts': [
                 'volttron = volttron.platform.main:_main',
                 'volttron-ctl = volttron.platform.control:_main',
                 'volttron-pkg = volttron.platform.packaging:_main',
-                'volttron-cfg = volttron.platform.config:_main',
             ]
         },
-        zip_safe=False,
+        zip_safe = False,
     )