--- conflicted
+++ resolved
@@ -38,35 +38,22 @@
 
 
 extras_require = {   'crate': ['crate==0.26.0'],
-<<<<<<< HEAD
     'databases': [   'mysql-connector-python==8.0.26',
-=======
-    'databases': [   'mysql-connector-python-rf==2.2.2',
->>>>>>> b9857060
                      'bson==0.5.7',
                      'pymongo==3.7.2',
                      'crate==0.26.0',
                      'influxdb==5.3.1',
                      'psycopg2-binary==2.8.6'],
     'documentation': [   'mock==4.0.3',
-<<<<<<< HEAD
                          'Sphinx==4.1.2',
                          'sphinx-rtd-theme==0.5.2',
                          'sphinx==3.3.0',
                          'm2r2==0.3.1'],
     'drivers': [   'pymodbus==2.5.2',
-=======
-                         'Sphinx==3.5.1',
-                         'sphinx-rtd-theme==0.5.1',
-                         'sphinx==3.3.0',
-                         'm2r2==0.2.7'],
-    'drivers': [   'pymodbus==2.5.0',
->>>>>>> b9857060
                    'bacpypes==0.16.7',
                    'modbus-tk==1.1.2',
                    'pyserial==3.5'],
     'influxdb': ['influxdb==5.3.1'],
-<<<<<<< HEAD
     'market': ['numpy==1.19.5', 'transitions==0.8.8'],
     'mongo': ['bson==0.5.7pymongo==3.7.2'],
     'mysql': ['mysql-connector-python==8.0.26'],
@@ -86,28 +73,6 @@
                'passlib==1.7.4',
                'argon2-cffi==20.1.0',
                'Werkzeug==2.0.1']}
-=======
-    'market': ['numpy==1.19.5', 'transitions==0.8.7'],
-    'mongo': ['bson==0.5.7pymongo==3.7.2'],
-    'mysql': ['mysql-connector-python-rf==2.2.2'],
-    'pandas': ['numpy==1.19.5', 'pandas==1.1.5'],
-    'postgres': ['psycopg2-binary==2.8.6'],
-    'testing': [   'mock==4.0.3',
-                   'pytest==6.2.2',
-                   'pytest-timeout==1.4.2',
-                   'websocket-client==0.58.0',
-                   'deepdiff==5.2.3',
-                   'docker==4.4.4'],
-    'weather': ['Pint==0.16.1'],
-    'web': [   'ws4py==0.5.1',
-               'PyJWT==1.7.1',
-               'Jinja2==2.11.3',
-               'passlib==1.7.4',
-               'argon2-cffi==20.1.0',
-               'Werkzeug==1.0.1']}
-
->>>>>>> b9857060
-
 install_requires = [   'gevent==20.6.1',
     'greenlet==0.4.16',
     'grequests==0.6.0',
@@ -115,28 +80,15 @@
     'requests==2.23.0',
     'ply==3.11',
     'psutil==5.8.0',
-<<<<<<< HEAD
     'python-dateutil==2.8.2',
     'pytz==2021.1',
     'PyYAML==5.4.1',
     'pyzmq==22.2.1',
     'setuptools==40.0.0',
-=======
-    'python-dateutil==2.8.1',
-    'pytz==2021.1',
-    'PyYAML==5.4.1',
-    'pyzmq==22.0.3',
-    'setuptools==39.0.1',
->>>>>>> b9857060
     'tzlocal==2.1',
     'pyOpenSSL==19.0.0',
     'cryptography==2.3',
     'watchdog-gevent==0.1.1',
     'wheel==0.30']
 
-<<<<<<< HEAD
-option_requirements = [('pyzmq==22.2.1', ['--zmq=bundled'])]
-=======
-option_requirements = [('pyzmq==22.0.3', ['--zmq=bundled'])]
->>>>>>> b9857060
-
+option_requirements = [('pyzmq==22.2.1', ['--zmq=bundled'])]