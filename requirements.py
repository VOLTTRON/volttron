# -*- coding: utf-8 -*- {{{
# vim: set fenc=utf-8 ft=python sw=4 ts=4 sts=4 et:
#
# Copyright 2020, Battelle Memorial Institute.
#
# Licensed under the Apache License, Version 2.0 (the "License");
# you may not use this file except in compliance with the License.
# You may obtain a copy of the License at
#
# http://www.apache.org/licenses/LICENSE-2.0
#
# Unless required by applicable law or agreed to in writing, software
# distributed under the License is distributed on an "AS IS" BASIS,
# WITHOUT WARRANTIES OR CONDITIONS OF ANY KIND, either express or implied.
# See the License for the specific language governing permissions and
# limitations under the License.
#
# This material was prepared as an account of work sponsored by an agency of
# the United States Government. Neither the United States Government nor the
# United States Department of Energy, nor Battelle, nor any of their
# employees, nor any jurisdiction or organization that has cooperated in the
# development of these materials, makes any warranty, express or
# implied, or assumes any legal liability or responsibility for the accuracy,
# completeness, or usefulness or any information, apparatus, product,
# software, or process disclosed, or represents that its use would not infringe
# privately owned rights. Reference herein to any specific commercial product,
# process, or service by trade name, trademark, manufacturer, or otherwise
# does not necessarily constitute or imply its endorsement, recommendation, or
# favoring by the United States Government or any agency thereof, or
# Battelle Memorial Institute. The views and opinions of authors expressed
# herein do not necessarily state or reflect those of the
# United States Government or any agency thereof.
#
# PACIFIC NORTHWEST NATIONAL LABORATORY operated by
# BATTELLE for the UNITED STATES DEPARTMENT OF ENERGY
# under Contract DE-AC05-76RL01830
# }}}

# These need to be importable by bootstrap.py. If we put them in
# setup.py the import may fail if setuptools in not installed
# in the global python3.
# wheel version 0.32 restructured package and removed many of the apis.
# https://github.com/pypa/wheel/issues/255
# wheel version 0.31 has removed metadata.json file
# https://github.com/pypa/wheel/issues/195
# so sticking to 0.30 for now. Could upgrade to wheel 0.31 with code changes
option_requirements = [('wheel==0.30', []), ('pyzmq==22.2.1', ['--zmq=bundled'])]


install_requires = ['gevent==21.12.0',
                    'grequests==0.6.0',
                    'requests==2.23.0',
                    'idna<3,>=2.5',
                    'ply==3.11',
                    'psutil==5.9.1',
                    'python-dateutil==2.8.2',
                    'pytz==2022.1',
                    'PyYAML==6.0',
                    'setuptools>=40.0.0',
                    # tzlocal 3.0 breaks without the backports.tzinfo package on python < 3.9 https://pypi.org/project/tzlocal/3.0/
                    'tzlocal==2.1',
                    #'pyOpenSSL==19.0.0',
                    'cryptography==37.0.4',
                    'watchdog-gevent==0.1.1']

extras_require = {'crate': ['crate==0.27.1'],
                  'databases': ['mysql-connector-python==8.0.30',
                                'pymongo==4.2.0',
                                'crate==0.27.1',
                                'influxdb==5.3.1',
                                'psycopg2-binary==2.8.6'],
                  'documentation': ['mock==4.0.3',
                                    'docutils<0.18',
                                    'sphinx-rtd-theme==1.0.0',
                                    'sphinx==5.1.1',
                                    'm2r2==0.3.2'],
                  'drivers': ['pymodbus==2.5.3',
                              'bacpypes==0.16.7',
                              'modbus-tk==1.1.2',
                              'pyserial==3.5'],
                  'influxdb': ['influxdb==5.3.1'],
                  'market': ['numpy==1.23.1', 'transitions==0.8.11'],
                  'mongo': ['pymongo==4.2.0'],
                  'mysql': ['mysql-connector-python==8.0.30'],
                  'pandas': ['numpy==1.23.1', 'pandas==1.4.3'],
                  'postgres': ['psycopg2-binary==2.8.6'],
                  # This is installed in bootstrap.py itself so we don't
                  # include here, though we include the version number here
                  #
                  # This will not be installed with --all flag.
                  # 'rabbitmq': ['pika==1.2.0'],
                  'testing': ['mock==4.0.3',
                              'pytest==7.1.2',
                              'pytest-timeout==2.1.0',
                              'pytest-rerunfailures==10.2',
                              'websocket-client==1.2.2',
                              'deepdiff==5.8.1',
                              'docker==5.0.3',
                              'pytest_asyncio==0.19.0',
                              'pytest_timeout==2.1.0'],
                  'weather': ['Pint==0.19.2'],
                  'web': ['ws4py==0.5.1',
                          'PyJWT==1.7.1',
                          'Jinja2==3.1.2',
                          'passlib==1.7.4',
<<<<<<< HEAD
                          'argon2-cffi==20.1.0',
                          'Werkzeug==2.1.2']}
install_requires = ['greenlet==1.1.0',
                    'grequests==0.6.0',
                    'idna<3,>=2.5',
                    'requests==2.23.0',
                    'ply==3.11',
                    'psutil==5.8.0',
                    'python-dateutil==2.8.2',
                    'pytz==2021.1',
                    'PyYAML==5.4.1',
                    'setuptools>=40.0.0',
                    'tzlocal==2.1',
                    'pyOpenSSL==19.0.0',
                    'gevent==21.12.0',
                    'cryptography==35.0.0',
                    'watchdog-gevent==0.1.1']

option_requirements = [('wheel==0.30', []), ('pyzmq==22.3.0', ['--zmq=bundled'])]
=======
                          'argon2-cffi==21.3.0',
                          'Werkzeug==2.2.1',
                          'treelib==1.6.1']}
>>>>>>> 607f1e78
<|MERGE_RESOLUTION|>--- conflicted
+++ resolved
@@ -103,28 +103,6 @@
                           'PyJWT==1.7.1',
                           'Jinja2==3.1.2',
                           'passlib==1.7.4',
-<<<<<<< HEAD
-                          'argon2-cffi==20.1.0',
-                          'Werkzeug==2.1.2']}
-install_requires = ['greenlet==1.1.0',
-                    'grequests==0.6.0',
-                    'idna<3,>=2.5',
-                    'requests==2.23.0',
-                    'ply==3.11',
-                    'psutil==5.8.0',
-                    'python-dateutil==2.8.2',
-                    'pytz==2021.1',
-                    'PyYAML==5.4.1',
-                    'setuptools>=40.0.0',
-                    'tzlocal==2.1',
-                    'pyOpenSSL==19.0.0',
-                    'gevent==21.12.0',
-                    'cryptography==35.0.0',
-                    'watchdog-gevent==0.1.1']
-
-option_requirements = [('wheel==0.30', []), ('pyzmq==22.3.0', ['--zmq=bundled'])]
-=======
                           'argon2-cffi==21.3.0',
                           'Werkzeug==2.2.1',
-                          'treelib==1.6.1']}
->>>>>>> 607f1e78
+                          'treelib==1.6.1']}