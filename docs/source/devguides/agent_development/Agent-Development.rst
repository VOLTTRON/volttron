.. _Agent-Development:
Agent Creation Walkthrough
--------------------------

It is recommended that developers look at the
`ListenerAgent <https://github.com/VOLTTRON/volttron/tree/master/examples/ListenerAgent>`__
before developing their own agent. That agent expresses the basic
functionality this example will walk through and being familiar with the
concepts will be useful.

Full versions of the files discussed below are at:
:doc:`TestAgent <TestAgent>`

Additional details about the commands used in this walkthrough are at:
:doc:`AgentManagement <AgentManagement>`

Create Folders
~~~~~~~~~~~~~~

-  In the "applications" directory, create a new directory called
   TestAgent.
-  In TestAgent, create a new folder tester, this is the package where
   our python code will be created

Create Agent Code
~~~~~~~~~~~~~~~~~

-  In tester, create a file called ``__init__.py`` which tells Python to
   treat this folder as a package
-  In the tester package folder, create the file ``agent.py``
-  Create a class called TestAgent

   -  Import the packages and classes we will need:

.. raw:: html

   <!-- -->

::

    import logging
    import sys

    from volttron.platform.vip.agent import Agent, PubSub
    from volttron.platform.agent import utils

- Initialize the logging facility, agents should favor logging over
  print

::

    utils.setup_logging()
    _log = logging.getLogger(__name__)

-  This agent will extend BaseAgent to get all the default functionality

   -  Since we want to publish we will import the PubSub module

.. raw:: html

   <!-- -->

::

    class TestAgent(Agent):

-  Create an init method to deal with creating the agent and getting the
   config file later

   ::

       def __init__(self, config_path, **kwargs):
           super(TestAgent, self).__init__(**kwargs)

Add Configuration Store Support
^^^^^^^^^^^^^^^^^^^^^^^^^^^^^^^

The configuration store is a powerful feature introduced in VOLTTRON 4.
To utilize the configuration store we'll add the a default configuration
and a method that will handle configuration updates.

::

        def __init__(self, config_path, **kwargs):
            super(TestAgent, self).__init__(**kwargs)

            self.setting1 = 42
            self.default_config = {"setting1": self.setting1}

            self.vip.config.set_default("config", self.default_config)
            self.vip.config.subscribe(self.configure, actions=["NEW", "UPDATE"], pattern="config")

        def configure(self, config_name, action, contents):
            config = self.default_config.copy()
            config.update(contents)

            # make sure config variables are valid
            try:
                self.setting1 = int(config["setting1"])
            except ValueError as e:
                _log.error("ERROR PROCESSING CONFIGURATION: {}".format(e))

Values in the default config can be built into the agent or come from the
packaged configuration file. The subscribe method tells our agent which function
to call whenever there is a new or updated config file. For more information
on using the configuration store see :doc:`Agent Configuration Store <Agent-Configuration-Store>`

Setting up a Subscription
^^^^^^^^^^^^^^^^^^^^^^^^^

We will set our agent up to listen to heartbeat messages (published by
ListenerAgent). Using the PubSub decorator, we declare we want to match
all topics which start with "heartbeat/listeneragent". This will give us
all heartbeat messages from all listeneragents but no others.

::

        @PubSub.subscribe('pubsub', 'heartbeat/listeneragent')
        def on_heartbeat_topic(self, peer, sender, bus, topic, headers, message):
               print "TestAgent got\nTopic: {topic}, {headers}, Message: {message}".format(topic=topic, headers=headers, message=message)

Argument Parsing and Main
^^^^^^^^^^^^^^^^^^^^^^^^^

Our agent will need to be able to parse arguments being passed on the
command line by the agent launcher. Use the utils.default-main method to
handle argument parsing and other default behavior. Create a main method
which can be called by the launcher.

::

    def main(argv=sys.argv):
        '''Main method called by the platform.'''
        utils.vip_main(TestAgent)


    if __name__ == '__main__':
        # Entry point for script
        try:
            sys.exit(main())
        except KeyboardInterrupt:
            pass

Create Support Files for Agent
~~~~~~~~~~~~~~~~~~~~~~~~~~~~~~

VOLTTRON agents need some configuration files for packaging,
configuration, and launching.

Packaging Configuration
^^^^^^^^^^^^^^^^^^^^^^^

In the TestAgent folder, create a file called "setup.py" (or copy the
setup.py in ListenerAgent) which the platform will use to create a
[wheel].(https://pypi.python.org/pypi/wheel). This file sets up the
name, version, required packages, method to execute, etc. for the agent.
The packaging process will also use this information to name the
resulting file.

::

    from setuptools import setup, find_packages

    packages = find_packages('.')
    package = packages[0]

    setup(
        name = package + 'agent',
        version = "0.1",
        install_requires = ['volttron'],
        packages = packages,
        entry_points = {
            'setuptools.installation': [
                'eggsecutable = ' + package + '.agent:main',
            ]
        }
    )

Launch Configuration
^^^^^^^^^^^^^^^^^^^^

In TestAgent, create a file called "testagent.config". This is the file
the platform will use to launch the agent. It can also contain
configuration information for the agent.

For TestAgent,

::

    {
        "agentid": "Test1",
        "message": "hello"    
    }

Agent Directory
~~~~~~~~~~~~~~~

At this point, the contents of the TestAgent directory should look like:

::

    applications/TestAgent/
    ├── setup.py
    ├── testagent.config
    └── tester
        ├── agent.py
        └── __init__.py

Packaging Agent
~~~~~~~~~~~~~~~

The agent code must now be packaged up for use by the platform. The
package command will build the Python wheel using the setup.py file we
defined earlier.

From the project directory, activate the VOLTTRON environment with:

``. env/bin/activate``

Then call:

``volttron-pkg package applications/TestAgent``

By default, this creates a wheel file in the VOLTTRON\_HOME directory
(~/.volttron by default) in the ``packaged`` dreictory. Next, we add our
configuration file to this package with:

``volttron-pkg configure ~/.volttron/packaged/testeragent-0.1-py2-none-any.whl applications/TestAgent/testagent.config``

Installing the Agent
~~~~~~~~~~~~~~~~~~~~

Now we must install it into the platform. Use the following command to install it and add a tag for easily referring to
the agent.

``volttron-ctl install ~/.volttron/packaged/testeragent-0.1-py2-none-any.whl --tag testagent``

To verify it has been installed, use the following command:
``volttron-ctl list``

This will result in output similar to the following:

.. code-block:: bash
<<<<<<< HEAD
=======

>>>>>>> 89fcbf16
      AGENT           IDENTITY              TAG       PRI
    5 testeragent-0.1 testeragent-0.1_1   testagent

Where the number is the unique portion of the full uuid for the agent (260ca1db-d8ea-43bd-959f-6f90e9a23a67). AGENT is
the "name" of the agent based on the contents of its class name and the version in its setup.py. IDENTITY is the
agent's identity in the platform. This is automatically assigned based on class name and instance number. This agent's
ID is _1 because it is the first instance. TAG is the name we assigned in the command above. PRI is priority for
agents set to autostart with the platform.

When using lifecycle commands on agents, they can be referred to be UUID (default) or AGENT (name) or TAG.


Testing the Agent
~~~~~~~~~~~~~~~~~

From the Command Line
^^^^^^^^^^^^^^^^^^^^^

To test the agent, we will start the platform, launch the agent, and
check the log file.

-  With the VOLTTRON environment activated, start the platform by
   running

``volttron -l volttron.log -vv&``

-  Launch the agent by <uuid> using the result of the list command:

``volttron-ctl start <uuid>``

-  Launch the agent by name with:

``volttron-ctl start --name testeragent-0.1``

-  Launch the agent by tag with:

``volttron-ctl start --tag testagent``

-  Check that it is `running <AgentStatus>`__:

``volttron-ctl status``

-  Start the ListenerAgent as in
   `BuildingTheProject <BuildingTheProject>`__
-  Check the log file for messages indicating the TestAgent is receiving
   the ListenerAgents messages:

``tail volttron.log``

::

    2014-09-17 15:30:50,088 (testeragent-0.1 3792) <stdout> INFO: Topic: heartbeat/listeneragent, Headers({u'Date': u'2014-09-17 22:30:50.079548Z', u'AgentID': u'listener1', u'Content-Type': u'text/plain'}), Message:   ['2014-09-17 22:30:50.079548Z']

- Similarly, the agent can be stopped using any of the methods of referring to it with ``volttron-ctl stop``


In Eclipse
^^^^^^^^^^

-  If you are working in Eclipse, create a run configuration for
   TestAgent based on the ListenerAgent configuration in
   EclipseDevEnvironment.
-  Launch the platform
-  Launch the TestAgent
-  Launch the ListenerAgent

TestAgent should start receiving the heartbeats from ListenerAgent<|MERGE_RESOLUTION|>--- conflicted
+++ resolved
@@ -241,10 +241,7 @@
 This will result in output similar to the following:
 
 .. code-block:: bash
-<<<<<<< HEAD
-=======
-
->>>>>>> 89fcbf16
+
       AGENT           IDENTITY              TAG       PRI
     5 testeragent-0.1 testeragent-0.1_1   testagent
 
