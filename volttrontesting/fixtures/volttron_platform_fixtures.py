--- conflicted
+++ resolved
@@ -175,14 +175,9 @@
 # Generic fixtures. Ideally we want to use the below instead of
 # Use this fixture when you want a single instance of volttron platform for
 # test
-<<<<<<< HEAD
 @pytest.fixture(scope="module",
                 params=[('zmq', False), ('rmq', True)])
-def volttron_instance(request):
-=======
-@pytest.fixture(scope="module")
 def volttron_instance(request, **kwargs):
->>>>>>> 98996bc4
     """Fixture that returns a single instance of volttron platform for testing
 
     @param request: pytest request object
@@ -190,16 +185,11 @@
     """
     print("building instance")
     wrapper = None
-<<<<<<< HEAD
-    address = get_rand_vip()
+    address = kwargs.pop("vip_address", get_rand_vip())
     wrapper = build_wrapper(address,
                             message_bus=request.param[0],
-                            ssl_auth=request.param[1])
-=======
-    address = kwargs.pop("vip_address", get_rand_vip())
-    wrapper = build_wrapper(vip_address=address, **kwargs)
-
->>>>>>> 98996bc4
+                            ssl_auth=request.param[1], **kwargs)
+
 
     def cleanup():
         print('Shutting down instance: {}'.format(wrapper.volttron_home))
