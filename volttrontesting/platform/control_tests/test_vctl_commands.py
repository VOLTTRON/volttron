import copy
from pathlib import Path
from typing import List

import gevent
import os
import pytest
from gevent import subprocess
import yaml

from volttron.platform import get_examples
from volttron.platform import jsonapi
from volttron.platform.agent.utils import execute_command
from volttrontesting.utils.platformwrapper import with_os_environ, PlatformWrapper

listener_agent_dir = get_examples("ListenerAgent")


@pytest.mark.control
def test_needs_connection():
    # Test command that needs instance running
    p = subprocess.Popen(
        ["volttron-ctl", "peerlist"],
        stdout=subprocess.PIPE,
        stderr=subprocess.PIPE,
    )
    stdout, stderr = p.communicate()
<<<<<<< HEAD
    try: 
        assert "VOLTTRON is not running." in stderr.decode("utf-8")
    except AssertionError:
        assert not stderr.decode("utf-8")
=======
    assert "VOLTTRON is not running." in stderr.decode("utf-8")


@pytest.mark.control
def test_needs_connection_with_connection(volttron_instance: PlatformWrapper):
    with with_os_environ(volttron_instance.env):
        # Verify peerlist command works when instance is running
        p = subprocess.Popen(
            ["volttron-ctl", "peerlist"],
            stdout=subprocess.PIPE,
            stderr=subprocess.PIPE,
            env=volttron_instance.env
        )
        stdout, stderr = p.communicate()
        assert "VOLTTRON is not running." not in stderr.decode("utf-8")
>>>>>>> 5b884f69


@pytest.mark.control
def test_no_connection(volttron_instance: PlatformWrapper):
    # Test command that doesn't need instance running.
    p = subprocess.Popen(
        ["volttron-ctl", "list"],
        stdout=subprocess.PIPE,
        stderr=subprocess.PIPE,
    )
    stdout, stderr = p.communicate()
    try: 
        assert "No installed Agents found" in stderr.decode("utf-8")
    except AssertionError:
        assert not stderr.decode("utf-8")

    
@pytest.mark.control
<<<<<<< HEAD
def test_needs_connection():
    # Test command that needs instance running
    p = subprocess.Popen(
        ["volttron-ctl", "peerlist"],
        stdout=subprocess.PIPE,
        stderr=subprocess.PIPE,
    )
    stdout, stderr = p.communicate()
    try: 
        assert "VOLTTRON is not running. This command requires VOLTTRON platform to be running" in stderr.decode("utf-8")
    except AssertionError:
        assert not stderr.decode("utf-8")

@pytest.mark.control
=======
>>>>>>> 5b884f69
def test_install_same_identity(volttron_instance: PlatformWrapper):
    global listener_agent_dir
    with with_os_environ(volttron_instance.env):
        expected_identity = "listener.1"
        args = [
            "volttron-ctl",
            "--json",
            "install",
            listener_agent_dir,
            "--vip-identity",
            expected_identity,
            "--start",
        ]
        response = execute_command(args, volttron_instance.env)
        json_response = jsonapi.loads(response)
        agent_uuid = json_response["agent_uuid"]
        response = execute_command(
            ["vctl", "--json", "status", agent_uuid], volttron_instance.env
        )
        json_response = jsonapi.loads(response)
        identity = list(json_response.keys())[0]
        agent_status_dict = json_response[identity]

        assert "running [" in agent_status_dict.get("status")

        expected_status = agent_status_dict.get("status")
        expected_auuid = agent_status_dict.get("agent_uuid")

        # Attempt to install without force.
        with pytest.raises(RuntimeError):
            execute_command(args, volttron_instance.env)

        # Nothing should have changed the pid should be the same
        response = execute_command(
            ["vctl", "--json", "status", agent_uuid], volttron_instance.env
        )
        json_response = jsonapi.loads(response)
        identity = list(json_response.keys())[0]
        agent_status_dict = json_response[identity]
        assert expected_status == agent_status_dict.get("status")
        assert expected_auuid == agent_status_dict.get("agent_uuid")

        args = [
            "volttron-ctl",
            "--json",
            "install",
            listener_agent_dir,
            "--vip-identity",
            expected_identity,
            "--start",
            "--force",
        ]

        # Install with force.
        response = execute_command(args, volttron_instance.env)
        json_response = jsonapi.loads(response)
        agent_uuid = json_response["agent_uuid"]
        response = execute_command(
            ["vctl", "--json", "status", agent_uuid], volttron_instance.env
        )
        json_response = jsonapi.loads(response)
        identity = list(json_response.keys())[0]
        agent_status_dict = json_response[identity]

        assert "running [" in agent_status_dict.get("status")
        assert expected_status != agent_status_dict.get("status")
        assert expected_auuid != agent_status_dict.get("agent_uuid")

        volttron_instance.remove_all_agents()

@pytest.mark.control
def test_install_with_wheel(volttron_instance: PlatformWrapper):

    with with_os_environ(volttron_instance.env):
        global listener_agent_dir
        args = ["volttron-pkg", "package", listener_agent_dir]
        response = execute_command(args, volttron_instance.env)
        assert response.startswith("Package created at: ")
        path = response[len("Package created at: ") :]
        assert os.path.exists(path.strip())
        args = ["volttron-ctl", "--json", "install", path.strip()]
        response = execute_command(args, volttron_instance.env)
        response_dict = jsonapi.loads(response)
        assert response_dict.get("agent_uuid")
        volttron_instance.remove_all_agents()


@pytest.mark.control
def test_install_with_wheel_bad_path(volttron_instance: PlatformWrapper):

    with with_os_environ(volttron_instance.env):
        bad_wheel_path = "foo/wheel.whl"
        args = ["volttron-ctl", "--json", "install", bad_wheel_path]
        try:
            response = execute_command(args, volttron_instance.env)
        except RuntimeError as exc:
            assert f"Invalid file {bad_wheel_path}" in exc.args[0]


@pytest.mark.control
@pytest.mark.parametrize(
    "use_config,args",
    (
        (True, ["install", listener_agent_dir, "--tag", "brewster", "--priority", "1"]),
        (
            True,
            [
                "install",
                listener_agent_dir,
                "--tag",
                "brewster",
                "--start",
                "--priority",
                "1",
            ],
        ),
        (
            True,
            [
                "install",
                listener_agent_dir,
                "--tag",
                "brewster",
                "--start",
                "--priority",
                "20",
            ],
        ),
        (True, ["install", listener_agent_dir, "--tag", "brewster", "--priority", "1"]),
        (
            True,
            [
                "install",
                listener_agent_dir,
                "--tag",
                "hoppy",
                "--start",
                "--priority",
                "1",
            ],
        ),
        (True, ["install", listener_agent_dir, "--tag", "brewster", "--priority", "1"]),
        (True, ["install", listener_agent_dir]),
        (
            False,
            [
                "install",
                listener_agent_dir,
                "--tag",
                "brewster",
                "--start",
                "--priority",
                "1",
            ],
        ),
        (
            False,
            [
                "install",
                listener_agent_dir,
                "--tag",
                "brewster",
                "--start",
                "--priority",
                "20",
            ],
        ),
        (
            False,
            ["install", listener_agent_dir, "--tag", "brewster", "--priority", "1"],
        ),
        (
            False,
            [
                "install",
                listener_agent_dir,
                "--tag",
                "hoppy",
                "--start",
                "--priority",
                "1",
            ],
        ),
        (True, ["install", listener_agent_dir]),
        (True, ["install", listener_agent_dir, "--vip-identity", "ralph"]),
    ),
)
def test_install_arg_matrix(
    volttron_instance: PlatformWrapper, args: List, use_config: bool
):
    listener_config_file = get_examples("ListenerAgent/config")

    with with_os_environ(volttron_instance.env):
        # Don't change the parametrized args that have mutable values. Make copy if changing within test.
        # parameterized args when used with more than 1 .parametrize() or with another parameterized fixture
        # fails to rest values correctly
        # @pytest.mark.parametrize("x,y", (([1, 2], 1), ([3, 4], 1))) - will work fine even if x is changed in test
        # But
        # @pytest.mark.parametrize("x,y", (([1,2],1), ([3,4],1)))
        # @pytest.mark.parametrize("z", [8, 9])
        # will fail to reset value of x correctly if x is changed within test

        vctl_args = copy.copy(args)
        vctl_args.insert(0, "--json")
        vctl_args.insert(0, "volttron-ctl")

        if use_config:
            vctl_args.extend(["--agent-config", listener_config_file])

        response = execute_command(vctl_args, volttron_instance.env)

        json_response = jsonapi.loads(response)

        agent_uuid = json_response["agent_uuid"]
        gevent.sleep(1)

        response = execute_command(
            ["vctl", "--json", "status", agent_uuid], volttron_instance.env
        )
        json_response = jsonapi.loads(response)

        identity = list(json_response.keys())[0]
        agent_status_dict = json_response[identity]

        if "--start" in vctl_args:
            assert agent_status_dict["status"]

        if "--tag" in vctl_args:
            assert agent_status_dict["agent_tag"]
            tag_name = vctl_args[vctl_args.index("--tag") + 1]
            assert tag_name == agent_status_dict["agent_tag"]

        if "--vip-identity" in vctl_args:
            assert agent_status_dict["identity"]
            expected_identity = vctl_args[vctl_args.index("--vip-identity") + 1]
            assert expected_identity == agent_status_dict["identity"]

        if use_config:
            with open(listener_config_file) as fp:
                expected_config = yaml.safe_load(fp.read())
            config_path = Path(volttron_instance.volttron_home).joinpath(
                f"agents/{agent_uuid}/listeneragent-3.3/listeneragent-3.3.dist-info/config"
            )
            with open(config_path) as fp:
                config_data = yaml.safe_load(fp.read())
                assert expected_config == config_data

        volttron_instance.remove_all_agents()


@pytest.mark.control
def test_agent_filters(volttron_instance):
    auuid = volttron_instance.install_agent(
        agent_dir=get_examples("ListenerAgent"), start=True
    )
    buuid = volttron_instance.install_agent(
        agent_dir=get_examples("ListenerAgent"), start=True
    )

    # Verify all installed agents show up in list
    with with_os_environ(volttron_instance.env):
        p = subprocess.Popen(
            ["volttron-ctl", "list"],
            env=volttron_instance.env,
            stdin=subprocess.PIPE,
            stdout=subprocess.PIPE,
            stderr=subprocess.PIPE,
            universal_newlines=True,
        )
        agent_list = p.communicate()
        assert "listeneragent-3.3_1" in str(agent_list)
        assert "listeneragent-3.3_2" in str(agent_list)

    # Filter agent based on agent uuid
    with with_os_environ(volttron_instance.env):
        p = subprocess.Popen(
            ["volttron-ctl", "list", str(auuid)],
            env=volttron_instance.env,
            stdin=subprocess.PIPE,
            stdout=subprocess.PIPE,
            stderr=subprocess.PIPE,
            universal_newlines=True,
        )
        agent_list = p.communicate()
        assert "listeneragent-3.3_1" in str(agent_list)
        assert "listeneragent-3.3_2" not in str(agent_list)

    # Filter agent based on agent name
    with with_os_environ(volttron_instance.env):
        p = subprocess.Popen(
            ["volttron-ctl", "list", "listeneragent-3.3_1"],
            env=volttron_instance.env,
            stdin=subprocess.PIPE,
            stdout=subprocess.PIPE,
            stderr=subprocess.PIPE,
            universal_newlines=True,
        )
        agent_list = p.communicate()
        assert "listeneragent-3.3_1" in str(agent_list)
        assert "listeneragent-3.3_2" not in str(agent_list)

    volttron_instance.remove_all_agents()

@pytest.mark.control
def test_vctl_start_stop_restart_by_uuid_should_succeed(volttron_instance: PlatformWrapper):
    global listener_agent_dir
    with with_os_environ(volttron_instance.env):
        identity = "listener"
        install_listener = [
            "volttron-ctl",
            "--json",
            "install",
            listener_agent_dir,
            "--vip-identity",
            identity
        ]
        # install agent
        agent_uuid = jsonapi.loads(execute_command(install_listener, volttron_instance.env))['agent_uuid']

        # check that agent has not been started 
        check_agent_status = ["vctl", "--json", "status", agent_uuid]
        agent_status = jsonapi.loads(execute_command(check_agent_status, volttron_instance.env))
        assert not agent_status[identity]['health']
        assert not agent_status[identity]['status']
            
        # start agent
        start_agent_by_uuid = ["vctl", "start", agent_uuid]
        execute_command(start_agent_by_uuid, volttron_instance.env)
        
        agent_status = jsonapi.loads(execute_command(check_agent_status, volttron_instance.env))
        assert agent_status[identity]['health']['message'] == 'GOOD'
        assert 'running' in agent_status[identity]['status']

        # stop agent
        stop_tagged_agent = ["vctl", "stop", agent_uuid]
        execute_command(stop_tagged_agent, volttron_instance.env)

        agent_status = jsonapi.loads(execute_command(check_agent_status, volttron_instance.env))
        assert not agent_status[identity]['health']
        assert not int(agent_status[identity]['status']) # status is a '0' when agent is stopped 

        # restart agent
        # start the agent first so that restart agent will go through the entire flow of stopping, then starting an agent
        execute_command(start_agent_by_uuid, volttron_instance.env)
        restart_tagged_agent = ["vctl", "restart", agent_uuid]
        execute_command(restart_tagged_agent, volttron_instance.env)
        
        agent_status = jsonapi.loads(execute_command(check_agent_status, volttron_instance.env))
        assert agent_status[identity]['health']['message'] == 'GOOD'
        assert 'running' in agent_status[identity]['status']

        volttron_instance.remove_all_agents()

@pytest.mark.control
def test_vctl_start_stop_restart_by_tag_should_succeed(volttron_instance: PlatformWrapper):
    global listener_agent_dir
    with with_os_environ(volttron_instance.env):
        identity = "listener"
        tag_name = "listener"
        install_listener = [
            "volttron-ctl",
            "--json",
            "install",
            listener_agent_dir,
            "--vip-identity",
            identity,
            "--tag",
            tag_name
        ]
        # install tagged agent
        agent_uuid = jsonapi.loads(execute_command(install_listener, volttron_instance.env))['agent_uuid']

        # check that agent have not been started 
        check_agent_status = ["vctl", "--json", "status", agent_uuid]
        agent_status = jsonapi.loads(execute_command(check_agent_status, volttron_instance.env))
        assert not agent_status[identity]['health']
        assert not agent_status[identity]['status']
            
        # start tagged agent
        start_tagged_agent = ["vctl", "start", "--tag", tag_name]
        execute_command(start_tagged_agent, volttron_instance.env)
        
        agent_status = jsonapi.loads(execute_command(check_agent_status, volttron_instance.env))
        assert agent_status[identity]['health']['message'] == 'GOOD'
        assert 'running' in agent_status[identity]['status']

        # stop tagged agent
        stop_tagged_agent = ["vctl", "stop", "--tag", tag_name]
        execute_command(stop_tagged_agent, volttron_instance.env)

        agent_status = jsonapi.loads(execute_command(check_agent_status, volttron_instance.env))
        assert not agent_status[identity]['health']
        assert not int(agent_status[identity]['status']) # status is a '0' when agent is stopped 

        # restart tagged agent
        # start the agent first so that restart agent will go through the entire flow of stopping and then starting an agent
        execute_command(start_tagged_agent, volttron_instance.env)
        restart_tagged_agent = ["vctl", "restart", "--tag", tag_name]
        execute_command(restart_tagged_agent, volttron_instance.env)
        
        agent_status = jsonapi.loads(execute_command(check_agent_status, volttron_instance.env))
        assert agent_status[identity]['health']['message'] == 'GOOD'
        assert 'running' in agent_status[identity]['status']

        volttron_instance.remove_all_agents()

@pytest.mark.control
def test_vctl_start_stop_restart_by_all_tagged_should_succeed(volttron_instance: PlatformWrapper):
    global listener_agent_dir
    with with_os_environ(volttron_instance.env):
        identity_tag = "listener_tag"
        identity_tag2 = "listener_tag2"
        identity_no_tag = "listener_no_tag"
        tag_name = "listener"
        install_tagged_listener = [
            "volttron-ctl",
            "--json",
            "install",
            listener_agent_dir,
            "--vip-identity",
            identity_tag,
            "--tag",
            tag_name
        ]
        install_tagged_listener2 = [
            "volttron-ctl",
            "--json",
            "install",
            listener_agent_dir,
            "--vip-identity",
            identity_tag2,
            "--tag",
            tag_name
        ]
        install_listener_no_tag = [
            "volttron-ctl",
            "--json",
            "install",
            listener_agent_dir,
            "--vip-identity",
            identity_no_tag
        ]

        # install two tagged agents, one untagged agent
        jsonapi.loads(execute_command(install_tagged_listener, volttron_instance.env))
        jsonapi.loads(execute_command(install_tagged_listener2, volttron_instance.env))
        jsonapi.loads(execute_command(install_listener_no_tag, volttron_instance.env))
         
        check_all_status = ["vctl", "--json", "status"]
        
        # check that all three agents were installed and were not started 
        status = jsonapi.loads(execute_command(check_all_status, volttron_instance.env))
        assert len(status) == 3
        for agent_info in status.values(): 
            assert not agent_info['health']
            assert not agent_info['status']
            
        # start all tagged
        start_all_tagged = ["vctl", "start", "--all-tagged"]
        execute_command(start_all_tagged, volttron_instance.env)
        
        # check that only tagged agents were started
        status = jsonapi.loads(execute_command(check_all_status, volttron_instance.env))
        
        assert status[identity_tag]['health']
        assert 'running' in status[identity_tag]['status']
        
        assert status[identity_tag2]['health']
        assert 'running' in status[identity_tag2]['status']
        
        assert not status[identity_no_tag]['health']
        assert not status[identity_no_tag]['status']
            
        # stop all tagged
        stop_all_tagged = ["vctl", "stop", "--all-tagged"]
        execute_command(stop_all_tagged, volttron_instance.env)

        # check that all agents were stopped
        status = jsonapi.loads(execute_command(check_all_status, volttron_instance.env))
        
        assert not status[identity_tag]['health']
        assert not int(status[identity_tag]['status']) # status is a '0' when agent is started and then stopped     
        
        assert not status[identity_tag2]['health']
        assert not int(status[identity_tag2]['status']) # status is a '0' when agent is started and then stopped     

        assert not status[identity_no_tag]['health']
        assert not status[identity_no_tag]['status']
        
        # restart all tagged
        # start all tagged agents first so that restart agent will go through the entire flow of stopping and then starting an agent
        execute_command(start_all_tagged, volttron_instance.env)
        restart_all_tagged = ["vctl", "restart", "--all-tagged"]
        execute_command(restart_all_tagged, volttron_instance.env)
        
        # check that only tagged agents were restarted
        status = jsonapi.loads(execute_command(check_all_status, volttron_instance.env))
        
        assert status[identity_tag]['health']
        assert 'running' in status[identity_tag]['status']
        
        assert status[identity_tag2]['health']
        assert 'running' in status[identity_tag2]['status']
        
        assert not status[identity_no_tag]['health']
        assert not status[identity_no_tag]['status']
        
        volttron_instance.remove_all_agents()


@pytest.mark.parametrize("subcommand", [("start"), ("stop"), ("restart")])
def test_vctl_start_stop_restart_should_raise_error_on_invalid_options(volttron_instance: PlatformWrapper, subcommand):
    invalid_options = ["--all", "--foo", "--anything", "--all-taggeD", "--TaG", "--n", "--u"]
    with with_os_environ(volttron_instance.env):
        with pytest.raises(RuntimeError):
            for inval_opt in invalid_options:
                execute_command(["vctl", subcommand, inval_opt], volttron_instance.env)<|MERGE_RESOLUTION|>--- conflicted
+++ resolved
@@ -25,28 +25,24 @@
         stderr=subprocess.PIPE,
     )
     stdout, stderr = p.communicate()
-<<<<<<< HEAD
-    try: 
+    try:
+        assert "VOLTTRON is not running. This command requires VOLTTRON platform to be running" in stderr.decode("utf-8")
+    except AssertionError:
+        assert not stderr.decode("utf-8")
+
+@pytest.mark.control
+def test_needs_connection_with_connection(volttron_instance: PlatformWrapper):
+    # Verify peerlist command works when instance is running
+    p = subprocess.Popen(
+        ["volttron-ctl", "peerlist"],
+        stdout=subprocess.PIPE,
+        stderr=subprocess.PIPE,
+    )
+    stdout, stderr = p.communicate()
+    try:
         assert "VOLTTRON is not running." in stderr.decode("utf-8")
     except AssertionError:
         assert not stderr.decode("utf-8")
-=======
-    assert "VOLTTRON is not running." in stderr.decode("utf-8")
-
-
-@pytest.mark.control
-def test_needs_connection_with_connection(volttron_instance: PlatformWrapper):
-    with with_os_environ(volttron_instance.env):
-        # Verify peerlist command works when instance is running
-        p = subprocess.Popen(
-            ["volttron-ctl", "peerlist"],
-            stdout=subprocess.PIPE,
-            stderr=subprocess.PIPE,
-            env=volttron_instance.env
-        )
-        stdout, stderr = p.communicate()
-        assert "VOLTTRON is not running." not in stderr.decode("utf-8")
->>>>>>> 5b884f69
 
 
 @pytest.mark.control
@@ -58,30 +54,13 @@
         stderr=subprocess.PIPE,
     )
     stdout, stderr = p.communicate()
-    try: 
+    try:
         assert "No installed Agents found" in stderr.decode("utf-8")
     except AssertionError:
         assert not stderr.decode("utf-8")
 
-    
-@pytest.mark.control
-<<<<<<< HEAD
-def test_needs_connection():
-    # Test command that needs instance running
-    p = subprocess.Popen(
-        ["volttron-ctl", "peerlist"],
-        stdout=subprocess.PIPE,
-        stderr=subprocess.PIPE,
-    )
-    stdout, stderr = p.communicate()
-    try: 
-        assert "VOLTTRON is not running. This command requires VOLTTRON platform to be running" in stderr.decode("utf-8")
-    except AssertionError:
-        assert not stderr.decode("utf-8")
-
-@pytest.mark.control
-=======
->>>>>>> 5b884f69
+
+@pytest.mark.control
 def test_install_same_identity(volttron_instance: PlatformWrapper):
     global listener_agent_dir
     with with_os_environ(volttron_instance.env):
@@ -401,16 +380,16 @@
         # install agent
         agent_uuid = jsonapi.loads(execute_command(install_listener, volttron_instance.env))['agent_uuid']
 
-        # check that agent has not been started 
+        # check that agent has not been started
         check_agent_status = ["vctl", "--json", "status", agent_uuid]
         agent_status = jsonapi.loads(execute_command(check_agent_status, volttron_instance.env))
         assert not agent_status[identity]['health']
         assert not agent_status[identity]['status']
-            
+
         # start agent
         start_agent_by_uuid = ["vctl", "start", agent_uuid]
         execute_command(start_agent_by_uuid, volttron_instance.env)
-        
+
         agent_status = jsonapi.loads(execute_command(check_agent_status, volttron_instance.env))
         assert agent_status[identity]['health']['message'] == 'GOOD'
         assert 'running' in agent_status[identity]['status']
@@ -421,14 +400,14 @@
 
         agent_status = jsonapi.loads(execute_command(check_agent_status, volttron_instance.env))
         assert not agent_status[identity]['health']
-        assert not int(agent_status[identity]['status']) # status is a '0' when agent is stopped 
+        assert not int(agent_status[identity]['status']) # status is a '0' when agent is stopped
 
         # restart agent
         # start the agent first so that restart agent will go through the entire flow of stopping, then starting an agent
         execute_command(start_agent_by_uuid, volttron_instance.env)
         restart_tagged_agent = ["vctl", "restart", agent_uuid]
         execute_command(restart_tagged_agent, volttron_instance.env)
-        
+
         agent_status = jsonapi.loads(execute_command(check_agent_status, volttron_instance.env))
         assert agent_status[identity]['health']['message'] == 'GOOD'
         assert 'running' in agent_status[identity]['status']
@@ -454,16 +433,16 @@
         # install tagged agent
         agent_uuid = jsonapi.loads(execute_command(install_listener, volttron_instance.env))['agent_uuid']
 
-        # check that agent have not been started 
+        # check that agent have not been started
         check_agent_status = ["vctl", "--json", "status", agent_uuid]
         agent_status = jsonapi.loads(execute_command(check_agent_status, volttron_instance.env))
         assert not agent_status[identity]['health']
         assert not agent_status[identity]['status']
-            
+
         # start tagged agent
         start_tagged_agent = ["vctl", "start", "--tag", tag_name]
         execute_command(start_tagged_agent, volttron_instance.env)
-        
+
         agent_status = jsonapi.loads(execute_command(check_agent_status, volttron_instance.env))
         assert agent_status[identity]['health']['message'] == 'GOOD'
         assert 'running' in agent_status[identity]['status']
@@ -474,14 +453,14 @@
 
         agent_status = jsonapi.loads(execute_command(check_agent_status, volttron_instance.env))
         assert not agent_status[identity]['health']
-        assert not int(agent_status[identity]['status']) # status is a '0' when agent is stopped 
+        assert not int(agent_status[identity]['status']) # status is a '0' when agent is stopped
 
         # restart tagged agent
         # start the agent first so that restart agent will go through the entire flow of stopping and then starting an agent
         execute_command(start_tagged_agent, volttron_instance.env)
         restart_tagged_agent = ["vctl", "restart", "--tag", tag_name]
         execute_command(restart_tagged_agent, volttron_instance.env)
-        
+
         agent_status = jsonapi.loads(execute_command(check_agent_status, volttron_instance.env))
         assert agent_status[identity]['health']['message'] == 'GOOD'
         assert 'running' in agent_status[identity]['status']
@@ -529,66 +508,66 @@
         jsonapi.loads(execute_command(install_tagged_listener, volttron_instance.env))
         jsonapi.loads(execute_command(install_tagged_listener2, volttron_instance.env))
         jsonapi.loads(execute_command(install_listener_no_tag, volttron_instance.env))
-         
+
         check_all_status = ["vctl", "--json", "status"]
-        
-        # check that all three agents were installed and were not started 
+
+        # check that all three agents were installed and were not started
         status = jsonapi.loads(execute_command(check_all_status, volttron_instance.env))
         assert len(status) == 3
-        for agent_info in status.values(): 
+        for agent_info in status.values():
             assert not agent_info['health']
             assert not agent_info['status']
-            
+
         # start all tagged
         start_all_tagged = ["vctl", "start", "--all-tagged"]
         execute_command(start_all_tagged, volttron_instance.env)
-        
+
         # check that only tagged agents were started
         status = jsonapi.loads(execute_command(check_all_status, volttron_instance.env))
-        
+
         assert status[identity_tag]['health']
         assert 'running' in status[identity_tag]['status']
-        
+
         assert status[identity_tag2]['health']
         assert 'running' in status[identity_tag2]['status']
-        
+
         assert not status[identity_no_tag]['health']
         assert not status[identity_no_tag]['status']
-            
+
         # stop all tagged
         stop_all_tagged = ["vctl", "stop", "--all-tagged"]
         execute_command(stop_all_tagged, volttron_instance.env)
 
         # check that all agents were stopped
         status = jsonapi.loads(execute_command(check_all_status, volttron_instance.env))
-        
+
         assert not status[identity_tag]['health']
-        assert not int(status[identity_tag]['status']) # status is a '0' when agent is started and then stopped     
-        
+        assert not int(status[identity_tag]['status']) # status is a '0' when agent is started and then stopped
+
         assert not status[identity_tag2]['health']
-        assert not int(status[identity_tag2]['status']) # status is a '0' when agent is started and then stopped     
+        assert not int(status[identity_tag2]['status']) # status is a '0' when agent is started and then stopped
 
         assert not status[identity_no_tag]['health']
         assert not status[identity_no_tag]['status']
-        
+
         # restart all tagged
         # start all tagged agents first so that restart agent will go through the entire flow of stopping and then starting an agent
         execute_command(start_all_tagged, volttron_instance.env)
         restart_all_tagged = ["vctl", "restart", "--all-tagged"]
         execute_command(restart_all_tagged, volttron_instance.env)
-        
+
         # check that only tagged agents were restarted
         status = jsonapi.loads(execute_command(check_all_status, volttron_instance.env))
-        
+
         assert status[identity_tag]['health']
         assert 'running' in status[identity_tag]['status']
-        
+
         assert status[identity_tag2]['health']
         assert 'running' in status[identity_tag2]['status']
-        
+
         assert not status[identity_no_tag]['health']
         assert not status[identity_no_tag]['status']
-        
+
         volttron_instance.remove_all_agents()
 
 
