import os
from time import time

from gevent import sleep
import pytest

<<<<<<< HEAD
=======
try:
    import pymongo
except ImportError:
    pytest.skip("pymongo not available", allow_module_level=True)

import volttron.platform.dbutils.mongoutils as mongoutils
>>>>>>> 4db938f9
from volttrontesting.fixtures.docker_wrapper import create_container
from volttrontesting.utils.utils import get_rand_port

try:
    import volttron.platform.dbutils.mongoutils as mongoutils
except ImportError:
    pytest.skip("Required imports for testing are not installed; thus, not running tests. "
                "From an activated environment run python bootstrap --mongo",
                allow_module_level=True)


IMAGES = ["mongo:3-xenial", "mongo:bionic"]

if "CI" not in os.environ:
    IMAGES.extend(
        [
            "mongo:3.6-xenial",
            "mongo:3.6.19-xenial",
            "mongo:4.0-xenial",
            "mongo:4.0.19-xenial",
            "mongo:4-bionic",
            "mongo:4.2-bionic",
            "mongo:4.2.8-bionic",
            "mongo:4.4-bionic",
            "mongo:4.4.0-bionic",
        ]
    )

TEST_DATABASE = "test_historian"
ROOT_USERNAME = "mongoadmin"
ROOT_PASSWORD = "12345"
ENV_MONGODB = {
    "MONGO_INITDB_ROOT_USERNAME": ROOT_USERNAME,
    "MONGO_INITDB_ROOT_PASSWORD": ROOT_PASSWORD,
    "MONGO_INITDB_DATABASE": TEST_DATABASE,
}
ALLOW_CONNECTION_TIME = 10


@pytest.mark.mongoutils
@pytest.mark.parametrize(
    "query, expected_topic_id_map, expected_topic_name_map",
    [
        (
            '\'db.topics.insertOne({topic_name:"foobar", _id:"42"})\'',
            {"foobar": "42"},
            {"foobar": "foobar"},
        ),
        (
            '\'db.topics.insertOne({topic_name:"ROMA", _id:"17"})\'',
            {"roma": "17"},
            {"roma": "ROMA"},
        ),
    ],
)
def test_get_topic_map(
    get_container_func,
    ports_config,
    query,
    expected_topic_id_map,
    expected_topic_name_map,
):
    get_container, image = get_container_func
    with get_container(
        image, ports=ports_config["ports"], env=ENV_MONGODB
    ) as container:
        wait_for_connection(container)
        query_database(container, query)

        actual_topic_id_map, actual_topic_name_map = mongoutils.get_topic_map(
            mongo_client(ports_config["port_on_host"]), "topics"
        )

        assert actual_topic_id_map == expected_topic_id_map
        assert actual_topic_name_map == expected_topic_name_map


@pytest.mark.mongoutils
@pytest.mark.parametrize(
    "query, agg_topics_collection, expected_agg_topic_map",
    [
        (
            '\'db.aggregate_topics.insertOne({agg_topic_name:"foobar", agg_type:"AVG", agg_time_period:"2001", _id:"42"})\'',
            "aggregate_topics",
            {("foobar", "AVG", "2001"): "42"},
        ),
        (
            '\'db.aggregate_topics.insertOne({agg_topic_name:"ROmA", agg_type:"AVG", agg_time_period:"2001", _id:"42"})\'',
            "aggregate_topics",
            {("roma", "AVG", "2001"): "42"},
        ),
    ],
)
def test_get_agg_topic_map(
    get_container_func,
    ports_config,
    query,
    agg_topics_collection,
    expected_agg_topic_map,
):
    get_container, image = get_container_func
    with get_container(
        image, ports=ports_config["ports"], env=ENV_MONGODB
    ) as container:
        wait_for_connection(container)
        query_database(container, query)

        actual_agg_topic_map = mongoutils.get_agg_topic_map(
            mongo_client(ports_config["port_on_host"]), agg_topics_collection
        )

        assert actual_agg_topic_map == expected_agg_topic_map


@pytest.mark.mongoutils
@pytest.mark.parametrize(
    "query_agg_topics, query_agg_meta, expected_agg_topics",
    [
        (
            '\'db.aggregate_topics.insertOne({agg_topic_name:"foobar", agg_type:"AVG", agg_time_period:"2001", _id:"42"})\'',
            '\'db.aggregate_meta.insertOne({agg_topic_id:"42", meta:{configured_topics: "topic1"}})\'',
            [("foobar", "AVG", "2001", "topic1")],
        ),
        (
            '\'db.aggregate_topics.insertOne({agg_topic_name:"FOO", agg_type:"AVG", agg_time_period:"2001", _id:"42"})\'',
            '\'db.aggregate_meta.insertOne({agg_topic_id:"42", meta:{configured_topics: "topic1"}})\'',
            [("foo", "AVG", "2001", "topic1")],
        ),
    ],
)
def test_get_agg_topics(
    get_container_func,
    ports_config,
    query_agg_topics,
    query_agg_meta,
    expected_agg_topics,
):
    get_container, image = get_container_func
    with get_container(
        image, ports=ports_config["ports"], env=ENV_MONGODB
    ) as container:
        wait_for_connection(container)
        query_database(container, query_agg_topics)
        query_database(container, query_agg_meta)

        actual_agg_topics = mongoutils.get_agg_topics(
            mongo_client(ports_config["port_on_host"]),
            "aggregate_topics",
            "aggregate_meta",
        )

        assert actual_agg_topics == expected_agg_topics


def mongo_client(port):
    connection_params = {
        "host": "localhost",
        "port": port,
        "database": TEST_DATABASE,
        "user": ROOT_USERNAME,
        "passwd": ROOT_PASSWORD,
        "authSource": "admin",
    }

    return mongoutils.get_mongo_client(connection_params)


@pytest.fixture(params=IMAGES)
def get_container_func(request):
    return create_container, request.param


@pytest.fixture()
def ports_config():
    port_on_host = get_rand_port(ip="27017")
    return {"port_on_host": port_on_host, "ports": {"27017/tcp": port_on_host}}


def wait_for_connection(container):
    command = f'mongo --username="{ROOT_USERNAME}" --password="{ROOT_PASSWORD}" --authenticationDatabase admin {TEST_DATABASE} --eval "db.getName()"'
    query_database(container, None, command=command)


def query_database(container, query, command=None):
    if command is None:
        cmd = (
            f'mongo --username "{ROOT_USERNAME}" --password "{ROOT_PASSWORD}" '
            f"--authenticationDatabase admin {TEST_DATABASE} --eval={query}"
        )
    else:
        cmd = command

    start_time = time()
    while time() - start_time < ALLOW_CONNECTION_TIME:
        r = container.exec_run(cmd=cmd, tty=True)
        if r[0] != 0:
            continue
        else:
            sleep(0.5)
            return

    return RuntimeError(r)<|MERGE_RESOLUTION|>--- conflicted
+++ resolved
@@ -4,24 +4,14 @@
 from gevent import sleep
 import pytest
 
-<<<<<<< HEAD
-=======
 try:
     import pymongo
 except ImportError:
     pytest.skip("pymongo not available", allow_module_level=True)
 
 import volttron.platform.dbutils.mongoutils as mongoutils
->>>>>>> 4db938f9
 from volttrontesting.fixtures.docker_wrapper import create_container
 from volttrontesting.utils.utils import get_rand_port
-
-try:
-    import volttron.platform.dbutils.mongoutils as mongoutils
-except ImportError:
-    pytest.skip("Required imports for testing are not installed; thus, not running tests. "
-                "From an activated environment run python bootstrap --mongo",
-                allow_module_level=True)
 
 
 IMAGES = ["mongo:3-xenial", "mongo:bionic"]
