--- conflicted
+++ resolved
@@ -5,16 +5,10 @@
 import pytest
 from py.test import raises
 
-<<<<<<< HEAD
-from volttron.platform.auth import (
-    AuthEntry, AuthFile, AuthFileIndexError, AuthFileEntryAlreadyExists,
-    AuthEntryInvalid)
-=======
 from volttron.platform import jsonrpc
 from volttron.platform.auth import (AuthEntry, AuthFile, AuthFileIndexError,
                                     AuthFileEntryAlreadyExists,
                                     AuthEntryInvalid)
->>>>>>> 2cca1f07
 
 
 @pytest.fixture(scope='function')
