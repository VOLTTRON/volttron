--- conflicted
+++ resolved
@@ -157,16 +157,10 @@
 @pytest.mark.wrapper
 def test_can_call_rpc_method(volttron_instance):
     config = dict(agentid="Central Platform", report_status_period=15)
-<<<<<<< HEAD
-    agent_uuid = volttron_instance.install_agent(agent_dir='services/core/Platform',
-                                                  config_file=config,
-                                                  start=True)
-=======
-    agent_uuid = volttron_instance1.install_agent(
+    agent_uuid = volttron_instance.install_agent(
         agent_dir='services/core/VolttronCentralPlatform',
         config_file=config,
         start=True)
->>>>>>> c3b24c8b
     assert agent_uuid is not None
     assert volttron_instance.is_agent_running(agent_uuid)
 
@@ -186,30 +180,18 @@
     assert volttron_instance.is_running()
 
     # Install ListenerAgent as the agent to be removed.
-<<<<<<< HEAD
-    agent_uuid = volttron_instance.install_agent(agent_dir="examples/ListenerAgent", start=False)
-=======
-    agent_uuid = volttron_instance1.install_agent(
+    agent_uuid = volttron_instance.install_agent(
         agent_dir="examples/ListenerAgent", start=False)
->>>>>>> c3b24c8b
     assert agent_uuid is not None
     started = volttron_instance.start_agent(agent_uuid)
     assert started is not None
     assert volttron_instance.agent_status(agent_uuid) is not None
 
-<<<<<<< HEAD
-    #Now attempt removal
+    # Now attempt removal
     volttron_instance.remove_agent(agent_uuid)
 
-    #Confirm that it has been removed.
+    # Confirm that it has been removed.
     assert volttron_instance.agent_status(agent_uuid) is None
-=======
-    # Now attempt removal
-    volttron_instance1.remove_agent(agent_uuid)
-
-    # Confirm that it has been removed.
-    assert volttron_instance1.agent_status(agent_uuid) is None
->>>>>>> c3b24c8b
 
 
 messages = {}
@@ -248,14 +230,9 @@
     gevent.sleep(0.1)
     assert messages['test/world']['message'] == 'got data'
 
-<<<<<<< HEAD
+
 def test_can_ping_router(volttron_instance):
     vi = volttron_instance
-=======
-
-def test_can_ping_router(volttron_instance1):
-    vi = volttron_instance1
->>>>>>> c3b24c8b
     agent = vi.build_agent()
     resp = agent.vip.ping('', 'router?').get(timeout=4)
     # resp = agent.vip.hello().get(timeout=1)
@@ -263,13 +240,8 @@
 
 
 @pytest.mark.wrapper
-<<<<<<< HEAD
 def test_can_install_listener_on_two_platforms(get_volttron_instances):
     volttron_instance1, volttron_instance2 = get_volttron_instances(2)
-=======
-def test_can_install_listener_on_two_platforms(volttron_instance1,
-                                               volttron_instance2):
->>>>>>> c3b24c8b
     global messages
     clear_messages()
     auuid = volttron_instance1.install_agent(
@@ -359,11 +331,7 @@
 #     print(response)
 #     agent.core.stop()
 #
-<<<<<<< HEAD
-#     agent = PlatormTestAgent(address=volttron_instance.vip_address[0],
-=======
-#     agent = PlatormTestAgent(address=volttron_instance1.vip_address,
->>>>>>> c3b24c8b
+#     agent = PlatormTestAgent(address=volttron_instance.vip_address,
 #                              identity='Listener Found')
 #     task = gevent.spawn(agent.core.run)
 #     gevent.sleep(10)
@@ -386,14 +354,8 @@
 #     assert not volttron_instance.twistd_is_running()
 #     assert not volttron_instance2.twistd_is_running()
 #
-<<<<<<< HEAD
 # def test_install_listener(volttron_instance, listener_agent_wheel):
 #     uuid = volttron_instance.install_agent(agent_dir='examples/ListenerAgent')
-=======
-# def test_install_listener(volttron_instance1, listener_agent_wheel):
-#     uuid = volttron_instance1.install_agent(
-# agent_dir='examples/ListenerAgent')
->>>>>>> c3b24c8b
 #     assert uuid
 #     status = volttron_instance.agent_status(uuid)
 #     assert status != (None, None)
