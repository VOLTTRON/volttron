--- conflicted
+++ resolved
@@ -180,9 +180,6 @@
 
 
 class AgentMock(object):
-<<<<<<< HEAD
-
-=======
     '''
     The purpose for this parent class is to be used for unit
     testing of agents. It takes in the class methods of other
@@ -198,7 +195,6 @@
     instantiated Agent(), since it contains a class within it
     that needs to be mocked as well
     '''
->>>>>>> 007fc1eb
     @classmethod
     def imitate(cls, *others):
         for other in others:
