--- conflicted
+++ resolved
@@ -214,17 +214,10 @@
         use_ipc = kwargs.pop('use_ipc', False)
         if address is None:
             if use_ipc:
-<<<<<<< HEAD
-                print('Using IPC vip-address')
-                address = "ipc://@" + self.volttron_home + "/run/vip.socket"
-            else:
-                print('Using vip-address ' + self.vip_address)
-=======
                 self.logit('Using IPC vip-address')
                 address = "ipc://@"+self.volttron_home+"/run/vip.socket"
             else:
                 self.logit('Using vip-address '+self.vip_address)
->>>>>>> fc42ebdc
                 address = self.vip_address
 
         if generatekeys:
@@ -313,14 +306,8 @@
         if debug_mode:
             self.skip_cleanup = True
             enable_logging = True
-<<<<<<< HEAD
-        print("In start up platform enable_logging is {} ".
-              format(enable_logging))
-        assert self.mode in MODES, 'Invalid platform mode set: ' + str(mode)
-=======
         self.logit("In start up platform enable_logging is {} ".format(enable_logging))
         assert self.mode in MODES, 'Invalid platform mode set: '+str(mode)
->>>>>>> fc42ebdc
         opts = None
 
         # see main.py for how we handle pub sub addresses.
@@ -425,38 +412,6 @@
     def twistd_is_running(self):
         return self._t_process is not None
 
-<<<<<<< HEAD
-=======
-    # def publish(self, topic, data):
-    #     '''Publish data to a zmq context.
-    #
-    #     The publisher is goint to use the platform that is contained within
-    #     this wrapper to write data to.
-    #     '''
-    #     if not self.zmq_context:
-    #         self.zmq_context = zmq.Context()
-    #     self.logit("binding publisher to: ", self.env['AGENT_PUB_ADDR'])
-    #     pub = zmq.Socket(self.zmq_context, zmq.PUB)
-    #     pub.bind(self.env['AGENT_PUB_ADDR'])
-    #     pub.send_multipart([topic, data])
-
-    # def fillout_file(self, filename, template, config_file):
-    #
-    #     try:
-    #         config = json.loads(open(config_file, 'r').read())
-    #     except Exception as e:
-    #         sys.stderr.write (str(e))
-    #         raise PlatformWrapperError("Could not load configuration file for tests")
-    #
-    #     config['tmpdir'] = self.tmpdir
-    #
-    #     outfile = os.path.join(self.tmpdir, filename)
-    #     with closing(open(outfile, 'w')) as cfg:
-    #         cfg.write(template.format(**config))
-    #
-    #     return outfile
-
->>>>>>> fc42ebdc
     def direct_sign_agentpackage_creator(self, package):
         assert (RESTRICTED), "Auth not available"
         print ("wrapper.certsobj", self.certsobj.cert_dir)
@@ -646,13 +601,8 @@
         wheel_path = packaging.create_package(agent_dir,
                                               self.packaged_dir)
         packaging.add_files_to_package(wheel_path, {
-<<<<<<< HEAD
-            'config_file': os.path.join('./', config_file)
-        })
-=======
                 'config_file': os.path.join('./', config_file)
             })
->>>>>>> fc42ebdc
 
         return wheel_path
 
@@ -734,13 +684,8 @@
             try:
                 os.kill(pid, signal.SIGTERM)
             except:
-<<<<<<< HEAD
-                print('could not kill: {} '.format(pid))
-        if self._p_process is not None:
-=======
                 self.logit('could not kill: {} '.format(pid))
         if self._p_process != None:
->>>>>>> fc42ebdc
             try:
                 gevent.sleep(0.2)
                 self._p_process.terminate()
