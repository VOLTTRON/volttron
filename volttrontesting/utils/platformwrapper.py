import ConfigParser as configparser
import json
import logging
import os
import psutil
import shutil
import sys
import tempfile
import time
from contextlib import closing
from os.path import dirname
from subprocess import CalledProcessError

import gevent
import gevent.subprocess as subprocess
import requests
from agent_additions import add_vc_to_instance
from gevent.fileobject import FileObject
from gevent.subprocess import Popen
from volttron.platform import packaging
from volttron.platform.agent import utils
from volttron.platform.agent.utils import strip_comments
from volttron.platform.aip import AIPplatform
from volttron.platform.auth import (AuthFile, AuthEntry,
                                    AuthFileEntryAlreadyExists)
from volttron.platform.keystore import KeyStore, KnownHostsStore
from volttron.platform.vip.agent import Agent
from volttron.platform.vip.agent.connection import Connection
from volttrontesting.utils.utils import get_rand_http_address
from volttrontesting.utils.utils import get_rand_tcp_address
from zmq.utils import jsonapi

utils.setup_logging()
_log = logging.getLogger(__name__)

RESTRICTED_AVAILABLE = False

# Change the connection timeout to default to 5 seconds rather than the default
# of 30 secondes
DEFAULT_TIMEOUT = 5

try:
    from volttron.restricted import (auth, certs)

    RESTRICTED_AVAILABLE = True

except ImportError:
    RESTRICTED_AVAILABLE = False
    auth = None
    certs = None

# Filenames for the config files which are created during setup and then
# passed on the command line
TMP_PLATFORM_CONFIG_FILENAME = "config"
TMP_SMAP_CONFIG_FILENAME = "test-smap.ini"

# Used to fill in TWISTED_CONFIG template
TEST_CONFIG_FILE = 'base-platform-test.json'

PLATFORM_CONFIG_UNRESTRICTED = """
no-resource-monitor
no-verify
no-mobility
"""

PLATFORM_CONFIG_RESTRICTED = """
mobility-address = {mobility-address}
control-socket = {tmpdir}/run/control
resource-monitor = {resource-monitor}
"""

TWISTED_CONFIG = """
[report 0]
ReportDeliveryLocation = {smap-uri}/add/{smap-key}

[/]
type = Collection
Metadata/SourceName = {smap-source}
uuid = {smap-uuid}

[/datalogger]
type = volttron.drivers.data_logger.DataLogger
interval = 1

"""

UNRESTRICTED = 0
VERIFY_ONLY = 1
RESOURCE_CHECK_ONLY = 2
RESTRICTED = 3

MODES = (UNRESTRICTED, VERIFY_ONLY, RESOURCE_CHECK_ONLY, RESTRICTED)

VOLTTRON_ROOT = dirname(dirname(dirname(os.path.realpath(__file__))))

if os.environ.get('CI', None) is None:
    VSTART = os.path.join(VOLTTRON_ROOT, "env/bin/volttron")
    VCTRL = os.path.join(VOLTTRON_ROOT, "env/bin/volttron-ctl")
    TWISTED_START = os.path.join(VOLTTRON_ROOT, "env/bin/twistd")
else:
    VSTART = "volttron"
    VCTRL = "volttron-ctl"
    TWISTED_START = "twistd"

SEND_AGENT = "send"

RUN_DIR = 'run'
PUBLISH_TO = RUN_DIR + '/publish'
SUBSCRIBE_TO = RUN_DIR + '/subscribe'


class PlatformWrapperError(StandardError):
    pass


def build_vip_address(dest_wrapper, agent):
    """
    Create a usable vip address with zap parameters embedded in the uri.

    :param dest_wrapper:PlatformWrapper:
        The destination wrapper instance that the agent will be attempting to
        connect to.
    :param agent:Agent
        The agent that is being used to make the connection to dest_wrapper
    :return:
    """
    return "{}:?serverkey={}&publickey={}&secretkey={}".format(
        dest_wrapper.vip_address, dest_wrapper.publickey,
        agent.core.publickey, agent.core.secretkey
    )


def start_wrapper_platform(wrapper, with_http=False, with_tcp=True,
                           volttron_central_address=None,
                           volttron_central_serverkey=None,
                           add_local_vc_address=False):
    """ Customize easily customize the platform wrapper before starting it.
    """
    assert not wrapper.is_running()

    vc_http = get_rand_http_address() if with_http else None
    vc_tcp = get_rand_tcp_address() if with_tcp else None

    if add_local_vc_address:
        ks = KeyStore(os.path.join(wrapper.volttron_home, 'keystore'))
        ks.generate()
        volttron_central_address = vc_tcp
        volttron_central_serverkey = ks.public

    wrapper.startup_platform(vip_address=vc_tcp,
                             bind_web_address=vc_http,
                             volttron_central_address=volttron_central_address,
                             volttron_central_serverkey=volttron_central_serverkey)
    if with_http:
        discovery = "{}/discovery/".format(vc_http)
        response = requests.get(discovery)
        assert response.ok

    assert wrapper.is_running()


class PlatformWrapper:
    def __init__(self):
        """ Initializes a new VOLTTRON instance

        Creates a temporary VOLTTRON_HOME directory with a packaged directory
        for agents that are built.
        """

        # This is hopefully going to keep us from attempting to shutdown
        # multiple times.  For example if a fixture calls shutdown and a
        # lower level fixture calls shutdown, this won't hang.
        self._instance_shutdown = False

        self.volttron_home = tempfile.mkdtemp()
        self.packaged_dir = os.path.join(self.volttron_home, "packaged")
        os.makedirs(self.packaged_dir)

        # in the context of this platform it is very important not to
        # use the main os.environ for anything.
        self.env = {
            'VOLTTRON_HOME': self.volttron_home,
            'PACKAGED_DIR': self.packaged_dir,
            'DEBUG_MODE': os.environ.get('DEBUG_MODE', ''),
            'DEBUG': os.environ.get('DEBUG', ''),
            'PATH': VOLTTRON_ROOT + ':' + os.environ['PATH']
        }
        self.volttron_root = VOLTTRON_ROOT

        volttron_exe = subprocess.check_output(['which', 'volttron']).strip()

        assert os.path.exists(volttron_exe)
        self.python = os.path.join(os.path.dirname(volttron_exe), 'python')
        assert os.path.exists(self.python)

        # By default no web server should be started.
        self.bind_web_address = None
        self.discovery_address = None
        self.jsonrpc_endpoint = None
        self.volttron_central_address = None
        self.instance_name = None
        self.serverkey = None

        self.p_process = None
        self.t_process = None

        self.started_agent_pids = []
        self.local_vip_address = None
        self.vip_address = None
        self.logit('Creating platform wrapper')

        # This was used when we are testing the SMAP historian.
        self.use_twistd = False

        # Added restricted code properties
        self.certsobj = None

        # Control whether the instance directory is cleaned up when shutdown.
        # if the environment variable DEBUG is set to a True value then the
        # instance is not cleaned up.
        self.skip_cleanup = False

        # This is used as command line entry replacement.  Especially working
        # with older 2.0 agents.
        self.opts = None

        keystorefile = os.path.join(self.volttron_home, 'keystore')
        self.keystore = KeyStore(keystorefile)
        self.keystore.generate()

    def logit(self, message):
        print('{}: {}'.format(self.volttron_home, message))

    def allow_all_connections(self):
        """ Add a /.*/ entry to the auth.json file.
        """
        entry = AuthEntry(credentials="/.*/")
        authfile = AuthFile(self.volttron_home + "/auth.json")
        try:
            authfile.add(entry)
        except AuthFileEntryAlreadyExists:
            pass

    def build_connection(self, peer=None, address=None, identity=None,
                         publickey=None, secretkey=None, serverkey=None,
                         capabilities=[], **kwargs):
        self.logit('Building connection to {}'.format(peer))
        self.allow_all_connections()

        if address is None:
            self.logit(
                'Default address was None so setting to current instances')
            address = self.vip_address
            serverkey = self.serverkey
        if serverkey is None:
            self.logit("serverkey wasn't set but the address was.")
            raise Exception("Invalid state.")

        if publickey is None or secretkey is None:
            self.logit('generating new public secret key pair')
            keyfile = tempfile.mktemp(".keys", "agent", self.volttron_home)
            keys = KeyStore(keyfile)
            keys.generate()
            publickey = keys.public
            secretkey = keys.secret
            entry = AuthEntry(capabilities=capabilities,
                              comments="Added by test",
                              credentials=keys.public)
            file = AuthFile(self.volttron_home + "/auth.json")
            file.add(entry)

        conn = Connection(address=address, peer=peer, publickey=publickey,
                          secretkey=secretkey, serverkey=serverkey,
                          volttron_home=self.volttron_home)

        return conn

    def build_agent(self, address=None, should_spawn=True, identity=None,
                    publickey=None, secretkey=None, serverkey=None,
                    agent_class=Agent, **kwargs):
        """ Build an agent connnected to the passed bus.

        By default the current instance that this class wraps will be the
        vip address of the agent.

        :param address:
        :param should_spawn:
        :param identity:
        :param publickey:
        :param secretkey:
        :param serverkey:
        :param agent_class: Agent class to build
        :return:
        """
        self.logit("Building generic agent.")

        use_ipc = kwargs.pop('use_ipc', False)

        if serverkey is None:
            serverkey = self.serverkey
        if publickey is None:
            self.logit('generating new public secret key pair')
            keyfile = tempfile.mktemp(".keys", "agent", self.volttron_home)
            keys = KeyStore(keyfile)
            keys.generate()
            publickey = keys.public
            secretkey = keys.secret

        if address is None:
            self.logit('Using vip-address ' + self.vip_address)
            address = self.vip_address

        if publickey and not serverkey:
            self.logit('using instance serverkey: {}'.format(self.publickey))
            serverkey = self.publickey

        agent = agent_class(address=address, identity=identity,
                            publickey=publickey, secretkey=secretkey,
                            serverkey=serverkey,
                            volttron_home=self.volttron_home,
                            **kwargs)
        self.logit('platformwrapper.build_agent.address: {}'.format(address))

        # Automatically add agent's credentials to auth.json file
        if publickey:
            self.logit('Adding publickey to auth.json')
            gevent.spawn(self._append_allow_curve_key, publickey)
            gevent.sleep(0.1)

        if should_spawn:
            self.logit('platformwrapper.build_agent spawning')
            event = gevent.event.Event()
            gevent.spawn(agent.core.run, event)  # .join(0)
            event.wait(timeout=2)

            hello = agent.vip.hello().get(timeout=.3)
            self.logit('Got hello response {}'.format(hello))
        agent.publickey = publickey
        return agent

    def _read_auth_file(self):
        auth_path = os.path.join(self.volttron_home, 'auth.json')
        try:
            with open(auth_path, 'r') as fd:
                data = strip_comments(FileObject(fd, close=False).read())
                if data:
                    auth = jsonapi.loads(data)
                else:
                    auth = {}
        except IOError:
            auth = {}
        if 'allow' not in auth:
            auth['allow'] = []
        return auth, auth_path

    def _append_allow_curve_key(self, publickey):
        entry = AuthEntry(credentials=publickey)
        authfile = AuthFile(self.volttron_home + "/auth.json")
        try:
            authfile.add(entry)
        except AuthFileEntryAlreadyExists:
            pass

    def add_vc(self):
        return add_vc_to_instance(self)

    def add_capabilities(self, publickey, capabilities):
        if isinstance(capabilities, basestring):
            capabilities = [capabilities]
        auth, auth_path = self._read_auth_file()
        cred = publickey
        allow = auth['allow']
        entry = next((item for item in allow if item['credentials'] == cred),
                     {})
        caps = entry.get('capabilities', [])
        entry['capabilities'] = list(set(caps + capabilities))

        with open(auth_path, 'w+') as fd:
            json.dump(auth, fd)

    def set_auth_dict(self, auth_dict):
        if auth_dict:
            with open(os.path.join(self.volttron_home, 'auth.json'), 'w') as fd:
                fd.write(json.dumps(auth_dict))

    def startup_platform(self, vip_address, auth_dict=None, use_twistd=False,
                         mode=UNRESTRICTED, bind_web_address=None,
                         volttron_central_address=None,
                         volttron_central_serverkey=None):
<<<<<<< HEAD

=======
>>>>>>> 035396bd
        # if not isinstance(vip_address, list):
        #     self.vip_address = [vip_address]
        # else:
        #     self.vip_address = vip_address

        self.vip_address = vip_address
        self.mode = mode
        self.bind_web_address = bind_web_address
        if self.bind_web_address:
            self.discovery_address = "{}/discovery/".format(
                self.bind_web_address)

            # Only available if vc is installed!
            self.jsonrpc_endpoint = "{}/jsonrpc".format(
                self.bind_web_address)

        enable_logging = self.env.get('ENABLE_LOGGING', False)
        debug_mode = self.env.get('DEBUG_MODE', False)
        if not debug_mode:
            debug_mode = self.env.get('DEBUG', False)
        self.skip_cleanup = self.env.get('SKIP_CLEANUP', False)
        if debug_mode:
            self.skip_cleanup = True
            enable_logging = True
        self.logit(
            "In start up platform enable_logging is {} ".format(enable_logging))
        assert self.mode in MODES, 'Invalid platform mode set: ' + str(mode)
        opts = None

        # see main.py for how we handle pub sub addresses.
        ipc = 'ipc://{}{}/run/'.format(
            '@' if sys.platform.startswith('linux') else '',
            self.volttron_home)
        self.local_vip_address = ipc + 'vip.socket'
        self.set_auth_dict(auth_dict)

        self.opts = {'verify_agents': False,
                     'volttron_home': self.volttron_home,
                     'vip_address': vip_address,
                     'vip_local_address': ipc + 'vip.socket',
                     'publish_address': ipc + 'publish',
                     'subscribe_address': ipc + 'subscribe',
                     'bind_web_address': bind_web_address,
                     'volttron_central_address': volttron_central_address,
                     'volttron_central_serverkey': volttron_central_serverkey,
                     'platform_name': None,
                     'log': os.path.join(self.volttron_home, 'volttron.log'),
                     'log_config': None,
                     'monitor': True,
                     'autostart': True,
                     'log_level': logging.DEBUG,
                     'verboseness': logging.DEBUG}

        pconfig = os.path.join(self.volttron_home, 'config')
        config = {}

        # Add platform's public key to known hosts file
        publickey = self.keystore.public
        known_hosts_file = os.path.join(self.volttron_home, 'known_hosts')
        known_hosts = KnownHostsStore(known_hosts_file)
        known_hosts.add(self.opts['vip_local_address'], publickey)
        known_hosts.add(self.opts['vip_address'], publickey)

        # Set up the configuration file based upon the passed parameters.
        parser = configparser.ConfigParser()
        parser.add_section('volttron')
        parser.set('volttron', 'vip-address', vip_address)
        if bind_web_address:
            parser.set('volttron', 'bind-web-address', bind_web_address)
        if volttron_central_address:
            parser.set('volttron', 'volttron-central-address',
                       volttron_central_address)
        if volttron_central_serverkey:
            parser.set('volttron', 'volttron-central-serverkey',
                       volttron_central_serverkey)
        if self.mode == UNRESTRICTED:
            # TODO Restricted code should set with volttron as contianer
            # if RESTRICTED_AVAILABLE:
            #     config['mobility'] = False
            #     config['resource-monitor'] = False
            #     config['verify'] = False
            with closing(open(pconfig, 'wb')) as cfg:
                cfg.write(PLATFORM_CONFIG_UNRESTRICTED.format(**config))
                parser.write(cfg)

        elif self.mode == RESTRICTED:
            if not RESTRICTED_AVAILABLE:
                raise ValueError("restricted is not available.")

            certsdir = os.path.join(self.volttron_home, 'certificates')

            print ("certsdir", certsdir)
            self.certsobj = certs.Certs(certsdir)

            with closing(open(pconfig, 'wb')) as cfg:
                cfg.write(PLATFORM_CONFIG_RESTRICTED.format(**config))
        else:
            raise PlatformWrapperError(
                "Invalid platform mode specified: {}".format(mode))

        log = os.path.join(self.volttron_home, 'volttron.log')

        cmd = ['volttron']
        if msgdebug:
            cmd.append('--msgdebug')
        if enable_logging:
            cmd.append('-vv')
        cmd.append('-l{}'.format(log))

        print('process environment: {}'.format(self.env))
        print('popen params: {}'.format(cmd))
        self.p_process = Popen(cmd, env=self.env, stdout=subprocess.PIPE,
                               stderr=subprocess.PIPE)

        assert self.p_process is not None
        # A None value means that the process is still running.
        # A negative means that the process exited with an error.
        assert self.p_process.poll() is None

        self.serverkey = self.keystore.public
        assert self.serverkey
        agent = self.build_agent()

        has_control = False
        times = 0
        while not has_control and times < 10:
            times += 1
            try:
                has_control = agent.vip.peerlist().get(timeout=.2)
            except gevent.Timeout:
                pass

        if not has_control:
            self.shutdown_platform()
            raise "Couldn't connect to core platform!"

        if bind_web_address:
            times = 0
            has_discovery = False
            while times < 10:
                times += 1
                try:
                    resp = requests.get(self.discovery_address)
                    if resp.ok:
                        has_discovery = True
                        break
                except Exception as e:
                    gevent.sleep(0.1)
                    self.logit("Connection error found {}".format(e))
            if not has_discovery:
                raise "Couldn't connect to discovery platform."

        self.use_twistd = use_twistd

        # TODO: Revise this to start twistd with platform.
        if self.use_twistd:
            tconfig = os.path.join(self.volttron_home, TMP_SMAP_CONFIG_FILENAME)

            with closing(open(tconfig, 'w')) as cfg:
                cfg.write(TWISTED_CONFIG.format(**config))

            tparams = [TWISTED_START, "-n", "smap", tconfig]
            self.t_process = subprocess.Popen(tparams, env=self.env)
            time.sleep(5)

    def is_running(self):
        self.logit("PROCESS IS RUNNING: {}".format(self.p_process))
        return self.p_process is not None and self.p_process.poll() is None

    def twistd_is_running(self):
        return self.t_process is not None

    def direct_sign_agentpackage_creator(self, package):
        assert (RESTRICTED), "Auth not available"
        print ("wrapper.certsobj", self.certsobj.cert_dir)
        assert (
            auth.sign_as_creator(package, 'creator',
                                 certsobj=self.certsobj)), "Signing as {} failed.".format(
            'creator')

    def direct_sign_agentpackage_admin(self, package):
        assert (RESTRICTED), "Auth not available"
        assert (auth.sign_as_admin(package, 'admin',
                                   certsobj=self.certsobj)), "Signing as {} failed.".format(
            'admin')

    def direct_sign_agentpackage_initiator(self, package, config_file,
                                           contract):
        assert (RESTRICTED), "Auth not available"
        files = {"config_file": config_file, "contract": contract}
        assert (auth.sign_as_initiator(package, 'initiator', files=files,
                                       certsobj=self.certsobj)), "Signing as {} failed.".format(
            'initiator')

    def _aip(self):
        opts = type('Options', (), self.opts)
        aip = AIPplatform(opts)
        aip.setup()
        return aip

    def _install_agent(self, wheel_file, start, vip_identity):
        self.logit('Creating channel for sending the agent.')
        gevent.sleep(0.3)
        self.logit('calling control install agent.')
        self.logit("VOLTTRON_HOME SETTING: {}".format(
            self.env['VOLTTRON_HOME']))
        env = self.env.copy()
        cmd = ['volttron-ctl', '-vv', 'install', wheel_file]
        if vip_identity:
            cmd.extend(['--vip-identity', vip_identity])

        res = subprocess.check_output(cmd, env=env)
        assert res, "failed to install wheel:{}".format(wheel_file)
        agent_uuid = res.split(' ')[-2]
        self.logit(agent_uuid)

        if start:
            self.start_agent(agent_uuid)
<<<<<<< HEAD

        return agent_uuid
=======
>>>>>>> 035396bd

            
    def install_multiple_agents(self, agent_configs):
        """
        Installs mutltiple agents on the platform.

        :param agent_configs:list
            A list of 3-tuple that allows the configuration of a platform
            in a single go.  The tuple order is
            1. path to the agent directory.
            2. configuration data (either file or json data)
            3. Whether the agent should be started or not.

        :return:list:
            A list of uuid's associated with the agents that were installed.


        :Note:
            In order for this method to be called the platform must be
            currently running.
        """
        if not self.is_running():
            raise PlatformWrapperError("Instance isn't running!")
        results = []

        for path, config, start in agent_configs:
            results = self.install_agent(agent_dir=path, config_file=config,
                                         start=start)

        return results

    def install_agent(self, agent_wheel=None, agent_dir=None, config_file=None,
                      start=True, vip_identity=None):
        """
        Install and optionally start an agent on the instance.

        This function allows installation from an agent wheel or an
        agent directory (NOT BOTH).  If an agent_wheel is specified then
        it is assumed to be ready for installation (has a config file).
        If an agent_dir is specified then a config_file file must be
        specified or if it is not specified then it is assumed that the
        file agent_dir/config is to be used as the configuration file.  If
        none of these exist then an assertion error will be thrown.

        This function will return with a uuid of the installed agent.

        :param agent_wheel:
        :param agent_dir:
        :param config_file:
        :param start:
        :param vip_identity:
        :return:
        """

        assert self.is_running(), "Instance must be running to install agent."
        assert agent_wheel or agent_dir, "Invalid agent_wheel or agent_dir."

        if agent_wheel:
            assert not agent_dir
            assert not config_file
            assert os.path.exists(agent_wheel)
            wheel_file = agent_wheel
            agent_uuid = self._install_agent(wheel_file, start, vip_identity)

        # Now if the agent_dir is specified.
        if agent_dir:
            assert not agent_wheel
            if isinstance(config_file, dict):
                from os.path import join, basename
                temp_config = join(self.volttron_home,
                                   basename(agent_dir) + "_config_file")
                with open(temp_config, "w") as fp:
                    fp.write(json.dumps(config_file))
                config_file = temp_config
            elif not config_file:
                if os.path.exists(os.path.join(agent_dir, "config")):
                    config_file = os.path.join(agent_dir, "config")
                else:
                    from os.path import join, basename
                    temp_config = join(self.volttron_home,
                                       basename(agent_dir) + "_config_file")
                    with open(temp_config, "w") as fp:
                        fp.write(json.dumps({}))
                    config_file = temp_config
            elif os.path.exists(config_file):
                pass  # config_file already set!
            else:
                raise ValueError("Can't determine correct config file.")

            script = os.path.join(self.volttron_root,
                                  "scripts/install-agent.py")
            cmd = [self.python, script,
                   "--volttron-home", self.volttron_home,
                   "--volttron-root", self.volttron_root,
                   "--agent-source", agent_dir,
                   "--config", config_file,
                   "--json"]

            if vip_identity:
                cmd.extend(["--vip-identity", vip_identity])
            if start:
                cmd.extend(["--start"])

            results = subprocess.check_output(cmd)

            # Because we are no longer silencing output from the install, the
            # the results object is now much more verbose.  Our assumption is
            # the line before the output we care about has WHEEL at the end
            # of it.
            new_results = ""
            found_wheel = False
            for line in results.split("\n"):
                if line.endswith("WHEEL"):
                    found_wheel = True
                elif found_wheel:
                    new_results += line
            results = new_results

            #
            # Response from results is expected as follows depending on
            # parameters, note this is a json string so parse to get dictionary.
            # {
            #     "started": true,
            #     "agent_pid": 26241,
            #     "starting": true,
            #     "agent_uuid": "ec1fd94e-922a-491f-9878-c392b24dbe50"
            # }
            assert results

            resultobj = jsonapi.loads(str(results))

            if start:
                assert resultobj['started']
            agent_uuid = resultobj['agent_uuid']

        assert agent_uuid is not None

        if start:
            assert self.is_agent_running(agent_uuid)

        return agent_uuid

    def start_agent(self, agent_uuid):
        self.logit('Starting agent {}'.format(agent_uuid))
        self.logit("VOLTTRON_HOME SETTING: {}".format(
            self.env['VOLTTRON_HOME']))
        cmd = ['volttron-ctl']
        cmd.extend(['start', agent_uuid])
        p = Popen(cmd, env=self.env,
                  stdout=sys.stdout, stderr=sys.stderr)
        p.wait()

        # Confirm agent running
        cmd = ['volttron-ctl']
        cmd.extend(['status', agent_uuid])
        res = subprocess.check_output(cmd, env=self.env)
        # 776 TODO: Timing issue where check fails
        time.sleep(.1)
        self.logit("Subprocess res is {}".format(res))
        assert 'running' in res
        pidpos = res.index('[') + 1
        pidend = res.index(']')
        pid = int(res[pidpos: pidend])

        assert psutil.pid_exists(pid), \
            "The pid associated with agent {} does not exist".format(pid)

        self.started_agent_pids.append(pid)
        return pid

    def stop_agent(self, agent_uuid):
        # Confirm agent running
        _log.debug("STOPPING AGENT: {}".format(agent_uuid))
        try:
            cmd = ['volttron-ctl']
            cmd.extend(['stop', agent_uuid])
            res = subprocess.check_output(cmd, env=self.env)
        except CalledProcessError as ex:
            _log.error("Exception: {}".format(ex))
        return self.agent_pid(agent_uuid)

    def list_agents(self):
        agent = self.build_agent()
        print('PEER LIST: {}'.format(agent.vip.peerlist().get(timeout=10)))
        agent_list = agent.vip.rpc('control', 'list_agents').get(timeout=10)
        agent.core.stop(timeout=3)
        return agent_list

    def remove_agent(self, agent_uuid):
        """Remove the agent specified by agent_uuid"""
        _log.debug("REMOVING AGENT: {}".format(agent_uuid))
        try:
            cmd = ['volttron-ctl']
            cmd.extend(['remove', agent_uuid])
            res = subprocess.check_output(cmd, env=self.env)
        except CalledProcessError as ex:
            _log.error("Exception: {}".format(ex))
        return self.agent_pid(agent_uuid)

    def is_agent_running(self, agent_uuid):
        return self.agent_pid(agent_uuid) is not None

    def agent_pid(self, agent_uuid):
        """
        Returns the pid of a running agent or None

        :param agent_uuid:
        :return:
        """
        # Confirm agent running
        cmd = ['volttron-ctl']
        cmd.extend(['status', agent_uuid])
        pid = None
        try:
            res = subprocess.check_output(cmd, env=self.env)
            try:
                pidpos = res.index('[') + 1
                pidend = res.index(']')
                pid = int(res[pidpos: pidend])
            except:
                pid = None
        except CalledProcessError as ex:
            _log.error("Exception: {}".format(ex))

        # Handle the following exception that seems to happen when getting a
        # pid of an agent during the platform shutdown phase.
        #
        # Logged from file platformwrapper.py, line 797
        #   AGENT             IDENTITY          TAG STATUS
        # Traceback (most recent call last):
        #   File "/usr/lib/python2.7/logging/__init__.py", line 882, in emit
        #     stream.write(fs % msg)
        #   File "/home/volttron/git/volttron/env/local/lib/python2.7/site-packages/_pytest/capture.py", line 244, in write
        #     self.buffer.write(obj)
        # ValueError: I/O operation on closed file
        except ValueError:
            pass
        # _log.debug("AGENT_PID: {}".format(pid))
        return pid

    def build_agentpackage(self, agent_dir, config_file={}):
        if isinstance(config_file, dict):
            cfg_path = os.path.join(agent_dir, "config_temp")
            with open(cfg_path, "w") as tmp_cfg:
                tmp_cfg.write(jsonapi.dumps(config_file))
            config_file = cfg_path

        # Handle relative paths from the volttron git directory.
        if not os.path.isabs(agent_dir):
            agent_dir = os.path.join(self.volttron_root, agent_dir)

        assert os.path.exists(config_file)
        assert os.path.exists(agent_dir)

        wheel_path = packaging.create_package(agent_dir,
                                              self.packaged_dir)
        packaging.add_files_to_package(wheel_path, {
            'config_file': os.path.join('./', config_file)
        })

        return wheel_path

    def confirm_agent_running(self, agent_name, max_retries=5,
                              timeout_seconds=2):
        running = False
        retries = 0
        while not running and retries < max_retries:
            status = self.test_aip.status_agents()
            print ("Status", status)
            if len(status) > 0:
                status_name = status[0][1]
                assert status_name == agent_name

                assert len(status[0][2]) == 2, 'Unexpected agent status message'
                status_agent_status = status[0][2][1]
                running = not isinstance(status_agent_status, int)
            retries += 1
            time.sleep(timeout_seconds)
        return running

    # def direct_stop_agent(self, agent_uuid):
    #     result = self.conn.call.stop_agent(agent_uuid)
    #     print result

    def shutdown_platform(self):
        """
        Stop platform here.  First grab a list of all of the agents that are
        running on the platform, then shutdown, then if any of the listed agent
        pids are still running then kill them.
        """

        # Handle cascading calls from multiple levels of fixtures.
        if self._instance_shutdown:
            return

        running_pids = []

        for agnt in self.list_agents():
            pid = self.agent_pid(agnt['uuid'])
            if pid is not None and int(pid) > 0:
                running_pids.append(int(pid))

        # First try and nicely shutdown the platform, which should clean all
        # of the agents up automatically.
        cmd = ['volttron-ctl']
        cmd.extend(['shutdown', '--platform'])
        try:
            res = subprocess.check_output(cmd, env=self.env)
        except CalledProcessError:
            if self.p_process is not None:
                try:
                    gevent.sleep(0.2)
                    self.p_process.terminate()
                    gevent.sleep(0.2)
                except OSError:
                    self.logit('Platform process was terminated.')
            else:
                self.logit("platform process was null")

        for pid in running_pids:
            if psutil.pid_exists(pid):
                self.logit("TERMINATING: {}".format(pid))
                proc = psutil.Process(pid)
                proc.terminate()

        if self.use_twistd and self.t_process is not None:
            self.t_process.kill()
            self.t_process.wait()
        elif self.use_twistd:
            self.logit("twistd process was null")

        if os.environ.get('PRINT_LOG'):
            logpath = os.path.join(self.volttron_home, 'volttron.log')
            if os.path.exists(logpath):
                print("************************* Begin {}".format(logpath))
                with open(logpath) as f:
                    for l in f.readlines():
                        print(l)
                print("************************* End {}".format(logpath))
            else:
                print("######################### No Log Exists: {}".format(
                    logpath
                ))
        if not self.skip_cleanup:
            self.logit('Removing {}'.format(self.volttron_home))
            shutil.rmtree(self.volttron_home, ignore_errors=True)
        self._instance_shutdown = True

    def __repr__(self):
        return str(self)

    def __str__(self):
        data = []
        data.append('volttron_home: {}'.format(self.volttron_home))
        return '\n'.join(data)


def mergetree(src, dst, symlinks=False, ignore=None):
    if not os.path.exists(dst):
        os.makedirs(dst)
    for item in os.listdir(src):
        s = os.path.join(src, item)
        d = os.path.join(dst, item)
        if os.path.isdir(s):
            mergetree(s, d, symlinks, ignore)
        else:
            if not os.path.exists(d) or os.stat(src).st_mtime - os.stat(
                    dst).st_mtime > 1:
                shutil.copy2(s, d)<|MERGE_RESOLUTION|>--- conflicted
+++ resolved
@@ -387,11 +387,8 @@
                          mode=UNRESTRICTED, bind_web_address=None,
                          volttron_central_address=None,
                          volttron_central_serverkey=None):
-<<<<<<< HEAD
-
-=======
->>>>>>> 035396bd
-        # if not isinstance(vip_address, list):
+
+      # if not isinstance(vip_address, list):
         #     self.vip_address = [vip_address]
         # else:
         #     self.vip_address = vip_address
@@ -609,11 +606,8 @@
 
         if start:
             self.start_agent(agent_uuid)
-<<<<<<< HEAD
 
         return agent_uuid
-=======
->>>>>>> 035396bd
 
             
     def install_multiple_agents(self, agent_configs):
