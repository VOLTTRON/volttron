--- conflicted
+++ resolved
@@ -30,11 +30,7 @@
 #from volttron.platform.control import client, server
 from volttron.platform import packaging
 from volttron.platform.agent import utils
-<<<<<<< HEAD
-from volttron.platform import keystore
-=======
 from volttron.platform.keystore import KeyStore
->>>>>>> c3b24c8b
 
 utils.setup_logging()
 _log = logging.getLogger(__name__)
@@ -141,12 +137,9 @@
         self._t_process = None
         self.__publickey = KeyStore().public()
         self._started_pids = []
-<<<<<<< HEAD
-        self.encrypt = False
-=======
         self.__local_vip_address = None
         self.__vip_address = None
->>>>>>> c3b24c8b
+        self.encrypt = False
         print('Creating Platform Wrapper at: {}'.format(self.volttron_home))
 
     @property
@@ -196,7 +189,8 @@
         :return:
         """
         _log.debug('BUILD GENERIC AGENT')
-<<<<<<< HEAD
+
+        use_ipc = kwargs.pop('use_ipc', False)
         if self.encrypt:
             if serverkey is None:
                 serverkey=self.publickey
@@ -207,10 +201,6 @@
                 publickey=keys.public()
                 secretkey=keys.secret()
 
-=======
-
-        use_ipc = kwargs.pop('use_ipc', False)
->>>>>>> c3b24c8b
         if address is None:
             if use_ipc:
                 print('Using IPC vip-address')
@@ -283,12 +273,8 @@
                          mode=UNRESTRICTED, encrypt=False,
                          bind_web_address=None):
 
-<<<<<<< HEAD
-        self.vip_address = [vip_address]
+        self.vip_address = vip_address
         self.encrypt = encrypt
-=======
-        self.vip_address = vip_address
->>>>>>> c3b24c8b
         self.mode = mode
         self.bind_web_address = bind_web_address
 
