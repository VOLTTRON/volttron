# -*- coding: utf-8 -*- {{{
# vim: set fenc=utf-8 ft=python sw=4 ts=4 sts=4 et:
#
# Copyright 2017, Battelle Memorial Institute.
#
# Licensed under the Apache License, Version 2.0 (the "License");
# you may not use this file except in compliance with the License.
# You may obtain a copy of the License at
#
# http://www.apache.org/licenses/LICENSE-2.0
#
# Unless required by applicable law or agreed to in writing, software
# distributed under the License is distributed on an "AS IS" BASIS,
# WITHOUT WARRANTIES OR CONDITIONS OF ANY KIND, either express or implied.
# See the License for the specific language governing permissions and
# limitations under the License.
#
# This material was prepared as an account of work sponsored by an agency of
# the United States Government. Neither the United States Government nor the
# United States Department of Energy, nor Battelle, nor any of their
# employees, nor any jurisdiction or organization that has cooperated in the
# development of these materials, makes any warranty, express or
# implied, or assumes any legal liability or responsibility for the accuracy,
# completeness, or usefulness or any information, apparatus, product,
# software, or process disclosed, or represents that its use would not infringe
# privately owned rights. Reference herein to any specific commercial product,
# process, or service by trade name, trademark, manufacturer, or otherwise
# does not necessarily constitute or imply its endorsement, recommendation, or
# favoring by the United States Government or any agency thereof, or
# Battelle Memorial Institute. The views and opinions of authors expressed
# herein do not necessarily state or reflect those of the
# United States Government or any agency thereof.
#
# PACIFIC NORTHWEST NATIONAL LABORATORY operated by
# BATTELLE for the UNITED STATES DEPARTMENT OF ENERGY
# under Contract DE-AC05-76RL01830
# }}}

import shutil
import json


from volttron.platform import get_services_core

from volttron.platform.agent.base_historian import (BaseHistorian,
                                                    STATUS_KEY_BACKLOGGED,
                                                    STATUS_KEY_CACHE_COUNT,
                                                    STATUS_KEY_PUBLISHING,
                                                    STATUS_KEY_CACHE_FULL)
import pytest

from volttron.platform.agent import utils
from volttron.platform.messaging import headers as headers_mod
from volttron.platform.messaging.health import *
from time import sleep
from datetime import datetime
import random
import gevent
import os

class Historian(BaseHistorian):
    def publish_to_historian(self,_):
        pass
    def query_topic_list(self):
        pass
    def query_historian(self):
        pass


def prep_config(volttron_home):
    src_driver = os.getcwd() + '/services/core/MasterDriverAgent/master_driver/test_fakedriver.config'
    new_driver = volttron_home + '/test_fakedriver.config'
    shutil.copy(src_driver, new_driver)

    with open(new_driver, 'r+') as f:
        config = json.load(f)
        config['registry_config'] = os.getcwd() + '/services/core/MasterDriverAgent/master_driver/fake.csv'
        f.seek(0)
        f.truncate()
        json.dump(config, f)

    master_config = {
        "agentid": "master_driver",
        "driver_config_list": [new_driver]
    }

    return master_config


foundtopic = False
def listener(peer, sender, bus, topic, headers, message):
    global foundtopic
    foundtopic = True


@pytest.mark.xfail(reason="This won't work on all machines because of "
                          "hardcoded paths.")
def test_base_historian(volttron_instance):
    global foundtopic
    v1 = volttron_instance
    assert v1.is_running()

    master_config = prep_config(v1.volttron_home)
    master_uuid = v1.install_agent(agent_dir=get_services_core("MasterDriverAgent"),
                                   config_file=master_config)
    gevent.sleep(2)

    db = Historian({}, address=v1.vip_address[0],
                   backup_storage_limit_gb=0.00002)
    gevent.spawn(db.core.run).join(0)

    agent = v1.build_agent()
    gevent.sleep(2)
    agent.vip.pubsub.subscribe('pubsub' ,'backupdb/nomore', callback=listener)

    for _ in range(0, 60):
        gevent.sleep(1)
        if foundtopic:
            break

    assert foundtopic


class BasicHistorian(BaseHistorian):
    def __init__(self, **kwargs):
        super(BasicHistorian, self).__init__(**kwargs)
        self.publish_fail = False
        self.publish_sleep = 0
        self.seen = []


    def publish_to_historian(self, to_publish_list):
        self.seen.extend(to_publish_list)

        if self.publish_sleep:
            sleep(self.publish_sleep)

        if not self.publish_fail:
            self.report_all_handled()

    def reset(self):
        self.seen = []

    def query_historian(self, topic, start=None, end=None, agg_type=None,
          agg_period=None, skip=0, count=None, order="FIRST_TO_LAST"):
        """Not implemented
        """
        raise NotImplemented("query_historian not implimented for null historian")

@pytest.fixture(scope="module")
def client_agent(request, volttron_instance):
    agent = volttron_instance.build_agent()
    yield agent
    agent.core.stop()

alert_publishes = []

def message_handler(peer, sender, bus,  topic, headers, message):
    alert_publishes.append(Status.from_json(message))


@pytest.mark.historian
def test_health_stuff(request, volttron_instance, client_agent):
    """
    Test basic use of health subsystem in the base historian.
    """
    global alert_publishes
    historian = None
    try:
        identity = 'platform.historian'
        historian = volttron_instance.build_agent(agent_class=BasicHistorian,
                                              identity=identity,
                                              submit_size_limit=2,
                                              max_time_publishing=0.5,
                                              retry_period=1.0,
                                              backup_storage_limit_gb=0.0001)  # 100K
        DEVICES_ALL_TOPIC = "devices/Building/LAB/Device/all"

        print("\n** test_basic_function for {}**".format(
            request.keywords.node.name))

        # Publish fake data. The format mimics the format used by VOLTTRON drivers.
        # Make some random readings.  Randome readings are going to be
        # within the tolerance here.
        format_spec = "{0:.13f}"
        oat_reading = random.uniform(30, 100)
        mixed_reading = oat_reading + random.uniform(-5, 5)
        damper_reading = random.uniform(0, 100)

        float_meta = {'units': 'F', 'tz': 'UTC', 'type': 'float'}
        percent_meta = {'units': '%', 'tz': 'UTC', 'type': 'float'}

        # Create a message for all points.
        all_message = [{'OutsideAirTemperature': oat_reading,
                        'MixedAirTemperature': mixed_reading,
                        'DamperSignal': damper_reading},
                       {'OutsideAirTemperature': float_meta,
                        'MixedAirTemperature': float_meta,
                        'DamperSignal': percent_meta
                        }]

        # Create timestamp
        now = utils.format_timestamp( datetime.utcnow() )

        # now = '2015-12-02T00:00:00'
        headers = {
            headers_mod.DATE: now, headers_mod.TIMESTAMP: now
        }
        print("Published time in header: " + now)

        for _ in range(10):
            client_agent.vip.pubsub.publish('pubsub',
                                             DEVICES_ALL_TOPIC,
                                             headers=headers,
                                             message=all_message).get(timeout=10)

        gevent.sleep(2.0)

        status = client_agent.vip.rpc.call("platform.historian", "health.get_status").get(timeout=10)

        assert status["status"] == STATUS_GOOD
        assert status["context"][STATUS_KEY_PUBLISHING]
        assert not status["context"][STATUS_KEY_BACKLOGGED]
        assert not status["context"][STATUS_KEY_CACHE_FULL]
        assert not bool(status["context"][STATUS_KEY_CACHE_COUNT])

        # Test publish failure
        client_agent.vip.pubsub.subscribe("pubsub", "alerts/BasicHistorian", message_handler)

        historian.publish_fail = True

        for _ in range(10):
            client_agent.vip.pubsub.publish('pubsub',
                                             DEVICES_ALL_TOPIC,
                                             headers=headers,
                                             message=all_message).get(timeout=10)
        gevent.sleep(2)
        status = client_agent.vip.rpc.call("platform.historian", "health.get_status").get(timeout=10)

        alert_publish = alert_publishes[0]

        alert_publishes = []

        assert status["status"] == STATUS_BAD
        assert not status["context"][STATUS_KEY_PUBLISHING]

        assert alert_publish.status == STATUS_BAD

        historian.publish_fail = False

        gevent.sleep(2.0)

        status = client_agent.vip.rpc.call("platform.historian", "health.get_status").get(timeout=10)

        assert status["status"] == STATUS_GOOD
        assert status["context"][STATUS_KEY_PUBLISHING]
        assert not status["context"][STATUS_KEY_BACKLOGGED]
        assert not status["context"][STATUS_KEY_CACHE_FULL]
        assert not bool(status["context"][STATUS_KEY_CACHE_COUNT])

        #Test publish slow or backlogged

        historian.publish_sleep = 0.75

        for _ in range(1500):
            client_agent.vip.pubsub.publish('pubsub',
                                            DEVICES_ALL_TOPIC,
                                            headers=headers,
                                            message=all_message).get(timeout=10)
<<<<<<< HEAD

        gevent.sleep(2)

        status = client_agent.vip.rpc.call("platform.historian", "health.get_status").get(timeout=10)

        assert status["status"] == STATUS_BAD
        assert status["context"][STATUS_KEY_BACKLOGGED]
        assert status["context"][STATUS_KEY_CACHE_COUNT] > 0
        alert_publish = alert_publishes[-1]
        assert alert_publish.status == STATUS_BAD
        context = alert_publish.context
        assert context[STATUS_KEY_CACHE_FULL]

        # Cache need not be full if it is backlogged. but if cache is full backlogged should be true and cache_count
        # should be greater than 0
        assert STATUS_KEY_CACHE_FULL in status["context"]

        historian.publish_sleep = 0

        gevent.sleep(2.0)

        status = client_agent.vip.rpc.call("platform.historian", "health.get_status").get(timeout=10)

=======

        gevent.sleep(2)

        status = client_agent.vip.rpc.call("platform.historian", "health.get_status").get(timeout=10)

        assert status["status"] == STATUS_BAD
        assert status["context"][STATUS_KEY_BACKLOGGED]
        assert status["context"][STATUS_KEY_CACHE_COUNT] > 0
        alert_publish = alert_publishes[-1]
        assert alert_publish.status == STATUS_BAD
        context = alert_publish.context
        assert context[STATUS_KEY_CACHE_FULL]

        # Cache need not be full if it is backlogged. but if cache is full backlogged should be true and cache_count
        # should be greater than 0
        assert STATUS_KEY_CACHE_FULL in status["context"]

        historian.publish_sleep = 0

        gevent.sleep(2.0)

        status = client_agent.vip.rpc.call("platform.historian", "health.get_status").get(timeout=10)

>>>>>>> 584191ac
        assert status["status"] == STATUS_GOOD
        assert status["context"][STATUS_KEY_PUBLISHING]
        assert not status["context"][STATUS_KEY_BACKLOGGED]
        assert not status["context"][STATUS_KEY_CACHE_FULL]
        assert not bool(status["context"][STATUS_KEY_CACHE_COUNT])
    finally:
        if historian:
            historian.core.stop()

class FailureHistorian(BaseHistorian):
    def __init__(self, **kwargs):
        super(FailureHistorian, self).__init__(**kwargs)
        self.publish_fail = False
        self.setup_fail = False
        self.record_fail = False
        self.teardown_fail = False
        self.setup_run = False
        self.record_run = False
        self.teardown_run = False
        self.seen = []

    def publish_to_historian(self, to_publish_list):
        if self.publish_fail:
            raise StandardError("Failed to publish.")

        self.seen.extend(to_publish_list)
        self.report_all_handled()

    def query_topic_list(self):
        pass

    def query_historian(self):
        pass

    def reset(self):
        self.seen = []
        self.setup_run = False
        self.record_run = False
        self.teardown_run = False
        self.setup_fail = False
        self.record_fail = False
        self.teardown_fail = False
        self.publish_fail = False

    def historian_setup(self):
        if self.setup_fail:
            raise StandardError("Failed to setup.")

        self.setup_run = True

    def record_table_definitions(self, meta_table_name):
        if self.record_fail:
            raise StandardError("Failed to record table definitions")
        self.record_run = True

    def historian_teardown(self):
        if self.teardown_fail:
            raise StandardError("Failed to teardown.")

        self.teardown_run = True


@pytest.mark.historian
def test_failing_historian(request, volttron_instance, client_agent):
    """
    Test basic use of health subsystem in the base historian.
    """
    fail_historian = None

    try:
        identity = 'platform.historian'
        fail_historian = volttron_instance.build_agent(agent_class=FailureHistorian,
                                              identity=identity,
                                              submit_size_limit=2,
                                              max_time_publishing=0.5,
                                              retry_period=1.0,
                                              backup_storage_limit_gb=0.0001)  # 100K

        assert fail_historian.setup_run
        assert not fail_historian.teardown_run
        assert fail_historian._process_thread.is_alive()

        fail_historian.stop_process_thread()

        assert fail_historian.teardown_run
        assert fail_historian.setup_run
        assert fail_historian._process_thread is None
        ###
        # Test setup failure case
        ###
        fail_historian.reset()
        fail_historian.setup_fail = True
        fail_historian.start_process_thread()
        gevent.sleep(0.2)

        assert fail_historian._process_thread.is_alive()
        assert not fail_historian.setup_run
        assert not fail_historian.teardown_run

        fail_historian.stop_process_thread()

        assert fail_historian.teardown_run
        assert not fail_historian.setup_run
        assert fail_historian._process_thread is None
        ###
        # Test failure to record intial table names in db
        ###
        fail_historian.reset()
        fail_historian.record_fail = True
        fail_historian.start_process_thread()

        gevent.sleep(0.2)

        assert fail_historian._process_thread.is_alive()
        assert fail_historian.setup_run
        assert not fail_historian.record_run
        assert not fail_historian.teardown_run

        fail_historian.stop_process_thread()

        assert fail_historian.teardown_run
        assert fail_historian.setup_run
        assert not fail_historian.record_run
        assert fail_historian._process_thread is None
        ###
        # Test failure during teardown
        ###
        fail_historian.reset()
        fail_historian.teardown_fail = True
        fail_historian.start_process_thread()

        gevent.sleep(0.2)

        assert fail_historian._process_thread.is_alive()
        assert fail_historian.setup_run
        assert not fail_historian.teardown_run

        fail_historian.stop_process_thread()

        assert not fail_historian.teardown_run
        assert fail_historian.setup_run
        assert fail_historian._process_thread is None

        fail_historian.reset()
        fail_historian.publish_fail = True
        fail_historian.start_process_thread()

        gevent.sleep(0.2)

        DEVICES_ALL_TOPIC = "devices/Building/LAB/Device/all"

        print("\n** test_basic_function for {}**".format(
            request.keywords.node.name))

        # Publish fake data. The format mimics the format used by VOLTTRON drivers.

        float_meta = {'units': 'F', 'tz': 'UTC', 'type': 'float'}

        # Create a message for all points.
        all_message = [{'OutsideAirTemperature': 32},
                       {'OutsideAirTemperature': float_meta}]

        # Create timestamp
        now = utils.format_timestamp( datetime.utcnow() )

        # now = '2015-12-02T00:00:00'
        headers = {
            headers_mod.DATE: now, headers_mod.TIMESTAMP: now
        }
        print("Published time in header: " + now)

        client_agent.vip.pubsub.publish('pubsub',
                                         DEVICES_ALL_TOPIC,
                                         headers=headers,
                                         message=all_message).get(timeout=10)
<<<<<<< HEAD

        gevent.sleep(2.0)
        assert fail_historian._process_thread.is_alive()
        assert not fail_historian.seen
        ###
        # Test if historian recovers when setup fails initially but is successful
        # after sometime. This is to test case where db is down when historian
        # is first started and db is brought back up. Historian should recover
        # without restart.
        ###
        fail_historian.stop_process_thread()
        fail_historian.reset()
        fail_historian.setup_fail = True
        fail_historian.start_process_thread()

        gevent.sleep(0.2)

        DEVICES_ALL_TOPIC = "devices/Building/LAB/Device/all"

        print("\n** test_basic_function for {}**".format(
            request.keywords.node.name))

        float_meta = {'units': 'F', 'tz': 'UTC', 'type': 'float'}

        # Create a message for all points.
        all_message = [{'OutsideAirTemperature': 32},
                       {'OutsideAirTemperature': float_meta}]

        # Create timestamp
        now = utils.format_timestamp(datetime.utcnow())

        # now = '2015-12-02T00:00:00'
        headers = {
            headers_mod.DATE: now, headers_mod.TIMESTAMP: now
        }
        print("Published time in header: " + now)

        client_agent.vip.pubsub.publish('pubsub',
                                        DEVICES_ALL_TOPIC,
                                        headers=headers,
                                        message=all_message).get(timeout=10)

        gevent.sleep(6.0)
        assert fail_historian._process_thread.is_alive()
        assert not fail_historian.seen

        # now setup fail is false. publish again and see if we recover
        fail_historian.setup_fail = False

        # Create timestamp
        now = utils.format_timestamp(datetime.utcnow())

        # now = '2015-12-02T00:00:00'
        headers = {
            headers_mod.DATE: now, headers_mod.TIMESTAMP: now
        }
        print("Published time in header: " + now)

        client_agent.vip.pubsub.publish('pubsub',
                                        DEVICES_ALL_TOPIC,
                                        headers=headers,
                                        message=all_message).get(timeout=20)

        gevent.sleep(2.0)
        assert fail_historian._process_thread.is_alive()
        assert fail_historian.setup_run
        assert fail_historian.record_run
        assert len(fail_historian.seen)
        print(fail_historian.seen)
    finally:
        # Stop agent as this might keep publishing backlogged message if left running.
        # This may cause test case right after this to timeout
        if fail_historian:

            fail_historian.core.stop()


@pytest.mark.historian
def test_additional_custom_topics(request, volttron_instance, client_agent):
    """
    Test subscription to custom topics. Test --
     1. add additional topics
     2. restricting topics
    """
    global alert_publishes
    historian = None
    try:
        identity = 'platform.historian'
        DEVICES_ALL_TOPIC = "devices/Building/LAB/Device/all"
        CUSTOM_TOPIC = 'special_devices/device1/unit/all'
        CUSTOM_QUERY_TOPIC = "device1/unit"
        DEVICES_QUERY_TOPIC = "Building/LAB/Device"

        historian = volttron_instance.build_agent(agent_class=BasicHistorian,
                                              identity=identity,
                                              submit_size_limit=2,
                                              max_time_publishing=0.5,
                                              retry_period=1.0,
                                              backup_storage_limit_gb=0.0001,
                                              custom_topics={'capture_device_data': [CUSTOM_TOPIC]})  # 100K


        print("\n** test_basic_function for {}**".format(
            request.keywords.node.name))

        # Publish fake data. The format mimics the format used by VOLTTRON drivers.
        # Make some random readings.  Randome readings are going to be
        # within the tolerance here.
        format_spec = "{0:.13f}"
        oat_reading = random.uniform(30, 100)
        mixed_reading = oat_reading + random.uniform(-5, 5)
        damper_reading = random.uniform(0, 100)

        float_meta = {'units': 'F', 'tz': 'UTC', 'type': 'float'}
        percent_meta = {'units': '%', 'tz': 'UTC', 'type': 'float'}

        # Create a message for all points.
        all_message = [{'OutsideAirTemperature': oat_reading,
                        'MixedAirTemperature': mixed_reading,
                        'DamperSignal': damper_reading},
                       {'OutsideAirTemperature': float_meta,
                        'MixedAirTemperature': float_meta,
                        'DamperSignal': percent_meta
                        }]

        # Create timestamp
        now = utils.format_timestamp( datetime.utcnow() )

        # now = '2015-12-02T00:00:00'
        headers = {
            headers_mod.DATE: now, headers_mod.TIMESTAMP: now
        }
        print("Published time in header: " + now)

        for _ in range(2):
            client_agent.vip.pubsub.publish('pubsub',
                                             DEVICES_ALL_TOPIC,
                                             headers=headers,
                                             message=all_message).get(timeout=10)
        for _ in range(2):
            client_agent.vip.pubsub.publish('pubsub',
                                            CUSTOM_TOPIC,
                                            headers=headers,
                                            message=all_message).get(timeout=10)

        gevent.sleep(2.0)

        assert len(historian.seen) == 12
        found_device_topic = 0
        found_custom_topic = 0
        for item in historian.seen:
            if item["topic"].startswith(DEVICES_QUERY_TOPIC) :
                found_device_topic += 1
            elif item["topic"].startswith(CUSTOM_QUERY_TOPIC):
                found_custom_topic += 1
        assert found_custom_topic == 6
        assert found_device_topic == 6
    finally:
        if historian:
            historian.core.stop()
=======

        gevent.sleep(2.0)
        assert fail_historian._process_thread.is_alive()
        assert not fail_historian.seen
        ###
        # Test if historian recovers when setup fails initially but is successful
        # after sometime. This is to test case where db is down when historian
        # is first started and db is brought back up. Historian should recover
        # without restart.
        ###
        fail_historian.stop_process_thread()
        fail_historian.reset()
        fail_historian.setup_fail = True
        fail_historian.start_process_thread()

        gevent.sleep(0.2)

        DEVICES_ALL_TOPIC = "devices/Building/LAB/Device/all"

        print("\n** test_basic_function for {}**".format(
            request.keywords.node.name))

        float_meta = {'units': 'F', 'tz': 'UTC', 'type': 'float'}

        # Create a message for all points.
        all_message = [{'OutsideAirTemperature': 32},
                       {'OutsideAirTemperature': float_meta}]

        # Create timestamp
        now = utils.format_timestamp(datetime.utcnow())

        # now = '2015-12-02T00:00:00'
        headers = {
            headers_mod.DATE: now, headers_mod.TIMESTAMP: now
        }
        print("Published time in header: " + now)

        client_agent.vip.pubsub.publish('pubsub',
                                        DEVICES_ALL_TOPIC,
                                        headers=headers,
                                        message=all_message).get(timeout=10)

        gevent.sleep(6.0)
        assert fail_historian._process_thread.is_alive()
        assert not fail_historian.seen

        # now setup fail is false. publish again and see if we recover
        fail_historian.setup_fail = False

        # Create timestamp
        now = utils.format_timestamp(datetime.utcnow())
>>>>>>> 584191ac

        # now = '2015-12-02T00:00:00'
        headers = {
            headers_mod.DATE: now, headers_mod.TIMESTAMP: now
        }
        print("Published time in header: " + now)

<<<<<<< HEAD
@pytest.mark.historian
def test_restricting_topics(request, volttron_instance, client_agent):
    """
    Test subscription to custom topics. Test --
     1. add additional topics
     2. restricting topics
    """
    global alert_publishes
    historian = None
    try:
        identity = 'platform.historian'
        CUSTOM_TOPIC = 'devices/device1/unit/all'
        DEVICES_ALL_TOPIC = "devices/Building/LAB/Device/all"
        CUSTOM_QUERY_TOPIC  = "device1/unit"
        DEVICES_QUERY_TOPIC = "Building/LAB/Device"

        historian = volttron_instance.build_agent(agent_class=BasicHistorian,
                                              identity=identity,
                                              submit_size_limit=2,
                                              max_time_publishing=0.5,
                                              retry_period=1.0,
                                              backup_storage_limit_gb=0.0001,
                                              capture_device_data=False,
                                              capture_log_data=False,
                                              capture_analysis_data=False,
                                              capture_record_data=False,
                                              custom_topics={'capture_device_data': [CUSTOM_TOPIC]})  # 100K

        print("\n** test_basic_function for {}**".format(
            request.keywords.node.name))

        # Publish fake data. The format mimics the format used by VOLTTRON drivers.
        # Make some random readings.  Randome readings are going to be
        # within the tolerance here.
        format_spec = "{0:.13f}"
        oat_reading = random.uniform(30, 100)
        mixed_reading = oat_reading + random.uniform(-5, 5)
        damper_reading = random.uniform(0, 100)

        float_meta = {'units': 'F', 'tz': 'UTC', 'type': 'float'}
        percent_meta = {'units': '%', 'tz': 'UTC', 'type': 'float'}

        # Create a message for all points.
        all_message = [{'OutsideAirTemperature': oat_reading,
                        'MixedAirTemperature': mixed_reading,
                        'DamperSignal': damper_reading},
                       {'OutsideAirTemperature': float_meta,
                        'MixedAirTemperature': float_meta,
                        'DamperSignal': percent_meta
                        }]

        # Create timestamp
        now = utils.format_timestamp( datetime.utcnow() )

        # now = '2015-12-02T00:00:00'
        headers = {
            headers_mod.DATE: now, headers_mod.TIMESTAMP: now
        }
        print("Published time in header: " + now)

        for _ in range(2):
            client_agent.vip.pubsub.publish('pubsub',
                                             DEVICES_ALL_TOPIC,
                                             headers=headers,
                                             message=all_message).get(timeout=10)
        for _ in range(2):
            client_agent.vip.pubsub.publish('pubsub',
                                            CUSTOM_TOPIC,
                                            headers=headers,
                                            message=all_message).get(timeout=10)

        gevent.sleep(2.0)

        assert len(historian.seen) == 6  # only records published to custom topic
        found_device_topic = 0
        found_custom_topic = 0
        for item in historian.seen:
            if item["topic"].startswith(DEVICES_QUERY_TOPIC):
                found_device_topic += 1
            elif item["topic"].startswith(CUSTOM_QUERY_TOPIC):
                found_custom_topic += 1
        assert found_custom_topic == 6
        assert found_device_topic == 0
    finally:
        if historian:
            historian.core.stop()
=======
        client_agent.vip.pubsub.publish('pubsub',
                                        DEVICES_ALL_TOPIC,
                                        headers=headers,
                                        message=all_message).get(timeout=20)

        gevent.sleep(2.0)
        assert fail_historian._process_thread.is_alive()
        assert fail_historian.setup_run
        assert fail_historian.record_run
        assert len(fail_historian.seen)
        print(fail_historian.seen)
    finally:
        # Stop agent as this might keep publishing backlogged message if left running.
        # This may cause test case right after this to timeout
        if fail_historian:

            fail_historian.core.stop()
>>>>>>> 584191ac
<|MERGE_RESOLUTION|>--- conflicted
+++ resolved
@@ -267,7 +267,6 @@
                                             DEVICES_ALL_TOPIC,
                                             headers=headers,
                                             message=all_message).get(timeout=10)
-<<<<<<< HEAD
 
         gevent.sleep(2)
 
@@ -291,31 +290,6 @@
 
         status = client_agent.vip.rpc.call("platform.historian", "health.get_status").get(timeout=10)
 
-=======
-
-        gevent.sleep(2)
-
-        status = client_agent.vip.rpc.call("platform.historian", "health.get_status").get(timeout=10)
-
-        assert status["status"] == STATUS_BAD
-        assert status["context"][STATUS_KEY_BACKLOGGED]
-        assert status["context"][STATUS_KEY_CACHE_COUNT] > 0
-        alert_publish = alert_publishes[-1]
-        assert alert_publish.status == STATUS_BAD
-        context = alert_publish.context
-        assert context[STATUS_KEY_CACHE_FULL]
-
-        # Cache need not be full if it is backlogged. but if cache is full backlogged should be true and cache_count
-        # should be greater than 0
-        assert STATUS_KEY_CACHE_FULL in status["context"]
-
-        historian.publish_sleep = 0
-
-        gevent.sleep(2.0)
-
-        status = client_agent.vip.rpc.call("platform.historian", "health.get_status").get(timeout=10)
-
->>>>>>> 584191ac
         assert status["status"] == STATUS_GOOD
         assert status["context"][STATUS_KEY_PUBLISHING]
         assert not status["context"][STATUS_KEY_BACKLOGGED]
@@ -491,7 +465,6 @@
                                          DEVICES_ALL_TOPIC,
                                          headers=headers,
                                          message=all_message).get(timeout=10)
-<<<<<<< HEAD
 
         gevent.sleep(2.0)
         assert fail_historian._process_thread.is_alive()
@@ -652,67 +625,8 @@
     finally:
         if historian:
             historian.core.stop()
-=======
-
-        gevent.sleep(2.0)
-        assert fail_historian._process_thread.is_alive()
-        assert not fail_historian.seen
-        ###
-        # Test if historian recovers when setup fails initially but is successful
-        # after sometime. This is to test case where db is down when historian
-        # is first started and db is brought back up. Historian should recover
-        # without restart.
-        ###
-        fail_historian.stop_process_thread()
-        fail_historian.reset()
-        fail_historian.setup_fail = True
-        fail_historian.start_process_thread()
-
-        gevent.sleep(0.2)
-
-        DEVICES_ALL_TOPIC = "devices/Building/LAB/Device/all"
-
-        print("\n** test_basic_function for {}**".format(
-            request.keywords.node.name))
-
-        float_meta = {'units': 'F', 'tz': 'UTC', 'type': 'float'}
-
-        # Create a message for all points.
-        all_message = [{'OutsideAirTemperature': 32},
-                       {'OutsideAirTemperature': float_meta}]
-
-        # Create timestamp
-        now = utils.format_timestamp(datetime.utcnow())
-
-        # now = '2015-12-02T00:00:00'
-        headers = {
-            headers_mod.DATE: now, headers_mod.TIMESTAMP: now
-        }
-        print("Published time in header: " + now)
-
-        client_agent.vip.pubsub.publish('pubsub',
-                                        DEVICES_ALL_TOPIC,
-                                        headers=headers,
-                                        message=all_message).get(timeout=10)
-
-        gevent.sleep(6.0)
-        assert fail_historian._process_thread.is_alive()
-        assert not fail_historian.seen
-
-        # now setup fail is false. publish again and see if we recover
-        fail_historian.setup_fail = False
-
-        # Create timestamp
-        now = utils.format_timestamp(datetime.utcnow())
->>>>>>> 584191ac
-
-        # now = '2015-12-02T00:00:00'
-        headers = {
-            headers_mod.DATE: now, headers_mod.TIMESTAMP: now
-        }
-        print("Published time in header: " + now)
-
-<<<<<<< HEAD
+
+
 @pytest.mark.historian
 def test_restricting_topics(request, volttron_instance, client_agent):
     """
@@ -798,23 +712,4 @@
         assert found_device_topic == 0
     finally:
         if historian:
-            historian.core.stop()
-=======
-        client_agent.vip.pubsub.publish('pubsub',
-                                        DEVICES_ALL_TOPIC,
-                                        headers=headers,
-                                        message=all_message).get(timeout=20)
-
-        gevent.sleep(2.0)
-        assert fail_historian._process_thread.is_alive()
-        assert fail_historian.setup_run
-        assert fail_historian.record_run
-        assert len(fail_historian.seen)
-        print(fail_historian.seen)
-    finally:
-        # Stop agent as this might keep publishing backlogged message if left running.
-        # This may cause test case right after this to timeout
-        if fail_historian:
-
-            fail_historian.core.stop()
->>>>>>> 584191ac
+            historian.core.stop()