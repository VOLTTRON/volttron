"""
Copyright (c) 2014, Battelle Memorial Institute
All rights reserved.

Redistribution and use in source and binary forms, with or without
modification, are permitted provided that the following conditions are met:

1. Redistributions of source code must retain the above copyright notice, this
   list of conditions and the following disclaimer.
2. Redistributions in binary form must reproduce the above copyright notice,
   this list of conditions and the following disclaimer in the documentation
   and/or other materials provided with the distribution.

THIS SOFTWARE IS PROVIDED BY THE COPYRIGHT HOLDERS AND CONTRIBUTORS "AS IS" AND
ANY EXPRESS OR IMPLIED WARRANTIES, INCLUDING, BUT NOT LIMITED TO, THE IMPLIED
WARRANTIES OF MERCHANTABILITY AND FITNESS FOR A PARTICULAR PURPOSE ARE
DISCLAIMED. IN NO EVENT SHALL THE COPYRIGHT OWNER OR CONTRIBUTORS BE LIABLE FOR
ANY DIRECT, INDIRECT, INCIDENTAL, SPECIAL, EXEMPLARY, OR CONSEQUENTIAL DAMAGES
(INCLUDING, BUT NOT LIMITED TO, PROCUREMENT OF SUBSTITUTE GOODS OR SERVICES;
LOSS OF USE, DATA, OR PROFITS; OR BUSINESS INTERRUPTION) HOWEVER CAUSED AND
ON ANY THEORY OF LIABILITY, WHETHER IN CONTRACT, STRICT LIABILITY, OR TORT
(INCLUDING NEGLIGENCE OR OTHERWISE) ARISING IN ANY WAY OUT OF THE USE OF THIS
SOFTWARE, EVEN IF ADVISED OF THE POSSIBILITY OF SUCH DAMAGE.

The views and conclusions contained in the software and documentation are those
of the authors and should not be interpreted as representing official policies,
either expressed or implied, of the FreeBSD Project.

This material was prepared as an account of work sponsored by an
agency of the United States Government.  Neither the United States
Government nor the United States Department of Energy, nor Battelle,
nor any of their employees, nor any jurisdiction or organization
that has cooperated in the development of these materials, makes
any warranty, express or implied, or assumes any legal liability
or responsibility for the accuracy, completeness, or usefulness or
any information, apparatus, product, software, or process disclosed,
or represents that its use would not infringe privately owned rights.

Reference herein to any specific commercial product, process, or
service by trade name, trademark, manufacturer, or otherwise does
not necessarily constitute or imply its endorsement, recommendation,
r favoring by the United States Government or any agency thereof,
or Battelle Memorial Institute. The views and opinions of authors
expressed herein do not necessarily state or reflect those of the
United States Government or any agency thereof.

PACIFIC NORTHWEST NATIONAL LABORATORY
operated by BATTELLE for the UNITED STATES DEPARTMENT OF ENERGY
under Contract DE-AC05-76RL01830
"""

from datetime import timedelta as td
import sys
from volttron.platform.agent.math_utils import mean
from volttron.platform.agent.driven import Results, AbstractDrivenAgent
from diagnostics.satemp_rcx import SupplyTempRcx
from diagnostics.stcpr_rcx import DuctStaticRcx
from diagnostics.reset_sched_rcx import SchedResetRcx


class Application(AbstractDrivenAgent):
    """
    Air-side HVAC Auto-Retuning Diagnostics
    for AHUs.

    Note:
        All configurable threshold have default threshold that work well with most equipment/configurations.

    Args:
        no_required_data (int): minimum number of measurements required for
            conclusive analysis.
        warm_up_time (int): Number of minutes after equipment startup prior
            to beginning data collection for analysis.
        duct_stcpr_retuning (float): Amount to increment or decrement the duct
            static pressure set point high/low duct static pressure set point
            problem is detected (assumed to be in inches water column (gauge)).
        max_duct_stcpr_stpt (float): Maximum value for the duct static pressure set
            point when applying auto-correction.
        high_sf_threshold (float): Auto-correction for low duct static pressure set point
            will not be effective if the supply fan for the AHU is operating at or near 100%
            of full speed. Auto-correction will not be applied if this condition exists.
        zone_high_damper_threshold (float):
        zone_low_damper_threshold (float):
        min_duct_stcpr_stpt (float): Minimum value for the duct static pressure set
            point when applying auto-correction.
        low_sf_threshold (float): Auto-correction for high duct static pressure set point
            will not be effective if the supply fan for the AHU is operating at or near its
            minimum SupplyFanSpeed. Auto-correction will not be applied if this condition exists.
            If the SupplyFanStatus is not available, the supply fan speed can be used
            to determine if the supply fan is operating. The supply fan will be considered
            ON when operating at speeds above the minimum SupplyFanSpeed.
        setpoint_allowable_deviation (float): Maximum acceptable deviation set point for the supply-air
            temperature and the duct static pressure (averaged over an analysis period, typically one hour).
        stcpr_reset_threshold (float):
        percent_reheat_threshold (float):
        rht_on_threshold (float):
        sat_reset_threshold (float):
        sat_high_damper_threshold (float):
        percent_damper_threshold (float):
        min_sat_stpt (float):
        sat_retuning (float):
        reheat_valve_threshold (float):
        max_sat_stpt (float):

    """
    def __init__(
            self, no_required_data=10, warm_up_time=15,
            duct_stcpr_retuning=0.15, max_duct_stcpr_stpt=2.5,
            high_sf_threshold=100.0, zone_high_damper_threshold=90.0,
            zone_low_damper_threshold=10.0, min_duct_stcpr_stpt=0.5,
            hdzone_damper_threshold=30.0, low_sf_threshold=20.0,
            setpoint_allowable_deviation=10.0, stcpr_reset_threshold=0.25,

            percent_reheat_threshold=25.0, rht_on_threshold=10.0,
            sat_reset_threshold=5.0, sat_high_damper_threshold=80.0,
            percent_damper_threshold=50.0, min_sat_stpt=50.0,
            sat_retuning=1.0, reheat_valve_threshold=50.0,
            max_sat_stpt=75.0,

            unocc_time_threshold=30.0, unocc_stp_threshold=0.2,
            monday_sch=['5:30', '18:30'], tuesday_sch=['5:30', '18:30'],
            wednesday_sch=['5:30', '18:30'], thursday_sch=['5:30', '18:30'],
            friday_sch=['5:30', '18:30'], saturday_sch=['0:00', '0:00'],
            sunday_sch=['0:00', '0:00'], auto_correct_flag=False,
            analysis_name='', **kwargs):

        self.warm_up_start = None
        self.warm_up_flag = True

        # Point names (Configurable)
        def get_or_none(name):
            value = kwargs.get(name, None)
            if value:
                value = value.lower()
            return value

        analysis = analysis_name
        self.fan_status_name = get_or_none('fan_status')
        self.fansp_name = get_or_none('fan_speedcmd')
        if self.fansp_name  is None and self.fan_status_name is None:
            raise Exception('SupplyFanStatus or SupplyFanSpeed are required to verify AHU status.')
        self.duct_stp_stpt_name = get_or_none('duct_stp_stpt')
        self.duct_stp_name = get_or_none('duct_stp')
        self.sa_temp_name = get_or_none('sa_temp')
        self.sat_stpt_name = get_or_none('sat_stpt')
        sat_stpt_cname = self.sat_stpt_name
        duct_stp_stpt_cname = self.duct_stp_stpt_name
        # Zone Parameters
        self.zone_damper_name = get_or_none('zone_damper')
        self.zone_reheat_name = get_or_none('zone_reheat')

        no_required_data = int(no_required_data)
        self.low_sf_threshold = float(low_sf_threshold)
        self.high_sf_threshold = float(high_sf_threshold)
        self.warm_up_time = int(warm_up_time)
        self.static_dx = (
            DuctStaticRcx(no_required_data, auto_correct_flag,
                          setpoint_allowable_deviation, max_duct_stcpr_stpt,
                          duct_stcpr_retuning, zone_high_damper_threshold,
                          zone_low_damper_threshold, hdzone_damper_threshold,
                          min_duct_stcpr_stpt, analysis, duct_stp_stpt_cname))
        self.sat_dx = (
            SupplyTempRcx(no_required_data, auto_correct_flag,
                          setpoint_allowable_deviation, rht_on_threshold,
                          sat_high_damper_threshold, percent_damper_threshold,
                          percent_reheat_threshold, min_sat_stpt, sat_retuning,
                          reheat_valve_threshold, max_sat_stpt, analysis, sat_stpt_cname))
        self.sched_occ_dx = (
            SchedResetRcx(unocc_time_threshold, unocc_stp_threshold,
                          monday_sch, tuesday_sch, wednesday_sch, thursday_sch,
                          friday_sch, saturday_sch, sunday_sch,
                          no_required_data, stcpr_reset_threshold,
                          sat_reset_threshold, analysis))

    def run(self, cur_time, points):
        device_dict = {}
        dx_result = Results()
        fan_status_data = []
        supply_fan_off = False
        low_dx_cond = False
        high_dx_cond = False

        for key, value in points.items():
            point_device = [_name.lower() for _name in key.split('&')]
            if point_device[0] not in device_dict:
                device_dict[point_device[0]] = [(point_device[1], value)]
            else:
                device_dict[point_device[0]].append((point_device[1], value))

        if self.fan_status_name in device_dict:
            fan_status = device_dict[self.fan_status_name]
            fan_status = [point[1] for point in fan_status]
            fan_status_data.append(min(fan_status))
            if not int(fan_status_data[0]):
                supply_fan_off = True
                self.warm_up_flag = True

        if self.fansp_name in device_dict:
            fan_speed = device_dict[self.fansp_name]
            fan_speed = mean([point[1] for point in fan_speed])
            if self.fan_status_name is None:
                if not int(fan_speed):
                    supply_fan_off = True
                    self.warm_up_flag = True
                fan_status_data.append(bool(int(fan_speed)))

            if fan_speed > self.high_sf_threshold:
                low_dx_cond = True
            elif fan_speed < self.low_sf_threshold:
                high_dx_cond = True

        stc_pr_data = []
        stcpr_sp_data = []
        zn_dmpr_data = []
        satemp_data = []
        rht_data = []
        sat_stpt_data = []
        validate = {}
        sched_val = {}

        def validate_builder(value_tuple, point_name):
            value_list = []
            for item in value_tuple:
                tag = item[0] + '/' + point_name
                validate.update({tag: item[1]})
                value_list.append(item[1])
            return value_list

        for key, value in device_dict.items():
            data_name = key
            if value is None:
                continue
            if data_name == self.duct_stp_stpt_name:
                stcpr_sp_data = validate_builder(value, data_name)
                sched_val.update(validate)
            elif data_name == self.sat_stpt_name:
                sat_stpt_data = validate_builder(value, data_name)
                sched_val.update(validate)
            elif data_name == self.duct_stp_name:
                sched_val.update(validate)
                stc_pr_data = validate_builder(value, data_name)
                sched_val.update(validate)
            elif data_name == self.sa_temp_name:
                satemp_data = validate_builder(value, data_name)
                sched_val.update(validate)
            elif data_name == self.zone_reheat_name:
                rht_data = validate_builder(value, data_name)
            elif data_name == self.zone_damper_name:
                zn_dmpr_data = validate_builder(value, data_name)

        missing_data = []
        if not satemp_data:
            missing_data.append(self.sa_temp_name)
        if not rht_data:
            missing_data.append(self.zone_reheat_name)
        if not sat_stpt_data:
            dx_result.log('Supply-air temperature set point data is '
                          'missing. This will limit the effectiveness of '
                          'the supply-air temperature diagnostics.')
        if not stc_pr_data:
            missing_data.append(self.duct_stp_name)
        if not stcpr_sp_data:
            dx_result.log('Duct static pressure set point data is '
                          'missing. This will limit the effectiveness of '
                          'the duct static pressure diagnostics.')
        if not zn_dmpr_data:
            missing_data.append(self.zone_damper_name)
        if missing_data:
            raise Exception('Missing required data: {}'.format(missing_data))
        dx_result = (
            self.sched_occ_dx.sched_rcx_alg(cur_time, stc_pr_data,
                                            stcpr_sp_data, sat_stpt_data,
                                            fan_status_data, dx_result,
                                            sched_val))
        if supply_fan_off:
            dx_result.log('Supply fan is off. Data will not be used for '
                          'retuning diagnostics.')
            return dx_result
        if self.warm_up_flag:
            self.warm_up_flag = False
            self.warm_up_start = cur_time
            return dx_result
        time_check = td(minutes=self.warm_up_time)
        if (self.warm_up_start is not None and
                (cur_time - self.warm_up_start) < time_check):
            dx_result.log('Unit is in warm-up. Data will not be analyzed.')
            return dx_result
        dx_result = (
            self.static_dx.duct_static(cur_time, stcpr_sp_data, stc_pr_data,
                                       zn_dmpr_data, low_dx_cond, high_dx_cond,
                                       dx_result, validate))
        dx_result = (
            self.sat_dx.sat_rcx(cur_time, satemp_data, sat_stpt_data, rht_data,
                                zn_dmpr_data, dx_result, validate))
<<<<<<< HEAD
        return dx_result
=======
        return dx_result
>>>>>>> e7ed7830
<|MERGE_RESOLUTION|>--- conflicted
+++ resolved
@@ -292,8 +292,4 @@
         dx_result = (
             self.sat_dx.sat_rcx(cur_time, satemp_data, sat_stpt_data, rht_data,
                                 zn_dmpr_data, dx_result, validate))
-<<<<<<< HEAD
         return dx_result
-=======
-        return dx_result
->>>>>>> e7ed7830
