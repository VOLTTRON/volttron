<<<<<<< HEAD
'''
Copyright (c) 2014, Battelle Memorial Institute
All rights reserved.
 
Redistribution and use in source and binary forms, with or without
modification, are permitted provided that the following conditions are met:
 
1. Redistributions of source code must retain the above copyright notice, this
   list of conditions and the following disclaimer.
2. Redistributions in binary form must reproduce the above copyright notice,
   this list of conditions and the following disclaimer in the documentation
   and/or other materials provided with the distribution.
 
THIS SOFTWARE IS PROVIDED BY THE COPYRIGHT HOLDERS AND CONTRIBUTORS "AS IS" AND
ANY EXPRESS OR IMPLIED WARRANTIES, INCLUDING, BUT NOT LIMITED TO, THE IMPLIED
WARRANTIES OF MERCHANTABILITY AND FITNESS FOR A PARTICULAR PURPOSE ARE
DISCLAIMED. IN NO EVENT SHALL THE COPYRIGHT OWNER OR CONTRIBUTORS BE LIABLE FOR
ANY DIRECT, INDIRECT, INCIDENTAL, SPECIAL, EXEMPLARY, OR CONSEQUENTIAL DAMAGES
(INCLUDING, BUT NOT LIMITED TO, PROCUREMENT OF SUBSTITUTE GOODS OR SERVICES;
LOSS OF USE, DATA, OR PROFITS; OR BUSINESS INTERRUPTION) HOWEVER CAUSED AND
ON ANY THEORY OF LIABILITY, WHETHER IN CONTRACT, STRICT LIABILITY, OR TORT
(INCLUDING NEGLIGENCE OR OTHERWISE) ARISING IN ANY WAY OUT OF THE USE OF THIS
SOFTWARE, EVEN IF ADVISED OF THE POSSIBILITY OF SUCH DAMAGE.
 
The views and conclusions contained in the software and documentation are those
of the authors and should not be interpreted as representing official policies,
either expressed or implied, of the FreeBSD Project.
'''
'''
This material was prepared as an account of work sponsored by an
agency of the United States Government.  Neither the United States
Government nor the United States Department of Energy, nor Battelle,
nor any of their employees, nor any jurisdiction or organization
that has cooperated in the development of these materials, makes
any warranty, express or implied, or assumes any legal liability
or responsibility for the accuracy, completeness, or usefulness or
any information, apparatus, product, software, or process disclosed
or represents that its use would not infringe privately owned rights.
 
Reference herein to any specific commercial product, process, or
service by trade name, trademark, manufacturer, or otherwise does
not necessarily constitute or imply its endorsement, recommendation,
r favoring by the United States Government or any agency thereof,
or Battelle Memorial Institute. The views and opinions of authors
expressed herein do not necessarily state or reflect those of the
United States Government or any agency thereof.
 
PACIFIC NORTHWEST NATIONAL LABORATORY
operated by BATTELLE for the UNITED STATES DEPARTMENT OF ENERGY
under Contract DE-AC05-76RL01830
'''
import math
import calendar
from datetime import timedelta as td, datetime as dt
import sys
=======
# Copyright (c) 2015, Battelle Memorial Institute
# All rights reserved.
#
# Redistribution and use in source and binary forms, with or without
# modification, are permitted provided that the following conditions
# are met:
#
# 1. Redistributions of source code must retain the above copyright
#    notice, this list of conditions and the following disclaimer.
# 2. Redistributions in binary form must reproduce the above copyright
#    notice, this list of conditions and the following disclaimer in
#    the documentation and/or other materials provided with the
#    distribution.
#
# THIS SOFTWARE IS PROVIDED BY THE COPYRIGHT HOLDERS AND CONTRIBUTORS
# 'AS IS' AND ANY EXPRESS OR IMPLIED WARRANTIES, INCLUDING, BUT NOT
# LIMITED TO, THE IMPLIED WARRANTIES OF MERCHANTABILITY AND FITNESS FOR
# A PARTICULAR PURPOSE ARE DISCLAIMED. IN NO EVENT SHALL THE COPYRIGHT
# OWNER OR CONTRIBUTORS BE LIABLE FOR ANY DIRECT, INDIRECT, INCIDENTAL,
# SPECIAL, EXEMPLARY, OR CONSEQUENTIAL DAMAGES (INCLUDING, BUT NOT
# LIMITED TO, PROCUREMENT OF SUBSTITUTE GOODS OR SERVICES; LOSS OF USE,
# DATA, OR PROFITS; OR BUSINESS INTERRUPTION) HOWEVER CAUSED AND ON ANY
# THEORY OF LIABILITY, WHETHER IN CONTRACT, STRICT LIABILITY, OR TORT
# (INCLUDING NEGLIGENCE OR OTHERWISE) ARISING IN ANY WAY OUT OF THE USE
# OF THIS SOFTWARE, EVEN IF ADVISED OF THE POSSIBILITY OF SUCH DAMAGE.
#
# The views and conclusions contained in the software and documentation
# are those of the authors and should not be interpreted as representing
# official policies, either expressed or implied, of the FreeBSD
# Project.
#
# This material was prepared as an account of work sponsored by an
# agency of the United States Government.  Neither the United States
# Government nor the United States Department of Energy, nor Battelle,
# nor any of their employees, nor any jurisdiction or organization that
# has cooperated in the development of these materials, makes any
# warranty, express or implied, or assumes any legal liability or
# responsibility for the accuracy, completeness, or usefulness or any
# information, apparatus, product, software, or process disclosed, or
# represents that its use would not infringe privately owned rights.
#
# Reference herein to any specific commercial product, process, or
# service by trade name, trademark, manufacturer, or otherwise does not
# necessarily constitute or imply its endorsement, recommendation, or
# favoring by the United States Government or any agency thereof, or
# Battelle Memorial Institute. The views and opinions of authors
# expressed herein do not necessarily state or reflect those of the
# United States Government or any agency thereof.
#
# PACIFIC NORTHWEST NATIONAL LABORATORY
# operated by BATTELLE for the UNITED STATES DEPARTMENT OF ENERGY
# under Contract DE-AC05-76RL01830
import math
import datetime
from datetime import timedelta as td, datetime as dt
import sys
from os.path import join, basename, splitext, isdir, isfile
from os import makedirs
>>>>>>> e9ac7392
import logging
import csv
import dateutil.parser
from volttron.platform.vip.agent import Agent, Core, RPC
from volttron.platform.messaging import topics
from volttron.platform.agent import utils
<<<<<<< HEAD
logging.captureWarnings(True)
 
def passiveafdd(config_path, **kwargs):
    '''Passive fault detection application for AHU/RTU economizer systems'''
    config = utils.load_config(config_path)
    rtu_path = dict((key, config[key])
                    for key in ['campus', 'building', 'unit'])
=======
from collections import OrderedDict
__version__ = "2.0.0"
NO_TREND = ['not measured', 'none']


def passiveafdd(config_path, **kwargs):
    '''Passive fault detection application for AHU/RTU economizer systems'''
    config = utils.load_config(config_path)
    rtu_path = OrderedDict((key, config[key])
                           for key in ['campus', 'building', 'unit'])
    rtu_tag = ''
    for key in rtu_path:
        rtu_tag += rtu_path[key] + '-'
>>>>>>> e9ac7392
    device_topic = topics.DEVICES_VALUE(**rtu_path) + '/all'
    utils.setup_logging()
    _log = logging.getLogger(__name__)
    logging.basicConfig(level=logging.debug,
                        format='%(asctime)s   %(levelname)-8s %(message)s',
                        datefmt='%m-%d-%y %H:%M:%S')
<<<<<<< HEAD
 
    class PassiveAFDD(Agent):
=======

    class PassiveAFDD(Agent):

>>>>>>> e9ac7392
        def __init__(self, **kwargs):
            '''Input and initialize user configurable parameters.'''
            super(PassiveAFDD, self).__init__(**kwargs)
            # Agent Configuration parameters
            self.agent_id = config.get('agentid', 'passiveafdd')
            self.matemp = []
            self.oatemp = []
            self.ratemp = []
<<<<<<< HEAD
            self.cooling_status = []
            self.heating_status = []
            self.oa_damper= []
            self.fan_status= []
            self.data_status = {}
            self.first_data_scrape = True
            # supported economizer types.
            self.economizer_type = config.get("economizer type", "differential_ddb").lower()
            self.economizer_types = ['differential_ddb', 'highlimit']

            # Temperature sensor diagnostic thresholds
            self.mat_low = float(config.get("mat_low", 50.0))
            self.mat_high = float(config.get("mat_high", 90.0))
            self.oat_low = float(config.get("oat_low", 30.0))
            self.oat_high = float(config.get("oat_high", 120.0))
            self.rat_low = float(config.get("rat_low", 50.0))
            self.rat_high = float(config.get("rat_high", 90.0))
            self.temp_sensor_threshold = float(config.get("temperature_sensor_threshold", 5.0))
            self.uncertainty_band = config.get('uncertainty deadband', 2.5)
 
            # Economizer diagnostic thresholds and parameters
            self.high_limit = float(config.get("high_limit", 60.0))
            self.oa_damper_minimum = float(config.get("minimum oad command", 15.0))
            self.minimum_oa = float(config.get("minimum oa", 10.0))
            self.oae2_damper_threshold = float(config.get("oae2_damper_threshold", 30.0))
            self.oae2_oaf_threshold = float(config.get("oae2_oaf_threshold", 25.0))
            self.oae4_oaf_threshold = float(config.get("oae4_oaf_threshold", 25.0))
            self.oae5_oaf_threshold = float(config.get("oae5_oaf_threshold", 0))
            self.damper_deadband = config.get("oad uncertainty band", 10.0)
 
=======
            self.cool_call = []
            self.compressor_status = []
            self.heating_status = []
            self.oa_damper = []
            self.fan_status = []
            self.timestamp = []
            self.data_status = {}
            self.first_data_scrape = True
            self.cool_call_measured = True

            # supported economizer types.
            self.economizer_type = config.get('economizer type',
                                              'differential_ddb').lower()
            self.economizer_types = ['differential_ddb', 'highlimit']

            # Temperature sensor diagnostic thresholds
            self.mat_low = float(config.get('mat_low', 50.0))
            self.mat_high = float(config.get('mat_high', 90.0))
            self.oat_low = float(config.get('oat_low', 30.0))
            self.oat_high = float(config.get('oat_high', 120.0))
            self.rat_low = float(config.get('rat_low', 50.0))
            self.rat_high = float(config.get('rat_high', 90.0))
            self.temp_sensor_threshold = float(config.get('temperature sensor threshold', 5.0))
            self.uncertainty_band = config.get('uncertainty deadband', 2.5)

            # Economizer diagnostic thresholds and parameters
            self.high_limit = float(config.get('high_limit', 60.0))
            self.min_oa_damper = float(config.get('minimum oad command', 15.0))
            self.minimum_oa = float(config.get('minimum oa', 10.0))
            self.oae2_damper_threshold = float(config.get('oae2_damper_threshold', 30.0))
            self.temperature_diff_requirement = float(config.get('temperature difference requirement', 5.0))
            self.oae2_oaf_threshold = float(config.get('oae2_oaf_threshold', 25.0))
            self.oae4_oaf_threshold = float(config.get('oae4_oaf_threshold', 25.0))
            self.oae5_oaf_threshold = float(config.get('oae5_oaf_threshold', 0))
            self.damper_deadband = config.get('oad uncertainty band', 10.0)

            data_pts = config['points']
            self.oatemp_name = data_pts['oat_point_name']
            self.ratemp_name = data_pts['rat_point_name']
            self.oa_damper_name = data_pts['damper_point_name']
            self.fan_status_name = data_pts['fan_status_point_name']
            self.matemp_name = data_pts.get('mat_point_name', 'not measured')
            self.timestamp_name = data_pts.get('timestamp_name', 'Date')
            self.cool_call_name = data_pts['cool_call_point_name']

            self.cool_cmd_name = data_pts['cool_cmd_point_name']
            if self.cool_call_name.lower() == 'not measured':
                if self.cool_cmd_name.lower() == 'not measured':
                    _log.debug('One cooling status point must be '
                               'available for diagnostics.')
                    sys.exit()
                self.cool_call_name = self.cool_cmd_name
                self.cool_call_measured = False

            self.heat_cmd_name = data_pts['heat_cmd_point_name']
            self.data_pts = data_pts.values()

>>>>>>> e9ac7392
            # RTU rated parameters (e.g., capacity)
            self.eer = float(config.get('EER', 10))
            tonnage = float(config.get('tonnage'))
            if tonnage:
                self.cfm = 300*tonnage
<<<<<<< HEAD
            self.csv_input = config.get('csv_input', False)
 
            # Point names for input file (CSV) or BACnet config
            self.timestamp_name = config.get('timestamp_name')
            self.input_file = config.get('input_file', 'CONFIG_ERROR')
 
            # Misc. data configuration parameters
            self.sampling_rate = config.get('sampling_rate')
            self.mat_missing = config.get('mixed_air_sensor_missing', False)
           
=======

            self.csv_input = config.get('csv_input', False)

            # Misc. data configuration parameters
            mat_missing = config.get('mat not measured'.lower(), [False, ''])
            if mat_missing and self.cool_cmd_name.lower() == 'not measured':
                _log.debug('If the mixed-air temperature is not measured then '
                           'the units compressor command must be available.')
                sys.exit()
            if mat_missing and self.heat_cmd_name.lower() == 'not measured':
                _log.debug('If the mixed-air temperature is not measured then '
                           'the units heat command must to run diagnostic')
            if mat_missing[0]:
                try:
                    self.matemp_name = mat_missing[1]
                except:
                    _log.debug('If the mixed-air temperature is not '
                               'specified the discharge-air temperature '
                               'must be available or the diagnostic '
                               'cannot proceed.')
                    sys.exit()
            self.matemp_missing = mat_missing[0]

            if self.heat_cmd_name.lower() in NO_TREND:
                self.heat_cmd_name = False
            if self.cool_cmd_name.lower() in NO_TREND:
                self.heat_cmd_name = False

>>>>>>> e9ac7392
            # Device occupancy schedule
            sunday = config.get('Sunday')
            monday = config.get('Monday')
            tuesday = config.get('Tuesday')
            wednesday = config.get('Wednesday')
            thursday = config.get('Thursday')
            friday = config.get('Friday')
            saturday = config.get('Saturday')
<<<<<<< HEAD
 
            self.schedule_dict = dict({0: sunday, 1: monday, 2: tuesday,
                                       3: wednesday, 4: thursday, 5: friday,
                                       6: saturday})
            # Initialize final data arrays used during diagnostics
            self.status_list = config.get("status list")
            self.data_status = self.data_status.fromkeys(self.status_list, None)
            print self.data_status
            if self.csv_input:
                self.file = config['input file']
            self.data_array = None
       
        @Core.receiver("onstart")
        def startup(self, sender, **kwargs):
            if self.csv_input:
                import pandas
                device_data = self.run_from_csv()
                self.process_file_data(device_data)
                return
            self.vip.pubsub.subscribe(peer='pubsub',
                                      prefix=device_topic,
                                      callback=self.new_data)
 
        def run_from_csv(self):
            '''Enter location for the data file if using text csv.
 
            Entry can be through file entry window using TKinter or
            through configuration file as input_file.
            '''
            if self.file_path == '':
                _log.error('No csv file not found ...')
                raise Exception
            if(not os.path.isfile(input_file)):
                raise Exception
            _, filextension = os.path.splitext(file_path)
            if filextension != '.csv' and filextension != '':
                _log.error('Input file must be a csv.')
                raise Exception
            bldg_data = read_oae_pandas(self.file_path, data_tags)
            return bldg_data
 
        def read_oae_pandas(input_file, data_tags):
            '''Parse metered data for RTU or AHU and provide to diagnostic algorithms.
 
            Uses panda library to efficiently parse the csv data and returns a
            panda time-serires.
            '''
            data = pandas.read_csv(mainFileFullName, error_bad_lines=False, sep=',')
            data = data.dropna()
            return data
 
        def process_file_data(device_data):
            data = {}
            for index, row in device_data.iterrows():
                data[self.oatemp_name] = row[self.oatemp_name]
                data[self.ratemp_name] = row[self.ratemp_name]
                data[self.matemp_name] = row[self.matemp_name]
 
                data[self.coooling_name] = row[self.cooling_name]
                data[self.heating_name] = row[self.heating_name]
                self.check_device_status(data)
                self.update_device_status(data)
                
        def new_data(self, peer, sender, bus, topic, headers, message):
            '''Generate static configuration inputs for
 
            priority calculation.
            '''
            _log.info('Data Received')
            device_data = message[0]
            if self.first_data_scrape:
                for key in self.data_status:
                    self.data_status[key] = message[key]
                self.first_data_scrape = False
                return
            self.check_device_status(device_data)
            self.update_device_status(device_data)
 
        def check_device_status(device_data):
            for key, value in self.data_status.items():
                if device_data[key] != value:
                    self.run_diagnostics()
                    break
            self.data_collector(device_data)
       
        def update_device_status(device_data):
            for key, value in data_status.items():
                self.data_status[key] = device_data[key]
 
        def data_collector(device_data):
            self.oatemp.append(device_data[self.oatemp_name])
            self.ratemp.append(device_data[self.ratemp_name])
            self.matemp.append(device_data[self.matemp_name])
            self.oa_damper.append(device_data[self.oa_damper_name])
            self.cooling.append(device_data[self.cooling_name])
            self.heating.append(device_data[self.heating_name])
 
        def run_diagnostics():
            oatemp = sum(self.oatemp)/len(self.oatemp)
            matemp = sum(self.matemp)/len(self.matemp)
            ratemp = sum(self.ratemp)/len(self.oatemp)
            oa_damper = sum(self.oa_damper)/len(self.oa_damper)
            cooling = max(self.cooling)
            heating = max(self.heating)
            fan_status = max(self.fan_status)

            self.reinit()

            if self.fan_status:
                try:
                    oaf = (oatemp -ratemp)/(ratemp - matemp)*100.0
                except:
                    oaf = None
                _log.info('Performing Diagnostic')
                oae_1 = self.sensor_diagnostic(cooling, heating, matemp, ratemp, oatemp)
                oae_2 = self.economizer_diagnostic1(oatemp, ratemp, matemp, cooling, compressor, oa_damper, oaf)
                oae_3 = self.economizer_diagnostic2(oatemp, ratemp, cooling, oa_damper)
                oae_4 = self.excess_oa_intake(oatemp, ratemp, matemp, cooling, compressor, oa_damper, oaf)
                oae_5 = self.insufficient_ventilation(oatemp, ratemp, matemp, cooling, compressor, oa_damper, oaf)
                oae_6 = self.schedule_diagnostic()
            else:
                return 19, 29, 39, 49, 59, 
            # return oae1_result, oae2_result, oae3_result, oae4_result oae5_result, oae6_result, energy_impact
#             energy_impact = self.calculate_energy_impact(oae_2, oae_3, oae_4)
#             contents = [self.timestamp, oae_1, oae_2, oae_3, oae_4, oae_5,
#                         oae_6, energy_impact, self.oaf]
#             result_writer(contents)
            _log.info('Processing Done!')
 
        def reinit():
            self.oatemp = []
            self.ratemp = []
            self.matemp = []
            self.oa_damper = []
            self.cooling = []
            self.heating = []
 
        def sensor_diagnostic(cooling, heating, matemp, ratemp, oatemp):
            '''RTU temperature sensor diagnostic.'''
            if (bool(self.matemp_missing) and cooling) or heating:
                return 22
            if matemp < self.mat_low or matemp > self.mat_high:
                return 23
            if ratemp < self.rat_low or ratemp > self.rat_high:
                return 24
            if oatemp < self.oat_low or oatemp > self.oat_high:
                return 25
            if (matemp - ratemp > self.temp_sensor_threshold and
                    matemp- oatemp> self.temp_sensor_threshold):
                return 21
            if (matemp - ratemp > self.temp_sensor_threshold and
                    oatemp- matemp > self.temp_sensor_threshold):
                return 21
            return 20       
 
        def economizer_diagnostic1(self, oatemp, ratemp, matemp, cooling, compressor, oa_damper, oaf):
            # unit is not cooling.
            if not cooling:
                return 31

            # econmozier_type is not properly configured.
            if self.economizer_type not in self.economizer_types:
                return 31

            if self.economizer_type == 'differential_ddb':
                # Outdoor conditions are not conducive to diagnostic.
                if ratemp - oatemp < self.uncertainty_band:
                    return 31

            if self.economizer_type == 'highlimit':
                # Outdoor conditions are not conducive to diagnostic.
                if self.high_limit - oatemp < self.uncertainty_band:
                    return 31

            # Outdoor damper is not open fully to utilize economizing.
            if 100.0 - oa_damper > self.oae2_damper_threshold:
                return 33

            # OAT and RAT  are too close for conclusive diagnostic.
            if math.fabs(oatemp - ratemp) < self.tempereature_diff_requirement:
                return 36

            # MAT sensor is not measured and mechanical cooling or heating is active.
            if self.matemp_missing and (compressor or compressor == None):
                return 38

            # OAF calculation resulted in an unexpected value.
            if oaf == None or oaf < -0.1 or oaf > 1.25:
                return 38

            # OAF is too low.
            if 100.0 - oaf > self.oae2_oaf_threshold:
                return 32
            return 30
 
        def economizer_diagnostic2(self, oatemp, ratemp, cooling, oa_damper):
            if cooling:
                if self.economizer_type not in self.economizer_types:
                    return 44
                if self.economizer_type == 'differential_ddb':
                    if oatemp - ratemp < self.uncertainty_band:
                        return 43
                if self.economizer_type == 'highlimit':
                    if oatemp - self.hightlimit < self.uncertainty_band:
                        return 43
            if oa_damper > self.oa_damper_minimum*1.25:
                return 41
            return 40
 
        def excess_oa_intake(self, oatemp, ratemp, matemp, cooling, compressor, oa_damper, oaf):
            if cooling:
            # econmozier_type is not properly configured.
                if self.economizer_type not in self.economizer_types:
                    return 54

                if self.economizer_type == 'differential_ddb':
                    # Outdoor conditions are not conducive to diagnostic.
                    if oatemp - ratemp < self.uncertainty_band:
                        return 56
                if self.economizer_type == 'highlimit':
                    # Outdoor conditions are not conducive to diagnostic.
                    if oatemp - self.high_limit < self.uncertainty_band:
                        return 56

            # Outdoor damper is not open fully to utilize economizing.      return 31
            if oa_damper > self.oa_damper_minimum*1.25:
                return 53

            # OAT and RAT  are too close for conclusive diagnostic.
            if math.fabs(oatemp - ratemp) < self.tempereature_diff_requirement:
                return 52

            # MAT sensor is not measured and mechanical cooling or heating is active.
            if self.matemp_missing and ((compressor or heating) or compressor == None):
                return 52

            oaf = calculate_oaf()
            # OAF calculation resulted in an unexpected value.
            if oaf == None or oaf < -0.1 or oaf > 1.25:
                return 58
            
            # Unit is brining in excess OA.
            if oaf > self.minimum_oa*1.25:
                return 51

            # No problems detected.
            return 50
                            
 
        def insufficient_ventilation(self, oatemp, ratemp, matemp, cooling, compressor, oa_damper, oaf):
            oae5_result = []
            for points in xrange(0, self.newdata):
                if self.fan_status[points] != -99:
                    if int(self.fan_status[points]):
                        if (self.cooling[points] != -99 and
                           self.oaf[points] != -99 and
                           self.damper[points] != -99):
                            if (self.damper_minimum - self.damper[points] <=
                                    self.damper_deadband):
                                if ((math.fabs(self.oatemp[points] -
                                               self.ratemp[points]) > 5.0) and
                                   not self.matemp_missing):
                                    if ((self.minimum_oa - self.oaf[points]) >
                                        self.oae5_oaf_threshold and
                                       self.oaf[points] > 0 and
                                       self.oaf[points] < 1.25):
                                        # Unit is bringing in insufficient
                                        # OA (Fault)
                                        oae5_result.append(61)
                                    elif (
                                        self.minimum_oa - self.oaf[points] <
                                        self.oae5_oaf_threshold and
                                        self.oaf[points] > 0 and
                                            self.oaf[points] < 1.25):
                                        # No problem detected.
                                        oae5_result.append(60)
                                    else:
                                        # Unexpected result for OAF calculation
                                        # (No Fault)
                                        oae5_result.append(68)
                                elif (math.fabs(self.oatemp[points] -
                                                self.ratemp[points]) > 5.0 and
                                      self.matemp_missing and not
                                      int(self.cooling[points]) and
                                      int(self.heating[points])):
                                    if ((self.minimum_oa - self.oaf[points]) >
                                        self.oae5_oaf_threshold and
                                       self.oaf[points] > 0 and
                                       self.oaf[points] < 1.25):
                                        oae5_result.append(61)
                                    # Insufficient OA (Fault)
                                    elif ((self.minimum_oa -
                                           self.oaf[points]) <
                                          self.oae5_oaf_threshold and
                                          self.oaf[points] > 0 and
                                          self.oaf[points] < 1.25):
                                        oae5_result.append(60)  # No Fault
                                    else:
                                        # Unexpected result for OAF calculation
                                        # (No Fault).
                                        oae5_result.append(68)
                                else:
                                    # Conditions are not favorable for
                                    # OAF calculation (No Fault).
                                    oae5_result.append(62)
                            else:
                                # Damper is significantly below the minimum
                                # damper set point (Fault)
                                oae5_result.append(63)
                        else:
                            # Missing required data (No fault)
                            oae5_result.append(67)
                    else:
                        # Unit is off (No fault).
                        oae5_result.append(69)
                else:
                    oae5_result.append(67)  # Missing data (No Fault)
            return oae5_result
 
        def schedule_diagnostic(self):
            oae6_result = []
            for points in xrange(0, self.newdata):
                if (self.fan_status[points] != -99 and
                   self.cooling[points] != -99):
                    if (int(self.fan_status[points]) or
                       int(self.cooling[points])):
                        day = self.timestamp[points].weekday()
                        sched = self.schedule_dict[day]
                        start = int(sched[0])
                        end = int(sched[1])
                        if (self.timestamp[points].hour < start or
                           self.timestamp[points].hour > end):
                            oae6_result.append(71)
                        else:
                            oae6_result.append(70)
                    else:
                        oae6_result.append(70)
                else:
                    oae6_result.append(77)
            return oae6_result
 
        def calculate_energy_impact(self, oae_2, oae_3, oae_4):
            energy_impact = []
            month_abbr = {k: v for k, v in enumerate(calendar.month_abbr)}
            if not self.matemp_missing:
                for points in xrange(0, self.newdata):
                    if oae_2[points] == 32 or oae_2[points] == 33:
                        energy_impact.append(
                            1.08*self.cfm*(self.matemp[points] -
                                           self.oatemp[points]) /
                            (1000*self.eer))
                    elif (oae_3[points] == 41 or oae_4[points] == 51 or
                          oae_4[points] == 53 and
                          self. oatemp[points] > self.matemp[points]):
                        ei = 1.08*self.cfm/(1000*self.eer)
                        ei = ei*(self.matemp[points] - (self.oatemp[points] *
                                                        self.minimum_oa +
                                                        self.ratemp[points] *
                                                        (1 - self.minimum_oa)))
                        energy_impact.append(ei)
                    elif (oae_3[points] == 41 or oae_4[points] == 51 or
                          oae_4[points] == 53 and
                          self. oatemp[points] > self.matemp[points]):
                        ei = (1.08*(
                            self.oatemp[points]*self.minimum_oa +
                            self.ratemp[points]*(1 - self.minimum_oa)) -
                            self.cfm*(self.matemp[points])/(1000*self.eer))
                        energy_impact.append(ei)
                    else:
                        energy_impact.append(0)
                    if energy_impact[points] < 0:
                        energy_impact[points] = 0
            return energy_impact
 
    return PassiveAFDD(**kwargs)


def main(argv=sys.argv):
    '''Main method called to start the agent.'''
    utils.vip_main(passiveafdd)


=======
            self.schedule_dict = dict({0: sunday, 1: monday, 2: tuesday,
                                       3: wednesday, 4: thursday, 5: friday,
                                       6: saturday})

            # Create status list to that determines RTU mode of operation.
            self.status_lst = config.get('status list')
            self.data_status = self.data_status.fromkeys(self.status_lst, None)

            input_file_name = ''
            if self.csv_input:
                self.input_file = config['input file']
                input_file_name = basename(splitext(self.input_file)[0])
            results_file_name = rtu_tag + '-' + input_file_name

            output_directory = config.get('results directory', __file__)
            if not isdir(output_directory):
                try:
                    makedirs(output_directory)
                except:
                    _log.debug('Cannot create results directory, '
                               'check user permissions.')
                    sys.exit()
            i = 0
            now = datetime.date.today()
            file_path = join(output_directory, results_file_name + '({ts}).csv'.format(ts=now))
            while isfile(file_path):
                i += 1
                file_path = join(output_directory, results_file_name + '({})-{}.csv'.format(now, i))
            self.result_file_path = file_path

        @Core.receiver('onstart')
        def startup(self, sender, **kwargs):
            '''Startup method.'''
            if self.csv_input:
                device_data = self.run_from_csv()
                self.process_file_data(device_data)
                return

            self.vip.pubsub.subscribe(peer='pubsub',
                                      prefix=device_topic,
                                      callback=self.new_data)

        def run_from_csv(self):
            '''Enter location for the data file if using text csv.
            Entry can be through file entry window using TKinter or
            through configuration file as input_file.
            '''
            if not self.input_file:
                _log.error('No csv file not found ...')
                raise Exception
            print self.input_file

            if(not isfile(self.input_file)):
                raise Exception

            _, filextension = splitext(self.input_file)
            if filextension != '.csv' and filextension != '':
                _log.error('Input file must be a csv.')
                raise Exception

            bldg_data = self.read_oae_pandas()
            return bldg_data

        def read_oae_pandas(self):
            '''Parse metered data for RTU or AHU and provide to diagnostic algorithms.
            Uses panda library to efficiently parse the csv data and returns a
            panda time-series.
            '''
            import pandas
            data = pandas.read_csv(self.input_file,
                                   error_bad_lines=False,
                                   sep=',')
            data = data.dropna()
            return data

        def process_file_data(self, device_data):
            '''Format parsed data from csv file.'''
            data = {}
            for _, row in device_data.iterrows():
                data[self.fan_status_name] = row[self.fan_status_name]
                data[self.oatemp_name] = row[self.oatemp_name]
                data[self.ratemp_name] = row[self.ratemp_name]
                data[self.matemp_name] = row[self.matemp_name]
                data[self.oa_damper_name] = row[self.oa_damper_name]
                data[self.cool_call_name] = row[self.cool_call_name]
                data[self.timestamp_name] = dateutil.parser.parse(row[self.timestamp_name])

                if self.cool_cmd_name:
                    data[self.cool_cmd_name] = row[self.cool_cmd_name]
                if self.heat_cmd_name:
                    data[self.heat_cmd_name] = row[self.heat_cmd_name]

                if self.first_data_scrape:
                    for key in self.data_status:
                        self.data_status[key] = data[key]
                    self.first_data_scrape = False

                self.check_device_status(data)
                self.update_device_status(data)

        def new_data(self, peer, sender, bus, topic, headers, message):
            '''Receive real-time device data.'''
            _log.info('Data Received')
            data = message[0]
            _log.info(data)

            if self.first_data_scrape:
                for key in self.data_status:
                    self.data_status[key] = data[key]
                self.first_data_scrape = False

            current_time_stamp = dateutil.parser.parse(headers['Date'])
            data.update({self.timestamp_name: current_time_stamp})

            self.check_device_status(data)
            self.update_device_status(data)

        def check_device_status(self, device_data):
            '''Check if the device status has changed from last measurement.'''
            for key, value in self.data_status.items():
                if device_data[key] != value or (self.timestamp and device_data[self.timestamp_name].hour != self.timestamp[-1].hour):
                    self.run_diagnostics()
                    break
            self.data_collector(device_data)

        def update_device_status(self, device_data):
            '''Update the device status (cooling, heating, ventilating.'''
            for key, _ in self.data_status.items():
                self.data_status[key] = device_data[key]

        def data_collector(self, device_data):
            '''Store data by state and timestamp.'''
            self.oatemp.append(device_data[self.oatemp_name])
            self.ratemp.append(device_data[self.ratemp_name])
            self.matemp.append(device_data[self.matemp_name])
            self.oa_damper.append(device_data[self.oa_damper_name])
            self.cool_call.append(device_data[self.cool_call_name])
            self.fan_status.append(device_data[self.fan_status_name])
            self.timestamp.append(device_data[self.timestamp_name])

            if self.heat_cmd_name:
                self.heating_status.append(device_data[self.heat_cmd_name])
            if self.cool_cmd_name:
                self.compressor_status.append(device_data[self.cool_cmd_name])

        def run_diagnostics(self):
            '''Use aggregated data to run diagnostics.'''
            oatemp = sum(self.oatemp)/len(self.oatemp)
            matemp = sum(self.matemp)/len(self.matemp)
            ratemp = sum(self.ratemp)/len(self.ratemp)
            oa_damper = sum(self.oa_damper)/len(self.oa_damper)
            cooling = max(self.cool_call)
            heating = max(self.heating_status) if self.heating_status else False
            compressor = max(self.compressor_status) if self.compressor_status else False
            fan_status = max(self.fan_status)
            beginning = self.timestamp[0]
            end = self.timestamp[-1]
            try:
                if fan_status:
                    oaf = [(m - r)/(o - r) for o, r, m in zip(self.oatemp,
                                                              self.ratemp,
                                                              self.matemp)]
                    oaf = sum(oaf)/len(oaf)*100.0
                else:
                    oaf = 'OFF'
            except:
                oaf = None
            self.reinit()
            _log.info('Performing Diagnostic')
            oae_1 = self.sensor_diagnostic(cooling, heating, matemp, ratemp, oatemp) if fan_status else 29
            oae_2 = self.economizer_diagnostic1(oatemp, ratemp, matemp, cooling, compressor, oa_damper, oaf) if fan_status else 39
            oae_3 = self.economizer_diagnostic2(oatemp, ratemp, cooling, oa_damper) if fan_status else 49
            oae_4 = self.excess_oa_intake(oatemp, ratemp, matemp, cooling, compressor, heating, oa_damper, oaf) if fan_status else 59
            oae_5 = self.insufficient_ventilation(oatemp, ratemp, matemp, cooling, compressor, heating, oa_damper, oaf) if fan_status else 69
            oae_6 = self.schedule_diagnostic(cooling, fan_status, end)
            energy_impact = self.calculate_energy_impact(oae_2, oae_3, oae_4, oatemp, ratemp, matemp) if fan_status else 'OFF'
            if oaf != 'OFF':
                if oaf < 0:
                    oaf = 0 if oaf > -5 else 'inconclusive'
                if oaf > 100:
                    oaf = 100 if oaf < 115 else 'inconclusive'
            results = [beginning, end, oae_1, oae_2, oae_3,
                       oae_4, oae_5, oae_6, energy_impact, oaf]
            _log.debug('results: {}'.format(results))
            self.result_writer(results)

        def reinit(self):
            self.oatemp = []
            self.ratemp = []
            self.matemp = []
            self.oa_damper = []
            self.cool_call = []
            self.heating_status = []
            self.compressor_status = []
            self.timestamp = []
            self.fan_status = []
            self.first_data_scrape = True
            self.data_status = self.data_status.fromkeys(self.status_lst, None)

        def sensor_diagnostic(self, cooling, heating, matemp, ratemp, oatemp):
            '''RTU temperature sensor diagnostic.'''
            # RAT sensor outside of expected operating range.
            if ratemp < self.rat_low or ratemp > self.rat_high:
                return 24

            # OAT sensor outside of expected operating range.
            if oatemp < self.oat_low or oatemp > self.oat_high:
                return 25

            # Conditions not favorable for diagnostic.
            if self.matemp_missing and (cooling or heating):
                return 22

            # MAT sensor outside of expected operating range.
            if matemp < self.mat_low or matemp > self.mat_high:
                return 23

            # Temperature sensor problem detected.
            if (matemp - ratemp > self.temp_sensor_threshold and
                    matemp - oatemp > self.temp_sensor_threshold):
                return 21

            # Temperature sensor problem detected.
            if (ratemp - matemp > self.temp_sensor_threshold and
                    oatemp - matemp > self.temp_sensor_threshold):
                return 21

            return 20

        def economizer_diagnostic1(self, oatemp, ratemp, matemp, cooling,
                                   compressor, oa_damper, oaf):
            # unit is not cooling.
            if not cooling:
                return 31

            # economizer_type is not properly configured.
            if self.economizer_type not in self.economizer_types:
                return 32

            if self.economizer_type == 'differential_ddb':
                # Outdoor conditions are not conducive to diagnostic.
                if ratemp - oatemp < self.uncertainty_band:
                    return 33

            if self.economizer_type == 'highlimit':
                # Outdoor conditions are not conducive to diagnostic.
                if self.high_limit - oatemp < self.uncertainty_band:
                    return 33

            # Outdoor damper is not open fully to utilize economizing.
            if 100.0 - oa_damper > self.oae2_damper_threshold:
                return 34

            # OAT and RAT  are too close for conclusive diagnostic.
            if math.fabs(oatemp - ratemp) < self.temperature_diff_requirement:
                return 35

            # MAT sensor is not measured and mechanical cooling is ON.
            # OA damper is open for economizing (NF).
            if self.matemp_missing and compressor:
                return 35

            # OAF calculation resulted in an unexpected value.
            if oaf is None or oaf < - 0.1 or oaf > 125:
                return 36

            # OAF is too low.
            if 100.0 - oaf > self.oae2_oaf_threshold:
                return 32
            return 30

        def economizer_diagnostic2(self, oatemp, ratemp, cooling, oa_damper):
            '''Unit is cooling.'''
            if cooling or not self.cool_call_measured:
                if self.economizer_type not in self.economizer_types:
                    return 41

                if self.economizer_type == 'differential_ddb':
                    if oatemp - ratemp < self.uncertainty_band:
                        return 42

                if self.economizer_type == 'highlimit':
                    if oatemp - self.hightlimit < self.uncertainty_band:
                        return 42

            if oa_damper > self.min_oa_damper*1.25:
                return 43

            return 40

        def excess_oa_intake(self, oatemp, ratemp, matemp, cooling,
                             compressor, heating, oa_damper, oaf):
            if cooling or not self.cool_call_measured:
                # econmozier_type is not properly configured.
                if self.economizer_type not in self.economizer_types:
                    return 51

                if self.economizer_type == 'differential_ddb':
                    # Outdoor conditions are not conducive to diagnostic.
                    if oatemp - ratemp < self.uncertainty_band:
                        return 52

                if self.economizer_type == 'highlimit':
                    # Outdoor conditions are not conducive to diagnostic.
                    if oatemp - self.high_limit < self.uncertainty_band:
                        return 52

            # Outdoor damper is not open fully to utilize economizing.
            if oa_damper > self.min_oa_damper*1.25:
                return 53

            # OAT and RAT  are too close for conclusive diagnostic.
            if math.fabs(oatemp - ratemp) < self.temperature_diff_requirement:
                return 54

            # MAT sensor is not measured and mechanical cooling/heating is ON.
            if self.matemp_missing and (compressor or heating):
                return 54

            # OAF calculation resulted in an unexpected value.
            if oaf is None or oaf < -0.1 or oaf > 125:
                return 55

            # Unit is brining in excess OA.
            if oaf > self.minimum_oa*1.25:
                return 56

            # No problems detected.
            return 50

        def insufficient_ventilation(self, oatemp, ratemp, matemp, cooling,
                                     compressor, heating, oa_damper, oaf):
            # Damper is significantly below the minimum damper set point (F).
            if self.min_oa_damper - oa_damper > self.damper_deadband:
                return 61

            # Conditions are not favorable for OAF calculation (No Fault).
            if math.fabs(oatemp - ratemp) < self.temperature_diff_requirement:
                return 62

            # Unexpected result for OAF calculation (No Fault).
            if oaf is None or oaf < -0.1 or oaf > 125:
                return 68

            # MAT sensor is not measured and mechanical cooling/heating is ON.
            if self.matemp_missing and (compressor or heating):
                return 62

            # Unit is bringing in insufficient OA (Fault)
            if self.minimum_oa - oaf > self.oae5_oaf_threshold:
                return 61

            return 60

        def schedule_diagnostic(self, cooling, fan_status, end_time):
            '''Simple Schedule diagnostic.'''
            if cooling or fan_status:
                day = end_time.weekday()
                sched = self.schedule_dict[day]
                start = int(sched[0])
                end = int(sched[1])
                if end_time.hour < start or end_time.hour > end:

                    return 71
            return 70

        def calculate_energy_impact(self, oae_2, oae_3, oae_4, oatemp, ratemp, matemp):
            '''Estimate energy impact.'''
            energy_impact = None

            if oae_2 == 32 or oae_2 == 33 and matemp > oatemp:
                energy_impact = (1.08*self.cfm*(matemp - oatemp)/(1000*self.eer))

            if oae_3 == 41 or oae_4 == 51 or oae_4 == 53 and oatemp > matemp:

                ei = 1.08*self.cfm/(1000*self.eer)
                ei = ei*(matemp - (oatemp*self.minimum_oa + ratemp*(1 - self.minimum_oa)))
                energy_impact = ei if ei > energy_impact else energy_impact

            if energy_impact is None or energy_impact < 0:
                energy_impact = 'inconclusive'
            return energy_impact

        def result_writer(self, contents):
            '''Data is aggregated into hourly or smaller intervals based on compressor
            status, heating status, and supply fan status for analysis.
            result_writer receives the diagnostic results and associated energy
            impact and writes the values to csv.
            '''
            try:
                if not isfile(self.result_file_path):
                    ofile = open(self.result_file_path, 'a+')
                    outs = csv.writer(ofile, dialect='excel')
                    writer = csv.DictWriter(ofile, fieldnames=['Beginning',
                                                               'End', 'OAE1',
                                                               'OAE2', 'OAE3',
                                                               'OAE4', 'OAE5',
                                                               'OAE6',
                                                               'Energy_Impact',
                                                               'OAF'],
                                            delimiter=',')
                    writer.writeheader()
                else:
                    ofile = open(self.result_file_path, 'a+')
                outs = csv.writer(ofile, dialect='excel')
                outs.writerow(contents)
                ofile.close()
            except IOError:
                print('Output error please close results file and rerun.')
                return

    return PassiveAFDD(**kwargs)


def main(argv=sys.argv):
    '''Main method called to start the agent.'''
    utils.vip_main(passiveafdd)


>>>>>>> e9ac7392
if __name__ == '__main__':
    # Entry point for script
    try:
        sys.exit(main())
    except KeyboardInterrupt:
        pass<|MERGE_RESOLUTION|>--- conflicted
+++ resolved
@@ -1,60 +1,3 @@
-<<<<<<< HEAD
-'''
-Copyright (c) 2014, Battelle Memorial Institute
-All rights reserved.
- 
-Redistribution and use in source and binary forms, with or without
-modification, are permitted provided that the following conditions are met:
- 
-1. Redistributions of source code must retain the above copyright notice, this
-   list of conditions and the following disclaimer.
-2. Redistributions in binary form must reproduce the above copyright notice,
-   this list of conditions and the following disclaimer in the documentation
-   and/or other materials provided with the distribution.
- 
-THIS SOFTWARE IS PROVIDED BY THE COPYRIGHT HOLDERS AND CONTRIBUTORS "AS IS" AND
-ANY EXPRESS OR IMPLIED WARRANTIES, INCLUDING, BUT NOT LIMITED TO, THE IMPLIED
-WARRANTIES OF MERCHANTABILITY AND FITNESS FOR A PARTICULAR PURPOSE ARE
-DISCLAIMED. IN NO EVENT SHALL THE COPYRIGHT OWNER OR CONTRIBUTORS BE LIABLE FOR
-ANY DIRECT, INDIRECT, INCIDENTAL, SPECIAL, EXEMPLARY, OR CONSEQUENTIAL DAMAGES
-(INCLUDING, BUT NOT LIMITED TO, PROCUREMENT OF SUBSTITUTE GOODS OR SERVICES;
-LOSS OF USE, DATA, OR PROFITS; OR BUSINESS INTERRUPTION) HOWEVER CAUSED AND
-ON ANY THEORY OF LIABILITY, WHETHER IN CONTRACT, STRICT LIABILITY, OR TORT
-(INCLUDING NEGLIGENCE OR OTHERWISE) ARISING IN ANY WAY OUT OF THE USE OF THIS
-SOFTWARE, EVEN IF ADVISED OF THE POSSIBILITY OF SUCH DAMAGE.
- 
-The views and conclusions contained in the software and documentation are those
-of the authors and should not be interpreted as representing official policies,
-either expressed or implied, of the FreeBSD Project.
-'''
-'''
-This material was prepared as an account of work sponsored by an
-agency of the United States Government.  Neither the United States
-Government nor the United States Department of Energy, nor Battelle,
-nor any of their employees, nor any jurisdiction or organization
-that has cooperated in the development of these materials, makes
-any warranty, express or implied, or assumes any legal liability
-or responsibility for the accuracy, completeness, or usefulness or
-any information, apparatus, product, software, or process disclosed
-or represents that its use would not infringe privately owned rights.
- 
-Reference herein to any specific commercial product, process, or
-service by trade name, trademark, manufacturer, or otherwise does
-not necessarily constitute or imply its endorsement, recommendation,
-r favoring by the United States Government or any agency thereof,
-or Battelle Memorial Institute. The views and opinions of authors
-expressed herein do not necessarily state or reflect those of the
-United States Government or any agency thereof.
- 
-PACIFIC NORTHWEST NATIONAL LABORATORY
-operated by BATTELLE for the UNITED STATES DEPARTMENT OF ENERGY
-under Contract DE-AC05-76RL01830
-'''
-import math
-import calendar
-from datetime import timedelta as td, datetime as dt
-import sys
-=======
 # Copyright (c) 2015, Battelle Memorial Institute
 # All rights reserved.
 #
@@ -113,22 +56,12 @@
 import sys
 from os.path import join, basename, splitext, isdir, isfile
 from os import makedirs
->>>>>>> e9ac7392
 import logging
 import csv
 import dateutil.parser
 from volttron.platform.vip.agent import Agent, Core, RPC
 from volttron.platform.messaging import topics
 from volttron.platform.agent import utils
-<<<<<<< HEAD
-logging.captureWarnings(True)
- 
-def passiveafdd(config_path, **kwargs):
-    '''Passive fault detection application for AHU/RTU economizer systems'''
-    config = utils.load_config(config_path)
-    rtu_path = dict((key, config[key])
-                    for key in ['campus', 'building', 'unit'])
-=======
 from collections import OrderedDict
 __version__ = "2.0.0"
 NO_TREND = ['not measured', 'none']
@@ -142,21 +75,15 @@
     rtu_tag = ''
     for key in rtu_path:
         rtu_tag += rtu_path[key] + '-'
->>>>>>> e9ac7392
     device_topic = topics.DEVICES_VALUE(**rtu_path) + '/all'
     utils.setup_logging()
     _log = logging.getLogger(__name__)
     logging.basicConfig(level=logging.debug,
                         format='%(asctime)s   %(levelname)-8s %(message)s',
                         datefmt='%m-%d-%y %H:%M:%S')
-<<<<<<< HEAD
- 
+
     class PassiveAFDD(Agent):
-=======
-
-    class PassiveAFDD(Agent):
-
->>>>>>> e9ac7392
+
         def __init__(self, **kwargs):
             '''Input and initialize user configurable parameters.'''
             super(PassiveAFDD, self).__init__(**kwargs)
@@ -165,38 +92,6 @@
             self.matemp = []
             self.oatemp = []
             self.ratemp = []
-<<<<<<< HEAD
-            self.cooling_status = []
-            self.heating_status = []
-            self.oa_damper= []
-            self.fan_status= []
-            self.data_status = {}
-            self.first_data_scrape = True
-            # supported economizer types.
-            self.economizer_type = config.get("economizer type", "differential_ddb").lower()
-            self.economizer_types = ['differential_ddb', 'highlimit']
-
-            # Temperature sensor diagnostic thresholds
-            self.mat_low = float(config.get("mat_low", 50.0))
-            self.mat_high = float(config.get("mat_high", 90.0))
-            self.oat_low = float(config.get("oat_low", 30.0))
-            self.oat_high = float(config.get("oat_high", 120.0))
-            self.rat_low = float(config.get("rat_low", 50.0))
-            self.rat_high = float(config.get("rat_high", 90.0))
-            self.temp_sensor_threshold = float(config.get("temperature_sensor_threshold", 5.0))
-            self.uncertainty_band = config.get('uncertainty deadband', 2.5)
- 
-            # Economizer diagnostic thresholds and parameters
-            self.high_limit = float(config.get("high_limit", 60.0))
-            self.oa_damper_minimum = float(config.get("minimum oad command", 15.0))
-            self.minimum_oa = float(config.get("minimum oa", 10.0))
-            self.oae2_damper_threshold = float(config.get("oae2_damper_threshold", 30.0))
-            self.oae2_oaf_threshold = float(config.get("oae2_oaf_threshold", 25.0))
-            self.oae4_oaf_threshold = float(config.get("oae4_oaf_threshold", 25.0))
-            self.oae5_oaf_threshold = float(config.get("oae5_oaf_threshold", 0))
-            self.damper_deadband = config.get("oad uncertainty band", 10.0)
- 
-=======
             self.cool_call = []
             self.compressor_status = []
             self.heating_status = []
@@ -254,24 +149,11 @@
             self.heat_cmd_name = data_pts['heat_cmd_point_name']
             self.data_pts = data_pts.values()
 
->>>>>>> e9ac7392
             # RTU rated parameters (e.g., capacity)
             self.eer = float(config.get('EER', 10))
             tonnage = float(config.get('tonnage'))
             if tonnage:
                 self.cfm = 300*tonnage
-<<<<<<< HEAD
-            self.csv_input = config.get('csv_input', False)
- 
-            # Point names for input file (CSV) or BACnet config
-            self.timestamp_name = config.get('timestamp_name')
-            self.input_file = config.get('input_file', 'CONFIG_ERROR')
- 
-            # Misc. data configuration parameters
-            self.sampling_rate = config.get('sampling_rate')
-            self.mat_missing = config.get('mixed_air_sensor_missing', False)
-           
-=======
 
             self.csv_input = config.get('csv_input', False)
 
@@ -300,7 +182,6 @@
             if self.cool_cmd_name.lower() in NO_TREND:
                 self.heat_cmd_name = False
 
->>>>>>> e9ac7392
             # Device occupancy schedule
             sunday = config.get('Sunday')
             monday = config.get('Monday')
@@ -309,390 +190,6 @@
             thursday = config.get('Thursday')
             friday = config.get('Friday')
             saturday = config.get('Saturday')
-<<<<<<< HEAD
- 
-            self.schedule_dict = dict({0: sunday, 1: monday, 2: tuesday,
-                                       3: wednesday, 4: thursday, 5: friday,
-                                       6: saturday})
-            # Initialize final data arrays used during diagnostics
-            self.status_list = config.get("status list")
-            self.data_status = self.data_status.fromkeys(self.status_list, None)
-            print self.data_status
-            if self.csv_input:
-                self.file = config['input file']
-            self.data_array = None
-       
-        @Core.receiver("onstart")
-        def startup(self, sender, **kwargs):
-            if self.csv_input:
-                import pandas
-                device_data = self.run_from_csv()
-                self.process_file_data(device_data)
-                return
-            self.vip.pubsub.subscribe(peer='pubsub',
-                                      prefix=device_topic,
-                                      callback=self.new_data)
- 
-        def run_from_csv(self):
-            '''Enter location for the data file if using text csv.
- 
-            Entry can be through file entry window using TKinter or
-            through configuration file as input_file.
-            '''
-            if self.file_path == '':
-                _log.error('No csv file not found ...')
-                raise Exception
-            if(not os.path.isfile(input_file)):
-                raise Exception
-            _, filextension = os.path.splitext(file_path)
-            if filextension != '.csv' and filextension != '':
-                _log.error('Input file must be a csv.')
-                raise Exception
-            bldg_data = read_oae_pandas(self.file_path, data_tags)
-            return bldg_data
- 
-        def read_oae_pandas(input_file, data_tags):
-            '''Parse metered data for RTU or AHU and provide to diagnostic algorithms.
- 
-            Uses panda library to efficiently parse the csv data and returns a
-            panda time-serires.
-            '''
-            data = pandas.read_csv(mainFileFullName, error_bad_lines=False, sep=',')
-            data = data.dropna()
-            return data
- 
-        def process_file_data(device_data):
-            data = {}
-            for index, row in device_data.iterrows():
-                data[self.oatemp_name] = row[self.oatemp_name]
-                data[self.ratemp_name] = row[self.ratemp_name]
-                data[self.matemp_name] = row[self.matemp_name]
- 
-                data[self.coooling_name] = row[self.cooling_name]
-                data[self.heating_name] = row[self.heating_name]
-                self.check_device_status(data)
-                self.update_device_status(data)
-                
-        def new_data(self, peer, sender, bus, topic, headers, message):
-            '''Generate static configuration inputs for
- 
-            priority calculation.
-            '''
-            _log.info('Data Received')
-            device_data = message[0]
-            if self.first_data_scrape:
-                for key in self.data_status:
-                    self.data_status[key] = message[key]
-                self.first_data_scrape = False
-                return
-            self.check_device_status(device_data)
-            self.update_device_status(device_data)
- 
-        def check_device_status(device_data):
-            for key, value in self.data_status.items():
-                if device_data[key] != value:
-                    self.run_diagnostics()
-                    break
-            self.data_collector(device_data)
-       
-        def update_device_status(device_data):
-            for key, value in data_status.items():
-                self.data_status[key] = device_data[key]
- 
-        def data_collector(device_data):
-            self.oatemp.append(device_data[self.oatemp_name])
-            self.ratemp.append(device_data[self.ratemp_name])
-            self.matemp.append(device_data[self.matemp_name])
-            self.oa_damper.append(device_data[self.oa_damper_name])
-            self.cooling.append(device_data[self.cooling_name])
-            self.heating.append(device_data[self.heating_name])
- 
-        def run_diagnostics():
-            oatemp = sum(self.oatemp)/len(self.oatemp)
-            matemp = sum(self.matemp)/len(self.matemp)
-            ratemp = sum(self.ratemp)/len(self.oatemp)
-            oa_damper = sum(self.oa_damper)/len(self.oa_damper)
-            cooling = max(self.cooling)
-            heating = max(self.heating)
-            fan_status = max(self.fan_status)
-
-            self.reinit()
-
-            if self.fan_status:
-                try:
-                    oaf = (oatemp -ratemp)/(ratemp - matemp)*100.0
-                except:
-                    oaf = None
-                _log.info('Performing Diagnostic')
-                oae_1 = self.sensor_diagnostic(cooling, heating, matemp, ratemp, oatemp)
-                oae_2 = self.economizer_diagnostic1(oatemp, ratemp, matemp, cooling, compressor, oa_damper, oaf)
-                oae_3 = self.economizer_diagnostic2(oatemp, ratemp, cooling, oa_damper)
-                oae_4 = self.excess_oa_intake(oatemp, ratemp, matemp, cooling, compressor, oa_damper, oaf)
-                oae_5 = self.insufficient_ventilation(oatemp, ratemp, matemp, cooling, compressor, oa_damper, oaf)
-                oae_6 = self.schedule_diagnostic()
-            else:
-                return 19, 29, 39, 49, 59, 
-            # return oae1_result, oae2_result, oae3_result, oae4_result oae5_result, oae6_result, energy_impact
-#             energy_impact = self.calculate_energy_impact(oae_2, oae_3, oae_4)
-#             contents = [self.timestamp, oae_1, oae_2, oae_3, oae_4, oae_5,
-#                         oae_6, energy_impact, self.oaf]
-#             result_writer(contents)
-            _log.info('Processing Done!')
- 
-        def reinit():
-            self.oatemp = []
-            self.ratemp = []
-            self.matemp = []
-            self.oa_damper = []
-            self.cooling = []
-            self.heating = []
- 
-        def sensor_diagnostic(cooling, heating, matemp, ratemp, oatemp):
-            '''RTU temperature sensor diagnostic.'''
-            if (bool(self.matemp_missing) and cooling) or heating:
-                return 22
-            if matemp < self.mat_low or matemp > self.mat_high:
-                return 23
-            if ratemp < self.rat_low or ratemp > self.rat_high:
-                return 24
-            if oatemp < self.oat_low or oatemp > self.oat_high:
-                return 25
-            if (matemp - ratemp > self.temp_sensor_threshold and
-                    matemp- oatemp> self.temp_sensor_threshold):
-                return 21
-            if (matemp - ratemp > self.temp_sensor_threshold and
-                    oatemp- matemp > self.temp_sensor_threshold):
-                return 21
-            return 20       
- 
-        def economizer_diagnostic1(self, oatemp, ratemp, matemp, cooling, compressor, oa_damper, oaf):
-            # unit is not cooling.
-            if not cooling:
-                return 31
-
-            # econmozier_type is not properly configured.
-            if self.economizer_type not in self.economizer_types:
-                return 31
-
-            if self.economizer_type == 'differential_ddb':
-                # Outdoor conditions are not conducive to diagnostic.
-                if ratemp - oatemp < self.uncertainty_band:
-                    return 31
-
-            if self.economizer_type == 'highlimit':
-                # Outdoor conditions are not conducive to diagnostic.
-                if self.high_limit - oatemp < self.uncertainty_band:
-                    return 31
-
-            # Outdoor damper is not open fully to utilize economizing.
-            if 100.0 - oa_damper > self.oae2_damper_threshold:
-                return 33
-
-            # OAT and RAT  are too close for conclusive diagnostic.
-            if math.fabs(oatemp - ratemp) < self.tempereature_diff_requirement:
-                return 36
-
-            # MAT sensor is not measured and mechanical cooling or heating is active.
-            if self.matemp_missing and (compressor or compressor == None):
-                return 38
-
-            # OAF calculation resulted in an unexpected value.
-            if oaf == None or oaf < -0.1 or oaf > 1.25:
-                return 38
-
-            # OAF is too low.
-            if 100.0 - oaf > self.oae2_oaf_threshold:
-                return 32
-            return 30
- 
-        def economizer_diagnostic2(self, oatemp, ratemp, cooling, oa_damper):
-            if cooling:
-                if self.economizer_type not in self.economizer_types:
-                    return 44
-                if self.economizer_type == 'differential_ddb':
-                    if oatemp - ratemp < self.uncertainty_band:
-                        return 43
-                if self.economizer_type == 'highlimit':
-                    if oatemp - self.hightlimit < self.uncertainty_band:
-                        return 43
-            if oa_damper > self.oa_damper_minimum*1.25:
-                return 41
-            return 40
- 
-        def excess_oa_intake(self, oatemp, ratemp, matemp, cooling, compressor, oa_damper, oaf):
-            if cooling:
-            # econmozier_type is not properly configured.
-                if self.economizer_type not in self.economizer_types:
-                    return 54
-
-                if self.economizer_type == 'differential_ddb':
-                    # Outdoor conditions are not conducive to diagnostic.
-                    if oatemp - ratemp < self.uncertainty_band:
-                        return 56
-                if self.economizer_type == 'highlimit':
-                    # Outdoor conditions are not conducive to diagnostic.
-                    if oatemp - self.high_limit < self.uncertainty_band:
-                        return 56
-
-            # Outdoor damper is not open fully to utilize economizing.      return 31
-            if oa_damper > self.oa_damper_minimum*1.25:
-                return 53
-
-            # OAT and RAT  are too close for conclusive diagnostic.
-            if math.fabs(oatemp - ratemp) < self.tempereature_diff_requirement:
-                return 52
-
-            # MAT sensor is not measured and mechanical cooling or heating is active.
-            if self.matemp_missing and ((compressor or heating) or compressor == None):
-                return 52
-
-            oaf = calculate_oaf()
-            # OAF calculation resulted in an unexpected value.
-            if oaf == None or oaf < -0.1 or oaf > 1.25:
-                return 58
-            
-            # Unit is brining in excess OA.
-            if oaf > self.minimum_oa*1.25:
-                return 51
-
-            # No problems detected.
-            return 50
-                            
- 
-        def insufficient_ventilation(self, oatemp, ratemp, matemp, cooling, compressor, oa_damper, oaf):
-            oae5_result = []
-            for points in xrange(0, self.newdata):
-                if self.fan_status[points] != -99:
-                    if int(self.fan_status[points]):
-                        if (self.cooling[points] != -99 and
-                           self.oaf[points] != -99 and
-                           self.damper[points] != -99):
-                            if (self.damper_minimum - self.damper[points] <=
-                                    self.damper_deadband):
-                                if ((math.fabs(self.oatemp[points] -
-                                               self.ratemp[points]) > 5.0) and
-                                   not self.matemp_missing):
-                                    if ((self.minimum_oa - self.oaf[points]) >
-                                        self.oae5_oaf_threshold and
-                                       self.oaf[points] > 0 and
-                                       self.oaf[points] < 1.25):
-                                        # Unit is bringing in insufficient
-                                        # OA (Fault)
-                                        oae5_result.append(61)
-                                    elif (
-                                        self.minimum_oa - self.oaf[points] <
-                                        self.oae5_oaf_threshold and
-                                        self.oaf[points] > 0 and
-                                            self.oaf[points] < 1.25):
-                                        # No problem detected.
-                                        oae5_result.append(60)
-                                    else:
-                                        # Unexpected result for OAF calculation
-                                        # (No Fault)
-                                        oae5_result.append(68)
-                                elif (math.fabs(self.oatemp[points] -
-                                                self.ratemp[points]) > 5.0 and
-                                      self.matemp_missing and not
-                                      int(self.cooling[points]) and
-                                      int(self.heating[points])):
-                                    if ((self.minimum_oa - self.oaf[points]) >
-                                        self.oae5_oaf_threshold and
-                                       self.oaf[points] > 0 and
-                                       self.oaf[points] < 1.25):
-                                        oae5_result.append(61)
-                                    # Insufficient OA (Fault)
-                                    elif ((self.minimum_oa -
-                                           self.oaf[points]) <
-                                          self.oae5_oaf_threshold and
-                                          self.oaf[points] > 0 and
-                                          self.oaf[points] < 1.25):
-                                        oae5_result.append(60)  # No Fault
-                                    else:
-                                        # Unexpected result for OAF calculation
-                                        # (No Fault).
-                                        oae5_result.append(68)
-                                else:
-                                    # Conditions are not favorable for
-                                    # OAF calculation (No Fault).
-                                    oae5_result.append(62)
-                            else:
-                                # Damper is significantly below the minimum
-                                # damper set point (Fault)
-                                oae5_result.append(63)
-                        else:
-                            # Missing required data (No fault)
-                            oae5_result.append(67)
-                    else:
-                        # Unit is off (No fault).
-                        oae5_result.append(69)
-                else:
-                    oae5_result.append(67)  # Missing data (No Fault)
-            return oae5_result
- 
-        def schedule_diagnostic(self):
-            oae6_result = []
-            for points in xrange(0, self.newdata):
-                if (self.fan_status[points] != -99 and
-                   self.cooling[points] != -99):
-                    if (int(self.fan_status[points]) or
-                       int(self.cooling[points])):
-                        day = self.timestamp[points].weekday()
-                        sched = self.schedule_dict[day]
-                        start = int(sched[0])
-                        end = int(sched[1])
-                        if (self.timestamp[points].hour < start or
-                           self.timestamp[points].hour > end):
-                            oae6_result.append(71)
-                        else:
-                            oae6_result.append(70)
-                    else:
-                        oae6_result.append(70)
-                else:
-                    oae6_result.append(77)
-            return oae6_result
- 
-        def calculate_energy_impact(self, oae_2, oae_3, oae_4):
-            energy_impact = []
-            month_abbr = {k: v for k, v in enumerate(calendar.month_abbr)}
-            if not self.matemp_missing:
-                for points in xrange(0, self.newdata):
-                    if oae_2[points] == 32 or oae_2[points] == 33:
-                        energy_impact.append(
-                            1.08*self.cfm*(self.matemp[points] -
-                                           self.oatemp[points]) /
-                            (1000*self.eer))
-                    elif (oae_3[points] == 41 or oae_4[points] == 51 or
-                          oae_4[points] == 53 and
-                          self. oatemp[points] > self.matemp[points]):
-                        ei = 1.08*self.cfm/(1000*self.eer)
-                        ei = ei*(self.matemp[points] - (self.oatemp[points] *
-                                                        self.minimum_oa +
-                                                        self.ratemp[points] *
-                                                        (1 - self.minimum_oa)))
-                        energy_impact.append(ei)
-                    elif (oae_3[points] == 41 or oae_4[points] == 51 or
-                          oae_4[points] == 53 and
-                          self. oatemp[points] > self.matemp[points]):
-                        ei = (1.08*(
-                            self.oatemp[points]*self.minimum_oa +
-                            self.ratemp[points]*(1 - self.minimum_oa)) -
-                            self.cfm*(self.matemp[points])/(1000*self.eer))
-                        energy_impact.append(ei)
-                    else:
-                        energy_impact.append(0)
-                    if energy_impact[points] < 0:
-                        energy_impact[points] = 0
-            return energy_impact
- 
-    return PassiveAFDD(**kwargs)
-
-
-def main(argv=sys.argv):
-    '''Main method called to start the agent.'''
-    utils.vip_main(passiveafdd)
-
-
-=======
             self.schedule_dict = dict({0: sunday, 1: monday, 2: tuesday,
                                        3: wednesday, 4: thursday, 5: friday,
                                        6: saturday})
@@ -1112,7 +609,6 @@
     utils.vip_main(passiveafdd)
 
 
->>>>>>> e9ac7392
 if __name__ == '__main__':
     # Entry point for script
     try:
