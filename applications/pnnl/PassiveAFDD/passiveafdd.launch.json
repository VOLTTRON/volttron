{
<<<<<<< HEAD
	"agentid": "passiveafdd",
	"campus": "campus1",
	"building": "building1",
	"unit": "rtu1",
	"smap_path": "datalogger/log/passiveafdd",

	# Required data for diagnostic
	"oat_point_name": "OutsideAirTemp",
	"rat_point_name": "ReturnAirTemp",
	"damper_point_name": "Damper",
	"cool_cmd_name": "CompressorStatus",
    "cooling_call": "CoolingCall",
	"fan_status_point_name": "FanStatus",
	"heat_cmd_name": "Heating",
	"timestamp_name": "Timestamp",

    # Requires mixed-air temperature (MAT) or discharge-air temperature (DAT)
	# If using DAT set matemp_missing to 1
	"mat_point_name": "MixedAirTemp",
	"dat_point_name": "DischargeAirTemp",

	"matemp_missing": false,
	"sampling_rate": 1,
	"aggregate_data": 1,
	# "csv_input": false,
	"status list": [
		"CompressorStatus",
        "Heating",
        "FanStatus",
        "CoolingCall"
    ],
	# "input file": "/home/volttrondev/workspace/volttron/Agents/PassiveAFDD/passiveafdd/sample_data/oae_sample_data.csv",

	"oaf_temp_threshold": 4.0,
    "temp_sensor_threshold": 5.0,
	
	"mat_low": 50,
	"mat_high": 90,
	"rat_low": 50,
	"rat_high": 90,
	"oat_low": 30,
	"oat_high": 120,
	"uncertainty_deadband": 2.5,

	# "high_limit": 70,
	# supports hightlimit and differential_ddb
	"economizer type": "differential_ddb", 
	"oae2_damper_threshold": 30.0,
	"oae2_oaf_threshold": 25.0,  

	"minimum oad command": 20, 
        "oad uncertainty band": 15.0,
	"minimum oa": 10.0,
	"oae4_oaf_threshold": 25.0,
	"oae5_oaf_threshold": 0.0,

	"Sunday": [0,23],
	"Monday": [0,23],
	"Tuesday":[0,23],
	"Wednesday": [0,23],
	"Thursday": [0,23],
	"Friday": [0,23],
	"Saturday": [0,23],

	"EER": 10,
	"tonnage": 10		
=======
    "agentid": "passiveafdd",
    "campus": "campus1",
    "building": "building1",
    "unit": "RTU1",

    # Required data for diagnostic
    "points": {
        "oat_point_name": "OutsideAirTemp",
        "rat_point_name": "ReturnAirTemp",
        "damper_point_name": "Damper",
        "fan_status_point_name": "FanStatus",
        # mat_point_name can be "Not Measured" or mixed-air temperature point name
        "mat_point_name": "MixedAirTemp",

		# cool_cmd_point_name can be "Not Measured" or unit compressor status point name.
		# cool_call_point_name can be "Not Measured" or unit cool call point name.
		# One of the cooling status points must be measured, either cool_call_point_name or cool_cmd_point_name.
        "cool_cmd_point_name": "CompressorStatus",
        "cool_call_point_name": "CoolCall",

        # heat_cmd_point_name can be "None" (no heating on this unit), "Not Measured", or the heating status point name.
        # if the mixed-air temperature is not measured then heat_cmd_point_name must be specified (measured) unless the 
        # unit is not a heat pump or does not supply heating.
        "heat_cmd_point_name": "Heating",
        # timestamp_name is only used when analysis is on csv file data.
        "timestamp_name": "Timestamp"
    },

	# If the matemp_missing flag is set true then the cool_cmd_point_name must be specified
	# as well as the discharge-air temperature point name.  If the matemp_missing is true and the
	# compressor command (cool_cmd_point_name) or the discharge-air temperature are not measured
	# then the diagnostics cannot be run.  
	
	# "mat not measured" is list with a boolean as first entry and the discharge-air temperature name as second entry.
	# if the first entry is set to false the second entry is disregarded.
    "mat not measured": [false, ""],
    "sampling_rate": 1,
    "csv_input": false,
    
    # data is aggregated by time and unit mode of operation
    # this list should contain at a minimum the fan status point name
    # and the cooling call (or compressor status) point name
    "status list": [
        "CompressorStatus",
        "Heating",
        "FanStatus",
        "CoolCall"
    ],

    "input file": "passiveafdd/sample_data/sample_data.csv",
    "results directory": "Results",
    "temperature_diff_requirement": 4.0,
    "temperature sensor threshold": 5.0,

    "mat_low": 50,
    "mat_high": 90,
    "rat_low": 50,
    "rat_high": 90,
    "oat_low": 30,
    "oat_high": 120,
    "uncertainty_deadband": 2.5,

    # "high_limit": 70,
    # supports hightlimit and differential_ddb
    "economizer type": "differential_ddb",
    "oae2_damper_threshold": 30.0,
    "oae2_oaf_threshold": 25.0, 

    "minimum oad command": 20,
    "oad uncertainty band": 15.0,
    "minimum oa": 10.0,
    "oae4_oaf_threshold": 25.0,
    "oae5_oaf_threshold": 0.0,

    "Sunday": [0,23],
    "Monday": [0,23],
    "Tuesday":[0,23],
    "Wednesday": [0,23],
    "Thursday": [0,23],
    "Friday": [0,23],
    "Saturday": [0,23],

    "EER": 10,
    "tonnage": 10                   
>>>>>>> e9ac7392
}<|MERGE_RESOLUTION|>--- conflicted
+++ resolved
@@ -1,72 +1,4 @@
 {
-<<<<<<< HEAD
-	"agentid": "passiveafdd",
-	"campus": "campus1",
-	"building": "building1",
-	"unit": "rtu1",
-	"smap_path": "datalogger/log/passiveafdd",
-
-	# Required data for diagnostic
-	"oat_point_name": "OutsideAirTemp",
-	"rat_point_name": "ReturnAirTemp",
-	"damper_point_name": "Damper",
-	"cool_cmd_name": "CompressorStatus",
-    "cooling_call": "CoolingCall",
-	"fan_status_point_name": "FanStatus",
-	"heat_cmd_name": "Heating",
-	"timestamp_name": "Timestamp",
-
-    # Requires mixed-air temperature (MAT) or discharge-air temperature (DAT)
-	# If using DAT set matemp_missing to 1
-	"mat_point_name": "MixedAirTemp",
-	"dat_point_name": "DischargeAirTemp",
-
-	"matemp_missing": false,
-	"sampling_rate": 1,
-	"aggregate_data": 1,
-	# "csv_input": false,
-	"status list": [
-		"CompressorStatus",
-        "Heating",
-        "FanStatus",
-        "CoolingCall"
-    ],
-	# "input file": "/home/volttrondev/workspace/volttron/Agents/PassiveAFDD/passiveafdd/sample_data/oae_sample_data.csv",
-
-	"oaf_temp_threshold": 4.0,
-    "temp_sensor_threshold": 5.0,
-	
-	"mat_low": 50,
-	"mat_high": 90,
-	"rat_low": 50,
-	"rat_high": 90,
-	"oat_low": 30,
-	"oat_high": 120,
-	"uncertainty_deadband": 2.5,
-
-	# "high_limit": 70,
-	# supports hightlimit and differential_ddb
-	"economizer type": "differential_ddb", 
-	"oae2_damper_threshold": 30.0,
-	"oae2_oaf_threshold": 25.0,  
-
-	"minimum oad command": 20, 
-        "oad uncertainty band": 15.0,
-	"minimum oa": 10.0,
-	"oae4_oaf_threshold": 25.0,
-	"oae5_oaf_threshold": 0.0,
-
-	"Sunday": [0,23],
-	"Monday": [0,23],
-	"Tuesday":[0,23],
-	"Wednesday": [0,23],
-	"Thursday": [0,23],
-	"Friday": [0,23],
-	"Saturday": [0,23],
-
-	"EER": 10,
-	"tonnage": 10		
-=======
     "agentid": "passiveafdd",
     "campus": "campus1",
     "building": "building1",
@@ -151,5 +83,4 @@
 
     "EER": 10,
     "tonnage": 10                   
->>>>>>> e9ac7392
 }