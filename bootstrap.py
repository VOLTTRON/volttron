# -*- coding: utf-8 -*- {{{
# vim: set fenc=utf-8 ft=python sw=4 ts=4 sts=4 et:

# Copyright (c) 2015, Battelle Memorial Institute
# All rights reserved.
#
# Redistribution and use in source and binary forms, with or without
# modification, are permitted provided that the following conditions
# are met:
#
# 1. Redistributions of source code must retain the above copyright
#    notice, this list of conditions and the following disclaimer.
# 2. Redistributions in binary form must reproduce the above copyright
#    notice, this list of conditions and the following disclaimer in
#    the documentation and/or other materials provided with the
#    distribution.
#
# THIS SOFTWARE IS PROVIDED BY THE COPYRIGHT HOLDERS AND CONTRIBUTORS
# "AS IS" AND ANY EXPRESS OR IMPLIED WARRANTIES, INCLUDING, BUT NOT
# LIMITED TO, THE IMPLIED WARRANTIES OF MERCHANTABILITY AND FITNESS FOR
# A PARTICULAR PURPOSE ARE DISCLAIMED. IN NO EVENT SHALL THE COPYRIGHT
# OWNER OR CONTRIBUTORS BE LIABLE FOR ANY DIRECT, INDIRECT, INCIDENTAL,
# SPECIAL, EXEMPLARY, OR CONSEQUENTIAL DAMAGES (INCLUDING, BUT NOT
# LIMITED TO, PROCUREMENT OF SUBSTITUTE GOODS OR SERVICES; LOSS OF USE,
# DATA, OR PROFITS; OR BUSINESS INTERRUPTION) HOWEVER CAUSED AND ON ANY
# THEORY OF LIABILITY, WHETHER IN CONTRACT, STRICT LIABILITY, OR TORT
# (INCLUDING NEGLIGENCE OR OTHERWISE) ARISING IN ANY WAY OUT OF THE USE
# OF THIS SOFTWARE, EVEN IF ADVISED OF THE POSSIBILITY OF SUCH DAMAGE.
#
# The views and conclusions contained in the software and documentation
# are those of the authors and should not be interpreted as representing
# official policies, either expressed or implied, of the FreeBSD
# Project.
#
# This material was prepared as an account of work sponsored by an
# agency of the United States Government.  Neither the United States
# Government nor the United States Department of Energy, nor Battelle,
# nor any of their employees, nor any jurisdiction or organization that
# has cooperated in the development of these materials, makes any
# warranty, express or implied, or assumes any legal liability or
# responsibility for the accuracy, completeness, or usefulness or any
# information, apparatus, product, software, or process disclosed, or
# represents that its use would not infringe privately owned rights.
#
# Reference herein to any specific commercial product, process, or
# service by trade name, trademark, manufacturer, or otherwise does not
# necessarily constitute or imply its endorsement, recommendation, or
# favoring by the United States Government or any agency thereof, or
# Battelle Memorial Institute. The views and opinions of authors
# expressed herein do not necessarily state or reflect those of the
# United States Government or any agency thereof.
#
# PACIFIC NORTHWEST NATIONAL LABORATORY
# operated by BATTELLE for the UNITED STATES DEPARTMENT OF ENERGY
# under Contract DE-AC05-76RL01830
#}}}

'''bootstrap - Prepare a VOLTTRON virtual environment.

Bootstrapping is broken into two stages. The first stage should only be
invoked once per virtual environment. It downloads virtualenv and
creates a virtual Python environment in the virtual environment
directory (defaults to a subdirectory named env in the same directory as
this script). It then executes stage two using the newly installed
virtual environment. Stage two uses the new virtual Python environment
to install VOLTTRON and its dependencies.

If a new dependency is added, this script may be run again using the
Python executable in the virtual environment to re-run stage two:

  env/bin/python bootstrap.py

To speed up bootstrapping in a test environment, use the --wheel
feature, which might look something like this:

  $ export PIP_WHEEL_DIR=/path/to/cache/wheelhouse
  $ export PIP_FIND_LINKS=file://$PIP_WHEEL_DIR
  $ mkdir -p $PIP_WHEEL_DIR
  $ python2.7 bootstrap.py -o
  $ env/bin/python bootstrap.py --wheel
  $ env/bin/python bootstrap.py

Instead of setting the environment variables, a pip configuration file
may be used. Look here for more information on configuring pip:

  https://pip.pypa.io/en/latest/user_guide.html#configuration

'''


from __future__ import print_function

import argparse
import errno
import logging
import os
import subprocess
import sys
import json


_log = logging.getLogger(__name__)

_WINDOWS = sys.platform.startswith('win')


def shescape(args):
    '''Return a sh shell escaped string composed of args.'''
    return ' '.join('{1}{0}{1}'.format(arg.replace('"', '\\"'),
                    '"' if ' ' in arg else '') for arg in args)


def bootstrap(dest, prompt='(volttron)', version=None, verbose=None,
              proxy=None):
    '''Download latest virtualenv and create a virtual environment.

    The virtual environment will be created in the given directory. The
    shell prompt in the virtual environment can be overridden by setting
    prompt and a specific version of virtualenv can be used by passing
    the version string into version.
    '''
    # Imports used only for bootstrapping the environment
    import contextlib
    import re
    import shutil
    import tarfile
    import tempfile
    import urllib2

    class EnvBuilder(object):
        '''Virtual environment builder.

        The resulting python executable will be set in the env_exe
        attribute.
        '''

        __slots__ = ['version', 'prompt', 'env_exe']

        def __init__(self, version=None, prompt=None):
            '''Allow overriding version and prompt.'''
            self.version = version
            self.prompt = prompt
            self.env_exe = None

        def _fetch(self, url):
            '''Open url and return the response object (or bail).'''
            _log.debug('Fetching %s', url)
            # Create proxy for retrieving data.
            if proxy:
                proxy_obj = urllib2.ProxyHandler({'http': proxy,
                                                  'https': proxy})
                opener = urllib2.build_opener(proxy_obj)
                urllib2.install_opener(opener)

            response = urllib2.urlopen(url)
            if response.getcode() != 200:
                _log.error('Server response is %s %s',
                           response.code, response.msg)
                _log.fatal('Download failed!')
                sys.exit(1)
            return response

        def get_version(self):
            '''Return the latest version from virtualenv DOAP record.'''
            _log.info('Downloading virtualenv DOAP record')
            doap_url = ('https://pypi.python.org/pypi'
                        '?:action=doap&name=virtualenv')
            with contextlib.closing(self._fetch(doap_url)) as response:
                doap_xml = response.read()
            self.version = re.search(
                r'<revision>([^<]*)</revision>', doap_xml).group(1)
            return self.version

        def download(self, directory):
            '''Download the virtualenv tarball into directory.'''
            if self.version is None:
                self.get_version()
            url = ('https://github.com/pypa/virtualenv/archive/'
                   '{}.tar.gz'.format(self.version))
            _log.info('Downloading virtualenv %s', self.version)
            tarball = os.path.join(directory, 'virtualenv.tar.gz')
            with contextlib.closing(self._fetch(url)) as response:
                with open(tarball, 'wb') as file:
                    shutil.copyfileobj(response, file)
            with contextlib.closing(tarfile.open(tarball, 'r|gz')) as archive:
                archive.extractall(directory)

        def create(self, directory, verbose=None):
            '''Create a virtual environment in directory.'''
            tmpdir = tempfile.mkdtemp()
            try:
                self.download(tmpdir)
                args = [sys.executable]
                args.append(os.path.join(tmpdir, 'virtualenv-{}'.format(
                    self.version), 'virtualenv.py'))
                if verbose is not None:
                    args.append('--verbose' if verbose else '--quiet')
                if self.prompt:
                    args.extend(['--prompt', prompt])
                args.append(directory)
                _log.debug('+ %s', shescape(args))
                subprocess.check_call(args)
                if _WINDOWS:
                    self.env_exe = os.path.join(
                        directory, 'Scripts', 'python.exe')
                else:
                    self.env_exe = os.path.join(directory, 'bin', 'python')
                assert(os.path.exists(self.env_exe))
            finally:
                shutil.rmtree(tmpdir, ignore_errors=True)

    _log.info('Creating virtual Python environment')
    builder = EnvBuilder(prompt=prompt, version=version)
    builder.create(dest, verbose)
    return builder.env_exe


def pip(operation, args, verbose=None, upgrade=False, offline=False,
    proxy=None):
    '''Call pip in the virtual environment to perform operation.'''
    cmd = ['pip', operation]
    if verbose is not None:
        cmd.append('--verbose' if verbose else '--quiet')
    if upgrade and operation == 'install':
        cmd.append('--upgrade')
    if offline:
        cmd.extend(['--retries', '0', '--timeout', '1'])
    if proxy is not None:
        cmd.extend(['--proxy', proxy])
    cmd.extend(args)
    _log.info('+ %s', shescape(cmd))
    cmd[:0] = [sys.executable, '-m']
    subprocess.check_call(cmd)


def update(operation, verbose=None, upgrade=False, offline=False, proxy=None):
    '''Install dependencies in setup.py and requirements.txt.'''
<<<<<<< HEAD
    from setup import (option_requirements, local_requirements)
=======
    from setup import (option_requirements, local_requirements,
                       optional_requirements)
>>>>>>> 63803eff
    assert operation in ['install', 'wheel']
    wheeling = operation == 'wheel'
    path = os.path.dirname(__file__) or '.'
    _log.info('%sing required packages', 'Build' if wheeling else 'Install')
    if wheeling:
        try:
            import wheel
        except ImportError:
            pip('install', ['wheel'], verbose, offline=offline, proxy=proxy)
    # Build option_requirements separately to pass install options
    build_option = '--build-option' if wheeling else '--install-option'
    for requirement, options in option_requirements:
        args = []
        for opt in options:
            args.extend([build_option, opt])
        args.extend(['--no-deps', requirement])
<<<<<<< HEAD
        pip(operation, args, verbose, upgrade, offline, proxy)
=======
        pip(operation, args, verbose, upgrade, offline)
    # Build the optional requirements that the user specified via the command
    # line.
    for requirement in optional_requirements:
        pip('install', [requirement], verbose, upgrade, offline)
>>>>>>> 63803eff
    # Install local packages and remaining dependencies
    args = []
    for _, location in local_requirements:
        args.extend(['--editable', os.path.join(path, location)])
    args.extend(['--editable', path])
    requirements_txt = os.path.join(path, 'requirements.txt')
    if os.path.exists(requirements_txt):
        args.extend(['--requirement', requirements_txt])
    pip(operation, args, verbose, upgrade, offline, proxy)


def main(argv=sys.argv):
    '''Script entry point.'''

    # Refuse to run as root
    if not getattr(os, 'getuid', lambda: -1)():
        sys.stderr.write('%s: error: refusing to run as root to prevent '
                         'potential damage.\n' % os.path.basename(argv[0]))
        sys.exit(77)

    # Unfortunately, many dependencies are not yet available in Python3.
    if sys.version_info[:2] != (2, 7):
        sys.stderr.write('error: Python 2.7 is required\n')
        sys.exit(1)

    # Build the parser
    python = os.path.join('$VIRTUAL_ENV',
                          'Scripts' if _WINDOWS  else 'bin', 'python')
    if _WINDOWS:
        python += '.exe'
    parser = argparse.ArgumentParser(
        description='Bootstrap and update a virtual Python environment '
                    'for VOLTTRON development.',
        usage='\n  bootstrap: python2.7 %(prog)s [options]'
              '\n  update:    {} %(prog)s [options]'.format(python),
        prog=os.path.basename(argv[0]),
        epilog='''
            The first invocation of this script, which should be made
            using the system Python, will create a virtual Python
            environment in the 'env' subdirectory in the same directory as
            this script or in the directory given by the --envdir option.
            Subsequent invocations of this script should use the Python
            executable installed in the virtual environment.'''
    )
    verbose = parser.add_mutually_exclusive_group()
    verbose.add_argument(
        '-q', '--quiet', dest='verbose', action='store_const', const=False,
        help='produce less output')
    verbose.add_argument(
        '-v', '--verbose', action='store_const', const=True,
        help='produce extra output')
    bs = parser.add_argument_group('bootstrap options')
    bs.add_argument(
        '--envdir', default=None, metavar='VIRTUAL_ENV',
        help='alternate location for virtual environment')
    bs.add_argument(
        '--proxy', default=None, metavar='PROXY',
        help='Provide proxy argument for pip to use.')
    bs.add_argument(
        '--force', action='store_true', default=False,
        help='force installing in non-empty directory')
    bs.add_argument(
        '-o', '--only-virtenv', action='store_true', default=False,
        help='create virtual environment and exit (skip install)')
    bs.add_argument(
        '--prompt', default='(volttron)', help='provide alternate prompt '
        'in activated environment (default: %(default)s)')
    bs.add_argument('--force-version', help=argparse.SUPPRESS)

<<<<<<< HEAD
=======
    # allows us to look and see if any of the dynamic optional arguments
    # are on the command line.  We check this during the processing of the args
    # variable at the end of the block.  If the option is set then it needs
    # to be passed on.
    optional_args = []
    if os.path.exists('optional_requirements.json'):
        po = parser.add_argument_group('Extra packaging options')
        with open('optional_requirements.json', 'r') as optional_arguments:
            data = json.load(optional_arguments)
            for arg, vals in data.items():
                optional_args.append(arg)
                if 'help' in vals.keys():
                    po.add_argument(arg, action='store_true', default=False,
                                    help=vals['help'])
                else:
                    po.add_argument(arg, action='store_true', default=False)

    # Update options
>>>>>>> 63803eff
    up = parser.add_argument_group('update options')
    up.add_argument(
        '--offline', action='store_true', default=False,
        help='install from cache without downloading')
    ex = up.add_mutually_exclusive_group()
    ex.add_argument(
        '-u', '--upgrade', action='store_true', default=False,
        help='upgrade installed packages')
    ex.add_argument(
        '-w', '--wheel', action='store_const', const='wheel', dest='operation',
        help='build wheels in the pip wheelhouse')
    path = os.path.dirname(__file__) or os.getcwd()
    parser.set_defaults(envdir=os.path.join(path, 'env'), operation='install')
    options = parser.parse_args(argv[1:])

    # Route errors to stderr, info and debug to stdout
    error_handler = logging.StreamHandler(sys.stderr)
    error_handler.setLevel(logging.WARNING)
    error_handler.setFormatter(logging.Formatter('%(levelname)s: %(message)s'))
    info_handler = logging.StreamHandler(sys.stdout)
    info_handler.setLevel(logging.DEBUG)
    info_handler.setFormatter(logging.Formatter('%(message)s'))
    root = logging.getLogger()
    root.setLevel(logging.DEBUG if options.verbose else logging.INFO)
    root.addHandler(error_handler)
    root.addHandler(info_handler)

    # Main script logic to perform bootstrapping or updating
    if hasattr(sys, 'real_prefix'):
        # The script was called from a virtual environment Python, so update
        update(options.operation, options.verbose,
               options.upgrade, options.offline, options.proxy)
    else:
        # The script was called from the system Python, so bootstrap
        try:
            # Refuse to create environment in existing, non-empty
            # directory without the --force flag.
            if os.listdir(options.envdir):
                if not options.force:
                    parser.print_usage(sys.stderr)
                    print('{}: error: directory exists and is not empty: {}'
                          .format(parser.prog, options.envdir), file=sys.stderr)
                    print('Use the virtual Python to update or use '
                          'the --force option to overwrite.', file=sys.stderr)
                    parser.exit(1)
                _log.warning('using non-empty environment directory: %s',
                             options.envdir)
        except OSError as exc:
            if exc.errno != errno.ENOENT:
                raise
        env_exe = bootstrap(options.envdir, options.prompt,
                            options.force_version, options.verbose,
                            options.proxy)
        if options.only_virtenv:
            return
        # Run this script within the virtual environment for stage2
        args = [env_exe, __file__]
        if options.verbose is not None:
            args.append('--verbose' if options.verbose else '--quiet')
<<<<<<< HEAD
        if options.proxy is not None:
            args.extend(['--proxy', options.proxy])
=======
        # Transfer dynamic properties to the subprocess call 'update'.
        # Clip off the first two characters expecting long parameter form.
        for arg in optional_args:
            if getattr(options, arg[2:]):
                args.append(arg)
>>>>>>> 63803eff
        subprocess.check_call(args)


if __name__ == "__main__":
    try:
        main()
    except KeyboardInterrupt:
        pass
    except subprocess.CalledProcessError as exc:
        sys.exit(exc.returncode)<|MERGE_RESOLUTION|>--- conflicted
+++ resolved
@@ -235,12 +235,8 @@
 
 def update(operation, verbose=None, upgrade=False, offline=False, proxy=None):
     '''Install dependencies in setup.py and requirements.txt.'''
-<<<<<<< HEAD
-    from setup import (option_requirements, local_requirements)
-=======
     from setup import (option_requirements, local_requirements,
                        optional_requirements)
->>>>>>> 63803eff
     assert operation in ['install', 'wheel']
     wheeling = operation == 'wheel'
     path = os.path.dirname(__file__) or '.'
@@ -257,15 +253,11 @@
         for opt in options:
             args.extend([build_option, opt])
         args.extend(['--no-deps', requirement])
-<<<<<<< HEAD
-        pip(operation, args, verbose, upgrade, offline, proxy)
-=======
         pip(operation, args, verbose, upgrade, offline)
     # Build the optional requirements that the user specified via the command
     # line.
     for requirement in optional_requirements:
         pip('install', [requirement], verbose, upgrade, offline)
->>>>>>> 63803eff
     # Install local packages and remaining dependencies
     args = []
     for _, location in local_requirements:
@@ -335,8 +327,6 @@
         'in activated environment (default: %(default)s)')
     bs.add_argument('--force-version', help=argparse.SUPPRESS)
 
-<<<<<<< HEAD
-=======
     # allows us to look and see if any of the dynamic optional arguments
     # are on the command line.  We check this during the processing of the args
     # variable at the end of the block.  If the option is set then it needs
@@ -355,7 +345,6 @@
                     po.add_argument(arg, action='store_true', default=False)
 
     # Update options
->>>>>>> 63803eff
     up = parser.add_argument_group('update options')
     up.add_argument(
         '--offline', action='store_true', default=False,
@@ -415,16 +404,11 @@
         args = [env_exe, __file__]
         if options.verbose is not None:
             args.append('--verbose' if options.verbose else '--quiet')
-<<<<<<< HEAD
-        if options.proxy is not None:
-            args.extend(['--proxy', options.proxy])
-=======
         # Transfer dynamic properties to the subprocess call 'update'.
         # Clip off the first two characters expecting long parameter form.
         for arg in optional_args:
             if getattr(options, arg[2:]):
                 args.append(arg)
->>>>>>> 63803eff
         subprocess.check_call(args)
 
 
